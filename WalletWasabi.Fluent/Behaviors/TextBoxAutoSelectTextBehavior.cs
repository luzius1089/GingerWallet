using System.Reactive.Disposables;
using System.Reactive.Linq;
using Avalonia.Controls;
using Avalonia.Input;
using ReactiveUI;
using WalletWasabi.Fluent.Extensions;

namespace WalletWasabi.Fluent.Behaviors;

internal class TextBoxAutoSelectTextBehavior : AttachedToVisualTreeBehavior<TextBox>
{
	protected override void OnAttachedToVisualTree(CompositeDisposable disposable)
	{
		if (AssociatedObject is null)
		{
			return;
		}

		var gotFocus = AssociatedObject.OnEvent(InputElement.GotFocusEvent);
		var lostFocus = AssociatedObject.OnEvent(InputElement.LostFocusEvent);
		var isFocused = gotFocus.Select(_ => true).Merge(lostFocus.Select(_ => false));

		isFocused
			.Throttle(TimeSpan.FromSeconds(0.1))
			.DistinctUntilChanged()
			.ObserveOn(RxApp.MainThreadScheduler)
			.Where(focused => focused)
			.Do(_ => AssociatedObject.SelectAll())
			.Subscribe()
			.DisposeWith(disposable);
<<<<<<< HEAD
		Observable.FromEventPattern(AssociatedObject, nameof(AssociatedObject.PointerReleased))
			.Subscribe(_ => AssociatedObject.SelectAll())
			.DisposeWith(disposable);
=======
>>>>>>> e6c5f1f9
	}
}<|MERGE_RESOLUTION|>--- conflicted
+++ resolved
@@ -28,11 +28,5 @@
 			.Do(_ => AssociatedObject.SelectAll())
 			.Subscribe()
 			.DisposeWith(disposable);
-<<<<<<< HEAD
-		Observable.FromEventPattern(AssociatedObject, nameof(AssociatedObject.PointerReleased))
-			.Subscribe(_ => AssociatedObject.SelectAll())
-			.DisposeWith(disposable);
-=======
->>>>>>> e6c5f1f9
 	}
 }