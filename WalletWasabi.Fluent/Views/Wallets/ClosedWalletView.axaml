<UserControl xmlns="https://github.com/avaloniaui"
             xmlns:x="http://schemas.microsoft.com/winfx/2006/xaml"
             xmlns:d="http://schemas.microsoft.com/expression/blend/2008"
             xmlns:mc="http://schemas.openxmlformats.org/markup-compatibility/2006"
<<<<<<< HEAD
             xmlns:c="using:WalletWasabi.Fluent.Controls"
             mc:Ignorable="d" d:DesignWidth="800" d:DesignHeight="450"
             x:Class="WalletWasabi.Fluent.Views.Wallets.ClosedWalletView">
  <c:ContentArea Title="Login" Caption="Enter your password to access your wallet" ScrollViewer.VerticalScrollBarVisibility="Disabled">
    <DockPanel>
      <Button Content="Pw finder" Command="{Binding PwFinderCommand}" DockPanel.Dock="Top"/>
    </DockPanel>
  </c:ContentArea>
=======
             mc:Ignorable="d" d:DesignWidth="800" d:DesignHeight="450"
             x:Class="WalletWasabi.Fluent.Views.Wallets.ClosedWalletView">
    Hello Wasabi!
>>>>>>> a588eec9
</UserControl><|MERGE_RESOLUTION|>--- conflicted
+++ resolved
@@ -2,18 +2,7 @@
              xmlns:x="http://schemas.microsoft.com/winfx/2006/xaml"
              xmlns:d="http://schemas.microsoft.com/expression/blend/2008"
              xmlns:mc="http://schemas.openxmlformats.org/markup-compatibility/2006"
-<<<<<<< HEAD
-             xmlns:c="using:WalletWasabi.Fluent.Controls"
-             mc:Ignorable="d" d:DesignWidth="800" d:DesignHeight="450"
-             x:Class="WalletWasabi.Fluent.Views.Wallets.ClosedWalletView">
-  <c:ContentArea Title="Login" Caption="Enter your password to access your wallet" ScrollViewer.VerticalScrollBarVisibility="Disabled">
-    <DockPanel>
-      <Button Content="Pw finder" Command="{Binding PwFinderCommand}" DockPanel.Dock="Top"/>
-    </DockPanel>
-  </c:ContentArea>
-=======
              mc:Ignorable="d" d:DesignWidth="800" d:DesignHeight="450"
              x:Class="WalletWasabi.Fluent.Views.Wallets.ClosedWalletView">
     Hello Wasabi!
->>>>>>> a588eec9
 </UserControl>