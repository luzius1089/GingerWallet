--- conflicted
+++ resolved
@@ -18,17 +18,12 @@
 using WalletWasabi.Gui.Tabs.WalletManager;
 using WalletWasabi.Backend.Models.Responses;
 using System.ComponentModel;
+using WalletWasabi.Gui.Models;
 
 namespace WalletWasabi.Gui.Controls.WalletExplorer
 {
 	public class SendTabViewModel : WalletActionViewModel
 	{
-		enum FeeRateDisplayFormatEnum
-		{
-			SatoshiPerByte,
-			USD,
-			BTC
-		};
 		private CoinListViewModel _coinList;
 		private string _buildTransactionButtonText;
 		private bool _isMax;
@@ -54,11 +49,8 @@
 		private const string BuildingTransactionButtonTextString = "Sending Transaction...";
 		private int _caretIndex;
 		private ObservableCollection<SuggestionViewModel> _suggestions;
-<<<<<<< HEAD
 		private bool IgnoreAmountChanges { get; set; }
-=======
-		FeeRateDisplayFormatEnum FeeRateDisplayFormat { get; set; }
->>>>>>> bc239bef
+		private FeeDisplayFormat FeeDisplayFormat { get; set; }
 
 		public SendTabViewModel(WalletViewModel walletViewModel)
 			: base("Send", walletViewModel)
@@ -247,26 +239,22 @@
 			_suggestions = new ObservableCollection<SuggestionViewModel>();
 		}
 
-<<<<<<< HEAD
 		private void CoinList_SelectionChanged(object sender, CoinViewModel e)
 		{
 			SetFeesAndTexts();
 		}
 
+		private void ChangeFeeRateDisplay()
+		{
+			var nextval = (from FeeDisplayFormat val in Enum.GetValues(typeof(FeeDisplayFormat))
+						   where val > FeeDisplayFormat
+						   orderby val
+						   select val).DefaultIfEmpty().First();
+			FeeDisplayFormat = nextval;
+			SetFeesAndTexts();
+		}
+
 		private void SetFeesAndTexts()
-=======
-		private void ChangeFeeRateDisplay()
-		{
-			var nextval= (from FeeRateDisplayFormatEnum val in Enum.GetValues(typeof(FeeRateDisplayFormatEnum))
-					where val > FeeRateDisplayFormat
-					orderby val
-					select val).DefaultIfEmpty().First();
-			FeeRateDisplayFormat = nextval;
-			SetFeeTexts();
-		}
-
-		private void SetFeeTexts()
->>>>>>> bc239bef
 		{
 			AllFeeEstimate allFeeEstimate = Global.Synchronizer?.AllFeeEstimate;
 
@@ -314,9 +302,27 @@
 
 			if (allFeeEstimate != null)
 			{
-<<<<<<< HEAD
-				//FeeText = $"(~ {SatoshiPerByteFeeRate.Satoshi} sat/byte)";
-				FeeText = $"(~ {BtcFee.ToString(false, false)} BTC)";
+				switch (FeeDisplayFormat)
+				{
+					case FeeDisplayFormat.SatoshiPerByte:
+						FeeText = $"(~ {SatoshiPerByteFeeRate.Satoshi} sat/byte)";
+						break;
+
+					case FeeDisplayFormat.USD:
+						FeeText = $"(~ ${UsdFee.ToString("0.##")})";
+						break;
+
+					case FeeDisplayFormat.BTC:
+						FeeText = $"(~ {BtcFee.ToString(false, false)} BTC)";
+						break;
+
+					case FeeDisplayFormat.Percentage:
+						FeeText = $"(~ {FeePercentage.ToString("0.#")} %)";
+						break;
+
+					default:
+						throw new NotSupportedException("This is impossible.");
+				}
 			}
 		}
 
@@ -352,13 +358,31 @@
 					}
 					// Else whatever, don't change.
 				}
-=======
-				//TODO: display values according to FeeRateDisplayFormat
-				FeeText = $"(~ {allFeeEstimate.GetFeeRate(feeTarget).Satoshi} sat/byte)";
->>>>>>> bc239bef
 			}
 
 			BtcFee = Money.Satoshis(vsize * SatoshiPerByteFeeRate);
+
+			if (IsMax)
+			{
+				long all = selectedCoins.Sum(x => x.Amount);
+				if (all != 0)
+				{
+					FeePercentage = 100 * (decimal)BtcFee.Satoshi / all;
+				}
+			}
+			else
+			{
+				if (Money.TryParse(Amount, out Money amount) && amount.Satoshi != 0)
+				{
+					FeePercentage = 100 * (decimal)BtcFee.Satoshi / amount.Satoshi;
+				}
+			}
+
+			decimal exchangeRate = Global.Synchronizer.UsdExchangeRate;
+			if (exchangeRate != 0)
+			{
+				UsdFee = BtcFee.ToUsd(exchangeRate);
+			}
 		}
 
 		private void Synchronizer_PropertyChanged(object sender, PropertyChangedEventArgs e)
