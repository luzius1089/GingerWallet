<UserControl xmlns="https://github.com/avaloniaui"
             xmlns:x="http://schemas.microsoft.com/winfx/2006/xaml"
             xmlns:d="http://schemas.microsoft.com/expression/blend/2008"
             xmlns:mc="http://schemas.openxmlformats.org/markup-compatibility/2006"
<<<<<<< HEAD
             xmlns:i="clr-namespace:Avalonia.Xaml.Interactivity;assembly=Avalonia.Xaml.Interactivity"
             xmlns:ir="clr-namespace:Avalonia.Xaml.Interactions.Responsive;assembly=Avalonia.Xaml.Interactions"
=======
             xmlns:c="using:WalletWasabi.Fluent.Controls"
>>>>>>> 148a3d65
             xmlns:history="clr-namespace:WalletWasabi.Fluent.ViewModels.Wallets.Home.History"
             xmlns:converters="clr-namespace:WalletWasabi.Fluent.Converters"
             mc:Ignorable="d" d:DesignWidth="800" d:DesignHeight="450"
             x:DataType="history:HistoryViewModel"
             x:CompileBindings="True"
             x:Class="WalletWasabi.Fluent.Views.Wallets.Home.History.HistoryTable">
  <DataGrid Items="{Binding CollectionView}"
            SelectedItem="{Binding SelectedItem}"
            CanUserResizeColumns="False"
            DockPanel.Dock="Bottom">
    <DataGrid.Styles>
      <Style Selector="PathIcon">
        <Setter Property="Height" Value="13" />
        <Setter Property="VerticalAlignment" Value="Center" />
        <Setter Property="HorizontalAlignment" Value="Center" />
      </Style>
      <Style Selector="TextBlock">
        <Setter Property="VerticalAlignment" Value="Center" />
      </Style>
      <Style Selector="StackPanel">
        <Setter Property="Orientation" Value="Horizontal" />
        <Setter Property="Spacing" Value="10" />
        <Setter Property="Margin" Value="10 0" />
      </Style>
      <Style Selector="DataGridRow">
        <Setter Property="Focusable" Value="False" />
        <Setter Property="Template">
          <ControlTemplate>
            <DockPanel LastChildFill="True">
              <Border Name="PART_SelectionIndicator"
                      BorderThickness="2 0 0 0"
                      DockPanel.Dock="Left"
                      VerticalAlignment="Stretch" />
              <DataGridFrozenGrid Name="PART_Root"
                                  RowDefinitions="*,Auto,Auto"
                                  ColumnDefinitions="Auto,*">

                <Rectangle Name="BackgroundRectangle"
                           Grid.RowSpan="2"
                           Grid.ColumnSpan="2" x:CompileBindings="False" Classes.selectAnimation="{Binding IsSelected}" />
                <Rectangle x:Name="InvalidVisualElement"
                           Grid.ColumnSpan="2"
                           Fill="{DynamicResource DataGridRowInvalidBrush}" />

                <DataGridRowHeader Name="PART_RowHeader"
                                   Grid.RowSpan="3"
                                   DataGridFrozenGrid.IsFrozen="True" />
                <DataGridCellsPresenter Name="PART_CellsPresenter"
                                        Grid.Column="1"
                                        DataGridFrozenGrid.IsFrozen="True" />
                <DataGridDetailsPresenter Name="PART_DetailsPresenter"
                                          Grid.Row="1"
                                          Grid.Column="1"
                                          Background="{DynamicResource DataGridDetailsPresenterBackgroundBrush}" />
                <Rectangle Name="PART_BottomGridLine"
                           Grid.Row="2"
                           Grid.Column="1"
                           HorizontalAlignment="Stretch"
                           Height="1" />

              </DataGridFrozenGrid>
            </DockPanel>
          </ControlTemplate>
        </Setter>
      </Style>

      <Style Selector="DataGridRow /template/ Rectangle#BackgroundRectangle.selectAnimation">
        <Style.Animations>
          <Animation Duration="1.25">
            <KeyFrame KeyTime="0:0:0.0">
              <Setter Property="Fill" Value="#FF72BD81" />
            </KeyFrame>
            <KeyFrame KeyTime="0:0:0.25">
              <Setter Property="Fill" Value="Transparent" />
            </KeyFrame>
            <KeyFrame KeyTime="0:0:0.50">
              <Setter Property="Fill" Value="#FF72BD81" />
            </KeyFrame>
            <KeyFrame KeyTime="0:0:0.75">
              <Setter Property="Fill" Value="Transparent" />
            </KeyFrame>
            <KeyFrame KeyTime="0:0:1">
              <Setter Property="Fill" Value="#FF72BD81" />
            </KeyFrame>
            <KeyFrame KeyTime="0:0:1.25">
              <Setter Property="Fill" Value="Transparent" />
            </KeyFrame>
          </Animation>
        </Style.Animations>
      </Style>

    </DataGrid.Styles>

    <DataGrid.Columns>

      <!-- Date -->
      <DataGridTemplateColumn Header="Date / Time"
                              Width="Auto"
                              SortMemberPath="OrderIndex">
        <DataGridTemplateColumn.CellTemplate>
          <DataTemplate>
            <TextBlock x:DataType="history:HistoryItemViewModel"
                       Text="{Binding Date, StringFormat='{}{0:MM/dd/yyyy HH:mm}'}"
                       Classes="monoSpaced"
                       Margin="10 0" />
          </DataTemplate>
        </DataGridTemplateColumn.CellTemplate>
      </DataGridTemplateColumn>

      <!-- Type -->
      <DataGridTemplateColumn Header="Type"
                              Width="Auto"
                              SortMemberPath="IsCoinJoin">
        <DataGridTemplateColumn.CellTemplate>
          <DataTemplate>
            <Panel x:DataType="history:HistoryItemViewModel">
              <PathIcon ToolTip.Tip="Transaction" Data="{StaticResource normal_transaction}" Opacity="0.6"
                        IsVisible="{Binding !IsCoinJoin}" />
              <PathIcon ToolTip.Tip="CoinJoin" Data="{StaticResource shield_regular}" Height="15" Opacity="0.6"
                        IsVisible="{Binding IsCoinJoin}" />
            </Panel>
          </DataTemplate>
        </DataGridTemplateColumn.CellTemplate>
      </DataGridTemplateColumn>

      <!-- Labels -->

      <DataGridTemplateColumn Header="Labels"
                              Width="*"
                              CanUserSort="False"
                              SortMemberPath="Label">
        <DataGridTemplateColumn.CellTemplate>
          <DataTemplate>
            <DockPanel Margin="0,4,0,0" x:DataType="history:HistoryItemViewModel">
              <DockPanel.Styles>
                <Style Selector="Button.labelFlyout">
                  <Setter Property="Margin" Value="0" />
                  <Setter Property="Padding" Value="12,5,12,5" />
                  <Setter Property="VerticalAlignment" Value="Top" />
                  <Setter Property="HorizontalAlignment" Value="Left" />
                  <Setter Property="MinHeight" Value="0" />
                  <Setter Property="MinWidth" Value="38" />
                </Style>
                <Style Selector="Button.labelFlyout /template/ ContentPresenter">
                  <Setter Property="Cursor" Value="Hand" />
                  <Setter Property="BorderThickness" Value="1" />
                  <Setter Property="BorderBrush" Value="{StaticResource TagsBoxControlForeground}" />
                  <Setter Property="Background" Value="{DynamicResource InvisibleButtonBackgroundColor}" />
                  <Setter Property="CornerRadius" Value="2" />
                </Style>
                <Style Selector="Button.labelFlyout:pointerover /template/ ContentPresenter">
                  <Setter Property="BorderBrush" Value="{StaticResource TagsBoxControlForeground}" />
                </Style>
                <Style Selector="Button.labelFlyout:pressed /template/ ContentPresenter">
                  <Setter Property="BorderBrush" Value="{StaticResource TagsBoxControlForeground}" />
                </Style>
                <Style Selector="Button.labelFlyout:disabled /template/ ContentPresenter">
                  <Setter Property="BorderBrush" Value="{StaticResource TagsBoxControlForeground}" />
                </Style>
              </DockPanel.Styles>
              <c:TagsBox Padding="0"
                         Margin="0"
                         BorderThickness="0"
                         DockPanel.Dock="Left"
                         IsReadOnly="True"
                         Items="{Binding Label}"
                         VerticalAlignment="Center" />
              <Button Classes="labelFlyout"
                      DockPanel.Dock="Left"
                      IsVisible="{Binding !!FilteredLabel.Count}"
                      Content="...">
                <Button.Flyout>
                  <Flyout Placement="BottomEdgeAlignedLeft" ShowMode="TransientWithDismissOnPointerMoveAway">
                    <c:TagsBox IsReadOnly="True"
                               Items="{Binding FilteredLabel}" />
                  </Flyout>
                </Button.Flyout>
              </Button>
            </DockPanel>
          </DataTemplate>
        </DataGridTemplateColumn.CellTemplate>
      </DataGridTemplateColumn>

      <!-- Incoming -->
      <DataGridTemplateColumn Header="Incoming (BTC)"
                              Width="*"
                              SortMemberPath="IncomingAmount">
        <DataGridTemplateColumn.CellTemplate>
          <DataTemplate>
            <Panel Name="Panel" HorizontalAlignment="Stretch">
              <StackPanel x:DataType="history:HistoryItemViewModel"
                          IsVisible="{Binding !!IncomingAmount}"
                          HorizontalAlignment="Right">
                <PathIcon Data="{StaticResource arrow_down_right_regular}" Opacity="0.6">
                  <PathIcon.Styles>
                    <Style Selector="PathIcon.narrow">
                      <Setter Property="IsVisible" Value="False"/>
                    </Style>
                  </PathIcon.Styles>
                  <i:Interaction.Behaviors>
                    <ir:AdaptiveBehavior SourceControl="{Binding #Panel}" x:CompileBindings="False">
                      <ir:AdaptiveClassSetter MinWidth="0" MaxWidth="120" ClassName="narrow"/>
                    </ir:AdaptiveBehavior>
                  </i:Interaction.Behaviors>
                </PathIcon>
                <TextBlock Classes="monoSpaced"
                           Text="{Binding IncomingAmount, Converter={x:Static converters:MoneyConverters.ToFormattedString}}" />
              </StackPanel>
            </Panel>
          </DataTemplate>
        </DataGridTemplateColumn.CellTemplate>
      </DataGridTemplateColumn>

      <!-- Outgoing -->
      <DataGridTemplateColumn Header="Outgoing (BTC)"
                              Width="*"
                              SortMemberPath="OutgoingAmount">
        <DataGridTemplateColumn.CellTemplate>
          <DataTemplate>
            <Panel Name="Panel" HorizontalAlignment="Stretch">
              <StackPanel x:DataType="history:HistoryItemViewModel"
                          IsVisible="{Binding !!OutgoingAmount}"
                          HorizontalAlignment="Right">
                <PathIcon Data="{StaticResource arrow_up_right_regular}" Opacity="0.6">
                  <PathIcon.Styles>
                    <Style Selector="PathIcon.narrow">
                      <Setter Property="IsVisible" Value="False"/>
                    </Style>
                  </PathIcon.Styles>
                  <i:Interaction.Behaviors>
                    <ir:AdaptiveBehavior SourceControl="{Binding #Panel}" x:CompileBindings="False">
                      <ir:AdaptiveClassSetter MinWidth="0" MaxWidth="120" ClassName="narrow"/>
                    </ir:AdaptiveBehavior>
                  </i:Interaction.Behaviors>
                </PathIcon>
                <TextBlock Classes="monoSpaced"
                           Text="{Binding OutgoingAmount, Converter={x:Static converters:MoneyConverters.ToFormattedString}}" />
              </StackPanel>
            </Panel>
          </DataTemplate>
        </DataGridTemplateColumn.CellTemplate>
      </DataGridTemplateColumn>

      <!-- Balance -->
      <DataGridTemplateColumn Header="Balance (BTC)"
                              Width="*"
                              SortMemberPath="Balance">
        <DataGridTemplateColumn.CellTemplate>
          <DataTemplate>
            <TextBlock Classes="monoSpaced"
                       HorizontalAlignment="Right"
                       x:DataType="history:HistoryItemViewModel"
                       Text="{Binding Balance, Converter={x:Static converters:MoneyConverters.ToFormattedString}}"
                       Margin="10 0" />
          </DataTemplate>
        </DataGridTemplateColumn.CellTemplate>
      </DataGridTemplateColumn>

      <!-- Status -->
      <DataGridTemplateColumn Header="Status"
                              Width="Auto"
                              SortMemberPath="IsConfirmed">
        <DataGridTemplateColumn.CellTemplate>
          <DataTemplate>
            <Panel x:DataType="history:HistoryItemViewModel">
              <!-- Confirmed -->
              <StackPanel IsVisible="{Binding IsConfirmed}">
                <PathIcon Data="{StaticResource checkmark_filled}"
                          Foreground="{DynamicResource SystemAccentColor}"
                          Height="11" />
                <TextBlock Classes="monoSpaced" Text="Confirmed" />
              </StackPanel>
              <!-- Pending -->
              <StackPanel IsVisible="{Binding !IsConfirmed}">
                <PathIcon Data="{StaticResource channel_regular}" Opacity="0.6" />
                <TextBlock Classes="monoSpaced" Text="Pending" />
              </StackPanel>
            </Panel>
          </DataTemplate>
        </DataGridTemplateColumn.CellTemplate>
      </DataGridTemplateColumn>

      <!-- Status -->
      <DataGridTemplateColumn Width="Auto"
                              CanUserSort="False">
        <DataGridTemplateColumn.CellTemplate>
          <DataTemplate>
            <Button x:DataType="history:HistoryItemViewModel" Classes="plain" ToolTip.Tip="Show Details"
                    Command="{Binding ShowDetailsCommand}">
              <PathIcon Data="{StaticResource details_regular}" Height="15" Opacity="0.6" />
            </Button>
          </DataTemplate>
        </DataGridTemplateColumn.CellTemplate>
      </DataGridTemplateColumn>

    </DataGrid.Columns>
  </DataGrid>
</UserControl><|MERGE_RESOLUTION|>--- conflicted
+++ resolved
@@ -2,12 +2,9 @@
              xmlns:x="http://schemas.microsoft.com/winfx/2006/xaml"
              xmlns:d="http://schemas.microsoft.com/expression/blend/2008"
              xmlns:mc="http://schemas.openxmlformats.org/markup-compatibility/2006"
-<<<<<<< HEAD
              xmlns:i="clr-namespace:Avalonia.Xaml.Interactivity;assembly=Avalonia.Xaml.Interactivity"
              xmlns:ir="clr-namespace:Avalonia.Xaml.Interactions.Responsive;assembly=Avalonia.Xaml.Interactions"
-=======
              xmlns:c="using:WalletWasabi.Fluent.Controls"
->>>>>>> 148a3d65
              xmlns:history="clr-namespace:WalletWasabi.Fluent.ViewModels.Wallets.Home.History"
              xmlns:converters="clr-namespace:WalletWasabi.Fluent.Converters"
              mc:Ignorable="d" d:DesignWidth="800" d:DesignHeight="450"
