﻿using Avalonia.Threading;
using ReactiveUI;
using System;
using System.Collections.Generic;
using System.IO;
using System.Net;
using System.Net.Sockets;
using WalletWasabi.Gui.ViewModels;
using WalletWasabi.Gui.ViewModels.Validation;

namespace WalletWasabi.Gui.Tabs
{
	internal class SettingsViewModel : WasabiDocumentTabViewModel
	{
		private string _network;
		private string _torHost;
		private string _torPort;
		private bool _autocopy;
		private string _autocopyText;
		private bool _useTor;
		private string _useTorText;
		private bool _isModified;

		public ReactiveCommand OpenConfigFileCommand { get; }
		public ReactiveCommand LurkingWifeModeCommand { get; }

		public SettingsViewModel() : base("Settings")
		{
			var config = new Config(Global.Config.FilePath);
			Autocopy = (bool)Global.UiConfig.Autocopy;

			this.WhenAnyValue(x => x.Network, x => x.TorHost, x => x.TorPort, x => x.UseTor).Subscribe(x => Save());

			this.WhenAnyValue(x => x.Autocopy).Subscribe(x =>
			{
				Dispatcher.UIThread.PostLogException(async () =>
				{
					Global.UiConfig.Autocopy = x;
					await Global.UiConfig.ToFileAsync();

					AutocopyText = x ? "On" : "Off";
				});
			});

			this.WhenAnyValue(x => x.UseTor).Subscribe(x =>
			{
				UseTorText = x ? "On" : "Off";
			});

			Global.UiConfig.WhenAnyValue(x => x.LurkingWifeMode).Subscribe(_ =>
			{
				this.RaisePropertyChanged(nameof(LurkingWifeMode));
				this.RaisePropertyChanged(nameof(LurkingWifeModeText));
			}).DisposeWith(Disposables);

			Dispatcher.UIThread.PostLogException(async () =>
			{
				await config.LoadFileAsync();

				Network = config.Network.ToString();
				TorHost = config.TorHost;
				TorPort = config.TorSocks5Port.ToString();
				UseTor = config.UseTor.Value;

				IsModified = await Global.Config.CheckFileChangeAsync();
			});

<<<<<<< HEAD
			OpenConfigFileCommand = ReactiveCommand.Create(OpenConfigFile);
=======
			OpenConfigFileCommand = ReactiveCommand.Create(OpenConfigFile).DisposeWith(Disposables);

			LurkingWifeModeCommand = ReactiveCommand.CreateFromTask(async () =>
			{
				Global.UiConfig.LurkingWifeMode = !LurkingWifeMode;
				await Global.UiConfig.ToFileAsync();
			});
>>>>>>> 063fd3e7
		}

		public IEnumerable<string> Networks
		{
			get
			{
				return new[]{
					  "Main"
					, "TestNet"
					, "RegTest"
				};
			}
		}

		public string Network
		{
			get => _network;
			set => this.RaiseAndSetIfChanged(ref _network, value);
		}

		[ValidateMethod(nameof(ValidateTorHost))]
		public string TorHost
		{
			get => _torHost;
			set => this.RaiseAndSetIfChanged(ref _torHost, value);
		}

		[ValidateMethod(nameof(ValidateTorPort))]
		public string TorPort
		{
			get => _torPort;
			set => this.RaiseAndSetIfChanged(ref _torPort, value);
		}

		public bool IsModified
		{
			get => _isModified;
			set => this.RaiseAndSetIfChanged(ref _isModified, value);
		}

		public bool Autocopy
		{
			get => _autocopy;
			set => this.RaiseAndSetIfChanged(ref _autocopy, value);
		}

		public string AutocopyText
		{
			get => _autocopyText;
			set => this.RaiseAndSetIfChanged(ref _autocopyText, value);
		}

		public bool UseTor
		{
			get => _useTor;
			set => this.RaiseAndSetIfChanged(ref _useTor, value);
		}

		public string UseTorText
		{
			get => _useTorText;
			set => this.RaiseAndSetIfChanged(ref _useTorText, value);
		}

		public bool LurkingWifeMode => Global.UiConfig.LurkingWifeMode == true;

		public string LurkingWifeModeText => Global.UiConfig.LurkingWifeMode == true ? "On" : "Off";

		private void Save()
		{
			var isValid = string.IsNullOrEmpty(ValidateTorHost()) &&
							string.IsNullOrEmpty(ValidateTorPort());
			if (!isValid) return;
			if (string.IsNullOrWhiteSpace(Network)) return;

			var config = new Config(Global.Config.FilePath);

			Dispatcher.UIThread.PostLogException(async () =>
			{
				await config.LoadFileAsync();

				var network = NBitcoin.Network.GetNetwork(Network);
				var torHost = TorHost;
				var torSocks5Port = int.TryParse(TorPort, out var port) ? (int?)port : null;
				var useTor = UseTor;

				if (config.Network != network || config.TorHost != torHost || config.TorSocks5Port != torSocks5Port || config.UseTor != useTor)
				{
					config.Network = network;
					config.TorHost = torHost;
					config.TorSocks5Port = torSocks5Port;
					config.UseTor = useTor;

					await config.ToFileAsync();

					IsModified = await Global.Config.CheckFileChangeAsync();
				}
			});
		}

		public string ValidateTorHost()
		{
			if (string.IsNullOrWhiteSpace(TorHost))
			{
				return string.Empty;
			}

			var torHost = TorHost.Trim();
			if (Uri.TryCreate(torHost, UriKind.Absolute, out var uri))
			{
				return string.Empty;
			}
			if (IPAddress.TryParse(torHost, out var ip))
			{
				if (ip.AddressFamily == AddressFamily.InterNetworkV6 && !Socket.OSSupportsIPv6)
				{
					return "OS does not support IPv6 addresses.";
				}
				return string.Empty;
			}

			return "Invalid host.";
		}

		public string ValidateTorPort()
		{
			if (string.IsNullOrEmpty(TorPort))
			{
				return string.Empty;
			}

			var torPort = TorPort.Trim();
			if (ushort.TryParse(torPort, out var port))
			{
				return string.Empty;
			}

			return "Invalid port.";
		}

		private void OpenConfigFile()
		{
			IoHelpers.OpenFileInTextEditor(Global.Config.FilePath);
		}
	}
}<|MERGE_RESOLUTION|>--- conflicted
+++ resolved
@@ -5,6 +5,7 @@
 using System.IO;
 using System.Net;
 using System.Net.Sockets;
+using System.Reactive.Disposables;
 using WalletWasabi.Gui.ViewModels;
 using WalletWasabi.Gui.ViewModels.Validation;
 
@@ -20,6 +21,7 @@
 		private bool _useTor;
 		private string _useTorText;
 		private bool _isModified;
+		private CompositeDisposable _disposables;
 
 		public ReactiveCommand OpenConfigFileCommand { get; }
 		public ReactiveCommand LurkingWifeModeCommand { get; }
@@ -47,12 +49,6 @@
 				UseTorText = x ? "On" : "Off";
 			});
 
-			Global.UiConfig.WhenAnyValue(x => x.LurkingWifeMode).Subscribe(_ =>
-			{
-				this.RaisePropertyChanged(nameof(LurkingWifeMode));
-				this.RaisePropertyChanged(nameof(LurkingWifeModeText));
-			}).DisposeWith(Disposables);
-
 			Dispatcher.UIThread.PostLogException(async () =>
 			{
 				await config.LoadFileAsync();
@@ -65,17 +61,41 @@
 				IsModified = await Global.Config.CheckFileChangeAsync();
 			});
 
-<<<<<<< HEAD
 			OpenConfigFileCommand = ReactiveCommand.Create(OpenConfigFile);
-=======
-			OpenConfigFileCommand = ReactiveCommand.Create(OpenConfigFile).DisposeWith(Disposables);
 
 			LurkingWifeModeCommand = ReactiveCommand.CreateFromTask(async () =>
 			{
 				Global.UiConfig.LurkingWifeMode = !LurkingWifeMode;
 				await Global.UiConfig.ToFileAsync();
 			});
->>>>>>> 063fd3e7
+
+		}
+
+		public override void OnOpen()
+		{
+
+			if (_disposables != null)
+			{
+				throw new Exception("Settings was opened before it was closed.");
+			}
+
+			_disposables = new CompositeDisposable();
+
+			Global.UiConfig.WhenAnyValue(x => x.LurkingWifeMode).Subscribe(_ =>
+			{
+				this.RaisePropertyChanged(nameof(LurkingWifeMode));
+				this.RaisePropertyChanged(nameof(LurkingWifeModeText));
+			}).DisposeWith(_disposables);
+
+			base.OnOpen();
+		}
+
+		public override bool OnClose()
+		{
+			_disposables.Dispose();
+			_disposables = null;
+
+			return base.OnClose();
 		}
 
 		public IEnumerable<string> Networks
