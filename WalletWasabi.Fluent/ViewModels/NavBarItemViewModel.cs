--- conflicted
+++ resolved
@@ -11,32 +11,23 @@
 		private bool _isExpanded;
 		private string? _title;
 
-<<<<<<< HEAD
-		public NavBarItemViewModel(NavigationStateViewModel navigationState, NavigationTarget navigationTarget)
+		protected NavBarItemViewModel(NavigationStateViewModel navigationState, NavigationTarget navigationTarget) : base(navigationState)
 		{
 			_navigationState = navigationState;
 
 			_navigationTarget = navigationTarget;
 
 			OpenCommand = ReactiveCommand.Create(() => Navigate());
-=======
-		protected NavBarItemViewModel(IScreen screen) : base(screen)
-		{
-			OpenCommand = ReactiveCommand.Create(() => screen.Router.Navigate.Execute(this));
->>>>>>> 9dbd226b
 		}
 
 		public NavBarItemViewModel? Parent { get; set; }
 
 		public abstract string IconName { get; }
 
-<<<<<<< HEAD
 		public string UrlPathSegment { get; } = Guid.NewGuid().ToString().Substring(0, 5);
 
 		public IScreen HostScreen => _navigationState.HomeScreen?.Invoke();
 
-=======
->>>>>>> 9dbd226b
 		public bool IsExpanded
 		{
 			get => _isExpanded;
@@ -63,8 +54,7 @@
 			set => this.RaiseAndSetIfChanged(ref _isSelected, value);
 		}
 
-<<<<<<< HEAD
-		public ReactiveCommand<Unit, Unit> OpenCommand { get; }
+		public ICommand OpenCommand { get; }
 
 		public void Navigate()
 		{
@@ -93,8 +83,5 @@
 					break;
 			}
 		}
-=======
-		public ICommand OpenCommand { get; }
->>>>>>> 9dbd226b
 	}
 }