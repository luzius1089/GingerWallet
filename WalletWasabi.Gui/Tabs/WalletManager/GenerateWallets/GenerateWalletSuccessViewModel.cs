--- conflicted
+++ resolved
@@ -43,19 +43,14 @@
 
 		public List<string> MnemonicWords
 		{
-			get { return _mnemonicWords; }
-			set { this.RaiseAndSetIfChanged(ref _mnemonicWords, value); }
+			get => _mnemonicWords;
+			set => this.RaiseAndSetIfChanged(ref _mnemonicWords, value);
 		}
 
 		public bool IsConfirmed
 		{
-<<<<<<< HEAD
-			get { return _isConfirmed; }
-			set { this.RaiseAndSetIfChanged(ref _isConfirmed, value); }
-=======
 			get => _isConfirmed;
 			set => this.RaiseAndSetIfChanged(ref _isConfirmed, value);
->>>>>>> 7934161c
 		}
 
 		public ReactiveCommand<Unit, Unit> ConfirmCommand { get; }
