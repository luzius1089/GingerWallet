--- conflicted
+++ resolved
@@ -109,14 +109,11 @@
 						Title = "Import Coldcard"
 					};
 
-<<<<<<< HEAD
-=======
 					if (!RuntimeInformation.IsOSPlatform(OSPlatform.Windows))
 					{
 						ofd.InitialDirectory = Environment.GetFolderPath(Environment.SpecialFolder.Personal);
 					}
 					
->>>>>>> f6c18e75
 					var selected = await ofd.ShowAsync(Application.Current.MainWindow, fallBack: true);
 					if (selected != null && selected.Any())
 					{
