--- conflicted
+++ resolved
@@ -45,148 +45,7 @@
 						await PinPadViewModel.UnlockAsync();
 						signedPsbt = await client.SignTxAsync(KeyManager.MasterFingerprint.Value, result.Psbt, cts.Token);
 					}
-<<<<<<< HEAD
-					else
-					{
-						if (!Money.TryParse(AmountText, out Money amount) || amount == Money.Zero)
-						{
-							NotificationHelpers.Warning("Invalid amount.");
-							return;
-						}
-
-						if (amount == selectedCoinViewModels.Sum(x => x.Amount))
-						{
-							NotificationHelpers.Warning("Looks like you want to spend whole coins. Try Max button instead.", "");
-							return;
-						}
-						moneyRequest = MoneyRequest.Create(amount);
-					}
-
-					if (FeeRate is null || FeeRate.SatoshiPerByte < 1)
-					{
-						NotificationHelpers.Warning("Invalid fee rate.", "");
-						return;
-					}
-
-					var feeStrategy = FeeStrategy.CreateFromFeeRate(FeeRate);
-
-					var intent = new PaymentIntent(address, moneyRequest, label);
-					try
-					{
-						MainWindowViewModel.Instance.StatusBar.TryAddStatus(StatusType.DequeuingSelectedCoins);
-						TxoRef[] toDequeue = selectedCoinViewModels.Where(x => x.CoinJoinInProgress).Select(x => x.Model.GetTxoRef()).ToArray();
-						if (toDequeue != null && toDequeue.Any())
-						{
-							await Global.ChaumianClient.DequeueCoinsFromMixAsync(toDequeue, DequeueReason.TransactionBuilding);
-						}
-					}
-					catch
-					{
-						NotificationHelpers.Error("Cannot spend mixing coins.", "");
-						return;
-					}
-					finally
-					{
-						MainWindowViewModel.Instance.StatusBar.TryRemoveStatus(StatusType.DequeuingSelectedCoins);
-					}
-
-					if (!KeyManager.IsWatchOnly)
-					{
-						try
-						{
-							PasswordHelper.GetMasterExtKey(KeyManager, Password, out string compatiblityPasswordUsed); // We could use TryPassword but we need the exception.
-							if (compatiblityPasswordUsed != null)
-							{
-								Password = compatiblityPasswordUsed; // Overwrite the password for BuildTransaction function.
-								NotificationHelpers.Warning(PasswordHelper.CompatibilityPasswordWarnMessage);
-							}
-						}
-						catch (SecurityException ex)
-						{
-							NotificationHelpers.Error(ex.Message, "");
-							return;
-						}
-						catch (Exception ex)
-						{
-							NotificationHelpers.Error(ex.ToTypeMessageString());
-							return;
-						}
-					}
-
-					BuildTransactionResult result = await Task.Run(() => Global.WalletService.BuildTransaction(Password, intent, feeStrategy, allowUnconfirmed: true, allowedInputs: selectedCoinReferences));
-
-					if (IsTransactionBuilder)
-					{
-						var txviewer = IoC.Get<IShell>().Documents?.OfType<TransactionViewerViewModel>()?.FirstOrDefault(x => x.Wallet.Id == Wallet.Id);
-						if (txviewer is null)
-						{
-							txviewer = new TransactionViewerViewModel(Wallet);
-							IoC.Get<IShell>().AddDocument(txviewer);
-						}
-						IoC.Get<IShell>().Select(txviewer);
-
-						txviewer.Update(result);
-
-						ResetUi();
-
-						NotificationHelpers.Success("Transaction is successfully built!", "");
-
-						return;
-					}
-
-					MainWindowViewModel.Instance.StatusBar.TryAddStatus(StatusType.SigningTransaction);
-					SmartTransaction signedTransaction = result.Transaction;
-
-					if (IsHardwareWallet && !result.Signed) // If hardware but still has a privkey then it's password, then meh.
-					{
-						try
-						{
-							IsHardwareBusy = true;
-							MainWindowViewModel.Instance.StatusBar.TryAddStatus(StatusType.AcquiringSignatureFromHardwareWallet);
-							var client = new HwiClient(Global.Network);
-
-							using var cts = new CancellationTokenSource(TimeSpan.FromMinutes(3));
-							PSBT signedPsbt = null;
-							try
-							{
-								signedPsbt = await client.SignTxAsync(KeyManager.MasterFingerprint.Value, result.Psbt, cts.Token);
-							}
-							catch (HwiException)
-							{
-								await PinPadViewModel.UnlockAsync();
-								signedPsbt = await client.SignTxAsync(KeyManager.MasterFingerprint.Value, result.Psbt, cts.Token);
-							}
-							signedTransaction = signedPsbt.ExtractSmartTransaction(result.Transaction);
-						}
-						catch (Exception)
-						{
-							NotificationHelpers.Error("Could not find the device. Make sure it is connected.");
-							return;
-						}
-						finally
-						{
-							MainWindowViewModel.Instance.StatusBar.TryRemoveStatus(StatusType.AcquiringSignatureFromHardwareWallet);
-							IsHardwareBusy = false;
-						}
-					}
-
-					MainWindowViewModel.Instance.StatusBar.TryAddStatus(StatusType.BroadcastingTransaction);
-					await Task.Run(async () => await Global.TransactionBroadcaster.SendTransactionAsync(signedTransaction));
-
-					ResetUi();
-				}
-				catch (InsufficientBalanceException ex)
-				{
-					Money needed = ex.Minimum - ex.Actual;
-					NotificationHelpers.Error($"Not enough coins selected. You need an estimated {needed.ToString(false, true)} BTC more to make this transaction.", "");
-				}
-				catch (HttpRequestException ex)
-				{
-					NotificationHelpers.Error(ex.ToUserFriendlyString());
-					Logger.LogError(ex);
-=======
 					signedTransaction = signedPsbt.ExtractSmartTransaction(result.Transaction);
->>>>>>> 6cbbcb73
 				}
 				catch (Exception ex)
 				{
