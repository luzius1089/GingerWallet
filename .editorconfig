# You can learn more about .editorconfig here: https://docs.microsoft.com/en-us/visualstudio/ide/editorconfig-code-style-settings-reference
root = true

# For all files.
[*]

charset = utf-8

# Formatting - remove any whitespace characters preceding newline characters
trim_trailing_whitespace = true

[*.{cs,csproj}]

# use hard tabs for indentation
indent_style = tab
indent_size = 4

# Formatting - set preferred newline characters
end_of_line = lf

[*.xaml]

indent_style = space
indent_size = 2

[*.cs]

# require braces to be on a new line for all
csharp_new_line_before_open_brace = all

# Formatting - organize using options

# do not place System.* using directives before other using directives
dotnet_sort_system_directives_first = true:error

# Formatting - spacing options

# require NO space between a cast and the value
csharp_space_after_cast = false:error
# require a space before the colon for bases or interfaces in a type declaration
csharp_space_after_colon_in_inheritance_clause = true:error
# require a space after a keyword in a control flow statement such as a for loop
csharp_space_after_keywords_in_control_flow_statements = true:error
# require a space before the colon for bases or interfaces in a type declaration
csharp_space_before_colon_in_inheritance_clause = true:error
# remove space within empty argument list parentheses
csharp_space_between_method_call_empty_parameter_list_parentheses = false:error
# remove space between method call name and opening parenthesis
csharp_space_between_method_call_name_and_opening_parenthesis = false:error
# do not place space characters after the opening parenthesis and before the closing parenthesis of a method call
csharp_space_between_method_call_parameter_list_parentheses = false:error
# remove space within empty parameter list parentheses for a method declaration
csharp_space_between_method_declaration_empty_parameter_list_parentheses = false:error
# place a space character after the opening parenthesis and before the closing parenthesis of a method declaration parameter list.
csharp_space_between_method_declaration_parameter_list_parentheses = false:error

# Formatting - wrapping options

# leave code block on single line
csharp_preserve_single_line_blocks = true:error
# leave statements and member declarations on the same line
csharp_preserve_single_line_statements = true:error

# Style - expression bodied member options

# prefer expression-bodied members for accessors
csharp_style_expression_bodied_accessors = true:suggestion
# prefer block bodies for constructors
csharp_style_expression_bodied_constructors = false:suggestion
# prefer expression-bodied members for operators
csharp_style_expression_bodied_operators = true:suggestion
# prefer expression-bodied members for properties
csharp_style_expression_bodied_properties = true:suggestion

# Style - expression level options

# prefer out variables to be declared inline in the argument list of a method call when possible
csharp_style_inlined_variable_declaration = true:error
csharp_style_deconstructed_variable_declaration = false:warning
# prefer the language keyword for member access expressions, instead of the type name, for types that have a keyword to represent them
dotnet_style_predefined_type_for_member_access = true:error

# Style - language keyword and framework type options

# prefer the language keyword for local variables, method parameters, and class members, instead of the type name, for types that have a keyword to represent them
dotnet_style_predefined_type_for_locals_parameters_members = true:error

# Style - qualification options

# prefer events not to be prefaced with this. or Me. in Visual Basic
dotnet_style_qualification_for_event = false:error
# prefer fields not to be prefaced with this. or Me. in Visual Basic
dotnet_style_qualification_for_field = false:error
# prefer methods not to be prefaced with this. or Me. in Visual Basic
dotnet_style_qualification_for_method = false:error
# prefer properties not to be prefaced with this. or Me. in Visual Basic
dotnet_style_qualification_for_property = false:error

dotnet_style_object_initializer = false:warning
dotnet_style_collection_initializer = true:error
dotnet_style_explicit_tuple_names = true:error

csharp_prefer_simple_default_expression = true:error

csharp_indent_case_contents = true:warning
csharp_indent_switch_labels = true:warning

# prefer 'is null' for reference equality checks
dotnet_style_prefer_is_null_check_over_reference_equality_method = true:error

# prefer braces
csharp_prefer_braces = true:error

# do not suggest readonly fields
dotnet_style_readonly_field = false:error

# use expression body for lambdas
csharp_style_expression_bodied_lambdas = true:suggestion

# IDE0066: Convert switch statement to expression
csharp_style_prefer_switch_expression = true:error

# IDE0063: Use simple 'using' statement
csharp_prefer_simple_using_statement = true:error

# IDE0054: Use compound assignment
dotnet_style_prefer_compound_assignment = true:error

# IDE0062: Make local function 'static'
csharp_prefer_static_local_function = true:error


# name all constant or static fields using PascalCase
dotnet_naming_rule.constant_or_static_fields_should_be_pascal_case.severity = error
dotnet_naming_rule.constant_or_static_fields_should_be_pascal_case.symbols  = constant_or_static_fields
dotnet_naming_rule.constant_or_static_fields_should_be_pascal_case.style    = pascal_case_style

dotnet_naming_symbols.constant_or_static_fields.applicable_kinds   = field
dotnet_naming_symbols.constant_or_static_fields.required_modifiers = const
dotnet_naming_symbols.constant_or_static_fields.required_modifiers = static

dotnet_naming_style.pascal_case_style.capitalization = pascal_case

# private fields should be _camelCase
dotnet_naming_rule.camel_case_for_private_fields.severity = error
dotnet_naming_rule.camel_case_for_private_fields.symbols  = private_fields
dotnet_naming_rule.camel_case_for_private_fields.style    = camel_case_underscore_style

dotnet_naming_symbols.private_fields.applicable_kinds = field
dotnet_naming_symbols.private_fields.applicable_accessibilities = private

dotnet_naming_style.camel_case_underscore_style.required_prefix = _
dotnet_naming_style.camel_case_underscore_style.capitalization = camel_case

# No other public/protected/protected_internal/private_protected fields are allowed
dotnet_naming_rule.disallowed_fields_rule.severity = error
dotnet_naming_rule.disallowed_fields_rule.symbols  = disallowed_fields_symbols
dotnet_naming_rule.disallowed_fields_rule.style    = disallowed_fields_style

dotnet_naming_symbols.disallowed_fields_symbols.applicable_kinds           = field
dotnet_naming_symbols.disallowed_fields_symbols.applicable_accessibilities = public, protected_internal, protected, private_protected
# disallowed_fields_style - Anything that has this style applied is marked as disallowed
dotnet_naming_style.disallowed_fields_style.capitalization  = all_upper
dotnet_naming_style.disallowed_fields_style.required_prefix = ____RULE_VIOLATION____
dotnet_naming_style.disallowed_fields_style.required_suffix = ____RULE_VIOLATION____

# async methods should end with Async suffix
dotnet_naming_rule.async_methods_end_with_async.severity = warning
dotnet_naming_rule.async_methods_end_with_async.symbols  = any_async_methods
dotnet_naming_rule.async_methods_end_with_async.style    = end_with_async

dotnet_naming_symbols.any_async_methods.applicable_kinds           = method
dotnet_naming_symbols.any_async_methods.applicable_accessibilities = *
dotnet_naming_symbols.any_async_methods.required_modifiers         = async

dotnet_naming_style.end_with_async.required_suffix = Async
dotnet_naming_style.end_with_async.capitalization  = pascal_case

# Interfaces must be IPascalCase
dotnet_naming_rule.interfaces_I_pascal_case.severity = error
dotnet_naming_rule.interfaces_I_pascal_case.symbols  = interfaces_symbols
dotnet_naming_rule.interfaces_I_pascal_case.style    = I_pascal_case_style

dotnet_naming_symbols.interfaces_symbols.applicable_kinds = interface
dotnet_naming_symbols.interfaces_symbols.applicable_accessibilities = *

dotnet_naming_style.I_pascal_case_style.required_prefix = I
dotnet_naming_style.I_pascal_case_style.capitalization = pascal_case

# name most members using PascalCase (except interface, field, local, parameter, type_parameter)
dotnet_naming_rule.most_members_must_be_pascal_case.severity = error
dotnet_naming_rule.most_members_must_be_pascal_case.symbols  = most_members_symbols
dotnet_naming_rule.most_members_must_be_pascal_case.style    = pascal_case_style

dotnet_naming_symbols.most_members_symbols.applicable_kinds   = class, struct, enum, property, method, event, namespace, local_function
dotnet_naming_symbols.most_members_symbols.applicable_accessibilities = *

# name Local variables & parameters using camelCase
dotnet_naming_rule.local_variables_and_parameters_camel_case.severity = error
dotnet_naming_rule.local_variables_and_parameters_camel_case.symbols  = local_variables_and_parameters_symbols
dotnet_naming_rule.local_variables_and_parameters_camel_case.style    = camel_case_style

dotnet_naming_symbols.local_variables_and_parameters_symbols.applicable_kinds = local,parameter

dotnet_naming_style.camel_case_style.capitalization = camel_case

# name local constant using PascalCase
dotnet_naming_rule.local_const_pascal_case.severity = error
dotnet_naming_rule.local_const_pascal_case.symbols  = local_const
dotnet_naming_rule.local_const_pascal_case.style    = pascal_case_style

dotnet_naming_symbols.local_const.applicable_kinds   = local
dotnet_naming_symbols.local_const.required_modifiers = const

dotnet_naming_style.pascal_case_style.capitalization = pascal_case

# all type parameters should be TPascalCase
dotnet_naming_rule.type_parameters_T_pascal_case.severity = error
dotnet_naming_rule.type_parameters_T_pascal_case.symbols  = type_parameters_symbols
dotnet_naming_rule.type_parameters_T_pascal_case.style    = T_pascal_case_style

dotnet_naming_symbols.type_parameters_symbols.applicable_kinds = type_parameter

dotnet_naming_style.T_pascal_case_style.required_prefix = T
dotnet_naming_style.T_pascal_case_style.capitalization = pascal_case


# IDE0056: Use index operator
csharp_style_prefer_index_operator = true:error

# IDE0032: Use auto property
dotnet_style_prefer_auto_properties = true:error

# IDE0057: Use range operator
csharp_style_prefer_range_operator = true:error

# IDE0071: Simplify interpolation
dotnet_style_prefer_simplified_interpolation = true:error

# IDE0004: Remove Unnecessary Cast
dotnet_diagnostic.IDE0004.severity = error

# IDE0019: Use pattern matching
csharp_style_pattern_matching_over_as_with_null_check = true:error

# CA2016: Forward the 'CancellationToken' parameter to methods that take one
dotnet_diagnostic.CA2016.severity = warning

# CA2000: Dispose objects before losing scope
dotnet_diagnostic.CA2000.severity = warning

# CA1825: Avoid zero-length array allocations
dotnet_diagnostic.CA1825.severity = warning

# CA1829: Use Length/Count property instead of Count() when available
dotnet_diagnostic.CA1829.severity = warning

# CA1816: Dispose methods should call SuppressFinalize
dotnet_diagnostic.CA1816.severity = none

<<<<<<< HEAD
# CA1827: Do not use Count() or LongCount() when Any() can be used
dotnet_diagnostic.CA1827.severity = warning
=======
# CA1835: Prefer the 'Memory'-based overloads for 'ReadAsync' and 'WriteAsync'
dotnet_diagnostic.CA1835.severity = warning

# CA2200: Rethrow to preserve stack details
dotnet_diagnostic.CA2200.severity = warning
>>>>>>> 01592d51
<|MERGE_RESOLUTION|>--- conflicted
+++ resolved
@@ -258,13 +258,11 @@
 # CA1816: Dispose methods should call SuppressFinalize
 dotnet_diagnostic.CA1816.severity = none
 
-<<<<<<< HEAD
-# CA1827: Do not use Count() or LongCount() when Any() can be used
-dotnet_diagnostic.CA1827.severity = warning
-=======
 # CA1835: Prefer the 'Memory'-based overloads for 'ReadAsync' and 'WriteAsync'
 dotnet_diagnostic.CA1835.severity = warning
 
 # CA2200: Rethrow to preserve stack details
 dotnet_diagnostic.CA2200.severity = warning
->>>>>>> 01592d51
+
+# CA1827: Do not use Count() or LongCount() when Any() can be used
+dotnet_diagnostic.CA1827.severity = warning