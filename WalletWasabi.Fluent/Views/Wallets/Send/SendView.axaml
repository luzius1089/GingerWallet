<UserControl xmlns="https://github.com/avaloniaui"
             xmlns:x="http://schemas.microsoft.com/winfx/2006/xaml"
             xmlns:d="http://schemas.microsoft.com/expression/blend/2008"
             xmlns:mc="http://schemas.openxmlformats.org/markup-compatibility/2006"
             xmlns:i="clr-namespace:Avalonia.Xaml.Interactivity;assembly=Avalonia.Xaml.Interactivity"
             xmlns:behaviors="using:WalletWasabi.Fluent.Behaviors"
             xmlns:c="using:WalletWasabi.Fluent.Controls"
             xmlns:vm="using:WalletWasabi.Fluent.ViewModels.Wallets.Send"
             xmlns:converters="clr-namespace:WalletWasabi.Fluent.Converters"
             mc:Ignorable="d"
             x:DataType="vm:SendViewModel"
             x:CompileBindings="True"
             x:Class="WalletWasabi.Fluent.Views.Wallets.Send.SendView">
  <c:ContentArea
                 EnableBack="{Binding EnableBack}"
                 EnableNext="True"
                 NextContent="Continue"
                 EnableCancel="{Binding EnableCancel}"
                 IsBusy="{Binding IsBusy}"
                 ScrollViewer.VerticalScrollBarVisibility="Auto">
    <c:ContentArea.Title>
      <DockPanel>
        <TextBlock Text="Send" />
        <StackPanel Orientation="Horizontal" HorizontalAlignment="Right" Spacing="10" VerticalAlignment="Center">
          <!-- Balance -->
<<<<<<< HEAD
          <c:PrivacyContentControl PrivacyReplacementMode="Text" DataContext="{Binding Balance}" DockPanel.Dock="Top" HorizontalAlignment="Center" NumberOfPrivacyChars="0">
            <StackPanel Spacing="5" Orientation="Horizontal" VerticalAlignment="Top">
              <TextBlock Opacity="0.6" Classes="h8" Text="Balance: " />
              <TextBlock Opacity="0.6" Classes="h8" Text="{Binding BalanceBtc}" />
              <TextBlock Opacity="0.6" Classes="h8" Text="{Binding BalanceFiat, Converter={x:Static converters:MoneyConverters.ToUsdAproxBetweenParens}}" />
            </StackPanel>
=======
          <c:PrivacyContentControl PrivacyReplacementMode="Text" DockPanel.Dock="Top" HorizontalAlignment="Center" NumberOfPrivacyChars="0">
            <Button Focusable="False" Classes="plainHyperlink h8" Command="{Binding InsertMaxCommand}">
              <TextBlock DataContext="{Binding Balance}" Opacity="0.6">
                <TextBlock.Text>
                  <MultiBinding StringFormat="Balance: {0} {1}">
                    <Binding Path="BalanceBtc" />
                    <Binding Path="BalanceFiat" />
                  </MultiBinding>
                </TextBlock.Text>
              </TextBlock>
            </Button>
>>>>>>> ef586365
          </c:PrivacyContentControl>
        </StackPanel>
      </DockPanel>
    </c:ContentArea.Title>
    <DockPanel LastChildFill="False">
      <DockPanel.Styles>
        <Style Selector="DockPanel > Label">
          <Setter Property="MinWidth" Value="80" />
        </Style>
        <Style Selector="c|AnimatedButton.flash">
          <Setter Property="InitialOpacity" Value="0.8" />
        </Style>
        <Style Selector="c|AnimatedButton.flash /template/ PathIcon#PART_IconNormal">
          <Setter Property="Foreground" Value="{DynamicResource SystemAccentColor}" />
          <Style.Animations>
            <Animation Duration="0.25" IterationCount="6"
                       PlaybackDirection="AlternateReverse"
                       Easing="{StaticResource FluentEasing}">
              <KeyFrame KeyTime="0:0:0.0">
                <Setter Property="Opacity" Value="0.1" />
              </KeyFrame>
              <KeyFrame KeyTime="0:0:0.25">
                <Setter Property="Opacity" Value="1" />
              </KeyFrame>
            </Animation>
          </Style.Animations>
        </Style>
      </DockPanel.Styles>

      <!-- To -->
      <DockPanel DockPanel.Dock="Top" Margin="0,0,0,10" MaxHeight="63">
        <Label DockPanel.Dock="Left" Content="_To:" Target="toTb" />
        <TextBox x:Name="toTb" MaxLength="250" Text="{Binding To}" Classes="monoSpaced"
                 Watermark="(e.g. Bitcoin address or payjoin URL)"
                 ScrollViewer.HorizontalScrollBarVisibility="Disabled"
                 ScrollViewer.VerticalScrollBarVisibility="Disabled"
                 AcceptsReturn="False">
          <i:Interaction.Behaviors>
            <behaviors:FocusOnAttachedBehavior />
            <behaviors:ExecuteCommandOnActivated Command="{Binding AutoPasteCommand}" />
            <behaviors:FocusNextWhenValid />
          </i:Interaction.Behaviors>
          <TextBox.InnerRightContent>
            <StackPanel Orientation="Horizontal" VerticalAlignment="Center" Spacing="10" Margin="10 0">
              <c:AnimatedButton KeyboardNavigation.IsTabStop="False"
                                Focusable="False"
                                Command="{Binding PasteCommand}"
                                ToolTip.Tip="Paste"
                                NormalIcon="{StaticResource paste_regular}"
                                ClickIcon="{StaticResource copy_confirmed}">
                <i:Interaction.Behaviors>
                  <behaviors:PasteButtonFlashBehavior FlashAnimation="flash" CurrentAddress="{Binding To}" />
                </i:Interaction.Behaviors>
              </c:AnimatedButton>
              <c:AnimatedButton IsVisible="{Binding IsQrButtonVisible}"
                                KeyboardNavigation.IsTabStop="False"
                                Focusable="False"
                                Command="{Binding QrCommand}"
                                ToolTip.Tip="Scan QR Code"
                                NormalIcon="{StaticResource qr_code_regular}" />
            </StackPanel>
          </TextBox.InnerRightContent>
        </TextBox>
      </DockPanel>
      <!-- Amount -->
      <DockPanel DockPanel.Dock="Top" Margin="0,0,0,10">
        <Label DockPanel.Dock="Left" Content="_Amount:" Target="amountTb" />
        <DockPanel>
          <Image Width="120" Source="avares://WalletWasabi.Fluent/Assets/TechnologyLogos/payjoin.png"
                 DockPanel.Dock="Right" IsVisible="{Binding IsPayJoin}" Margin="0 8 8 0" VerticalAlignment="Top" />
          <c:DualCurrencyEntryBox x:Name="amountTb"
                                  KeyboardNavigation.IsTabStop="{Binding !IsFixedAmount}"
                                  IsReadOnly="{Binding IsFixedAmount}"
                                  AmountBtc="{Binding AmountBtc}"
                                  ConversionRate="{Binding ExchangeRate}"
                                  CurrencyCode="BTC"
                                  ConversionCurrencyCode="USD"
                                  IsConversionReversed="{Binding ConversionReversed, Mode=TwoWay}" />
        </DockPanel>
      </DockPanel>
    </DockPanel>
  </c:ContentArea>
</UserControl><|MERGE_RESOLUTION|>--- conflicted
+++ resolved
@@ -23,26 +23,17 @@
         <TextBlock Text="Send" />
         <StackPanel Orientation="Horizontal" HorizontalAlignment="Right" Spacing="10" VerticalAlignment="Center">
           <!-- Balance -->
-<<<<<<< HEAD
-          <c:PrivacyContentControl PrivacyReplacementMode="Text" DataContext="{Binding Balance}" DockPanel.Dock="Top" HorizontalAlignment="Center" NumberOfPrivacyChars="0">
-            <StackPanel Spacing="5" Orientation="Horizontal" VerticalAlignment="Top">
-              <TextBlock Opacity="0.6" Classes="h8" Text="Balance: " />
-              <TextBlock Opacity="0.6" Classes="h8" Text="{Binding BalanceBtc}" />
-              <TextBlock Opacity="0.6" Classes="h8" Text="{Binding BalanceFiat, Converter={x:Static converters:MoneyConverters.ToUsdAproxBetweenParens}}" />
-            </StackPanel>
-=======
           <c:PrivacyContentControl PrivacyReplacementMode="Text" DockPanel.Dock="Top" HorizontalAlignment="Center" NumberOfPrivacyChars="0">
             <Button Focusable="False" Classes="plainHyperlink h8" Command="{Binding InsertMaxCommand}">
               <TextBlock DataContext="{Binding Balance}" Opacity="0.6">
                 <TextBlock.Text>
                   <MultiBinding StringFormat="Balance: {0} {1}">
                     <Binding Path="BalanceBtc" />
-                    <Binding Path="BalanceFiat" />
+                    <Binding Path="BalanceFiat" Converter="{x:Static converters:MoneyConverters.ToUsdAproxBetweenParens}" />
                   </MultiBinding>
                 </TextBlock.Text>
               </TextBlock>
             </Button>
->>>>>>> ef586365
           </c:PrivacyContentControl>
         </StackPanel>
       </DockPanel>
