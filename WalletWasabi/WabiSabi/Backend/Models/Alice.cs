using NBitcoin;
using WalletWasabi.Crypto;
using WalletWasabi.WabiSabi.Backend.Rounds;
using WalletWasabi.WabiSabi.Models;

namespace WalletWasabi.WabiSabi.Backend.Models;

public class Alice
{
	public Alice(Coin coin, OwnershipProof ownershipProof, Round round, Guid id)
	{
<<<<<<< HEAD
		public Alice(Coin coin, OwnershipProof ownershipProof, Round round, Guid id, bool isComingFromCoinJoin)
		{
			// TODO init syntax?
			Round = round;
			Coin = coin;
			OwnershipProof = ownershipProof;
			Id = id;
			IsComingFromCoinJoin = isComingFromCoinJoin;
		}
=======
		// TODO init syntax?
		Round = round;
		Coin = coin;
		OwnershipProof = ownershipProof;
		Id = id;
	}
>>>>>>> 5e1ef197

	public Round Round { get; }
	public Guid Id { get; }
	public DateTimeOffset Deadline { get; set; } = DateTimeOffset.UtcNow;
	public Coin Coin { get; }
	public OwnershipProof OwnershipProof { get; }
	public Money TotalInputAmount => Coin.Amount;
	public int TotalInputVsize => Coin.ScriptPubKey.EstimateInputVsize();

<<<<<<< HEAD
		public bool ConfirmedConnection { get; set; } = false;
		public bool ReadyToSign { get; set; }
		public bool IsComingFromCoinJoin { get; } = false;
=======
	public bool ConfirmedConnection { get; set; } = false;
	public bool ReadyToSign { get; set; }
>>>>>>> 5e1ef197

	public long CalculateRemainingVsizeCredentials(int maxRegistrableSize) => maxRegistrableSize - TotalInputVsize;

<<<<<<< HEAD
		public Money CalculateRemainingAmountCredentials(FeeRate feeRate, CoordinationFeeRate coordinationFeeRate) =>
			Coin.EffectiveValue(feeRate, IsComingFromCoinJoin ? CoordinationFeeRate.Zero : coordinationFeeRate);
=======
	public Money CalculateRemainingAmountCredentials(FeeRate feeRate) => Coin.EffectiveValue(feeRate);
>>>>>>> 5e1ef197

	public void SetDeadlineRelativeTo(TimeSpan connectionConfirmationTimeout)
	{
		// Have alice timeouts a bit sooner than the timeout of connection confirmation phase.
		Deadline = DateTimeOffset.UtcNow + (connectionConfirmationTimeout * 0.9);
	}
}<|MERGE_RESOLUTION|>--- conflicted
+++ resolved
@@ -7,26 +7,15 @@
 
 public class Alice
 {
-	public Alice(Coin coin, OwnershipProof ownershipProof, Round round, Guid id)
+	public Alice(Coin coin, OwnershipProof ownershipProof, Round round, Guid id, bool isComingFromCoinJoin)
 	{
-<<<<<<< HEAD
-		public Alice(Coin coin, OwnershipProof ownershipProof, Round round, Guid id, bool isComingFromCoinJoin)
-		{
-			// TODO init syntax?
-			Round = round;
-			Coin = coin;
-			OwnershipProof = ownershipProof;
-			Id = id;
-			IsComingFromCoinJoin = isComingFromCoinJoin;
-		}
-=======
 		// TODO init syntax?
 		Round = round;
 		Coin = coin;
 		OwnershipProof = ownershipProof;
 		Id = id;
+		IsComingFromCoinJoin = isComingFromCoinJoin;
 	}
->>>>>>> 5e1ef197
 
 	public Round Round { get; }
 	public Guid Id { get; }
@@ -36,23 +25,14 @@
 	public Money TotalInputAmount => Coin.Amount;
 	public int TotalInputVsize => Coin.ScriptPubKey.EstimateInputVsize();
 
-<<<<<<< HEAD
-		public bool ConfirmedConnection { get; set; } = false;
-		public bool ReadyToSign { get; set; }
-		public bool IsComingFromCoinJoin { get; } = false;
-=======
 	public bool ConfirmedConnection { get; set; } = false;
 	public bool ReadyToSign { get; set; }
->>>>>>> 5e1ef197
+	public bool IsComingFromCoinJoin { get; } = false;
 
 	public long CalculateRemainingVsizeCredentials(int maxRegistrableSize) => maxRegistrableSize - TotalInputVsize;
 
-<<<<<<< HEAD
-		public Money CalculateRemainingAmountCredentials(FeeRate feeRate, CoordinationFeeRate coordinationFeeRate) =>
-			Coin.EffectiveValue(feeRate, IsComingFromCoinJoin ? CoordinationFeeRate.Zero : coordinationFeeRate);
-=======
-	public Money CalculateRemainingAmountCredentials(FeeRate feeRate) => Coin.EffectiveValue(feeRate);
->>>>>>> 5e1ef197
+	public Money CalculateRemainingAmountCredentials(FeeRate feeRate, CoordinationFeeRate coordinationFeeRate) =>
+		Coin.EffectiveValue(feeRate, IsComingFromCoinJoin ? CoordinationFeeRate.Zero : coordinationFeeRate);
 
 	public void SetDeadlineRelativeTo(TimeSpan connectionConfirmationTimeout)
 	{
