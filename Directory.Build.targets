<Project>

  <PropertyGroup>
<<<<<<< HEAD
    <AvaloniaVersion>0.7.1-cibuild0001529-beta</AvaloniaVersion>
=======
    <AvaloniaVersion>0.7.1-cibuild0001553-beta</AvaloniaVersion>
>>>>>>> 4d882c33
    <AvaloniaBehaviorsVersion>0.7.0</AvaloniaBehaviorsVersion>  
  </PropertyGroup>

  <ItemGroup>
    <PackageReference Update="Avalonia" Version="$(AvaloniaVersion)" />
    <PackageReference Update="Avalonia.Desktop" Version="$(AvaloniaVersion)" />
    <PackageReference Update="Avalonia.ReactiveUI" Version="$(AvaloniaVersion)" />
    <PackageReference Update="Avalonia.Xaml.Behaviors" Version="$(AvaloniaBehaviorsVersion)" />
    <PackageReference Update="Avalonia.Xaml.Interactions" Version="$(AvaloniaBehaviorsVersion)" />
    <PackageReference Update="Avalonia.Xaml.Interactions.Custom" Version="$(AvaloniaBehaviorsVersion)" />    
  </ItemGroup>

</Project><|MERGE_RESOLUTION|>--- conflicted
+++ resolved
@@ -1,11 +1,7 @@
 <Project>
 
   <PropertyGroup>
-<<<<<<< HEAD
-    <AvaloniaVersion>0.7.1-cibuild0001529-beta</AvaloniaVersion>
-=======
     <AvaloniaVersion>0.7.1-cibuild0001553-beta</AvaloniaVersion>
->>>>>>> 4d882c33
     <AvaloniaBehaviorsVersion>0.7.0</AvaloniaBehaviorsVersion>  
   </PropertyGroup>
 
