--- conflicted
+++ resolved
@@ -68,12 +68,7 @@
 				global.Network);
 
 			_settingsPage = new SettingsPageViewModel(global.Config, global.UiConfig);
-<<<<<<< HEAD
 			_privacyMode = new PrivacyModeViewModel(global.UiConfig);			
-=======
-			_privacyMode = new PrivacyModeViewModel(global.UiConfig);
-			_homePage = new HomePageViewModel(_walletManager, _addWalletPage);
->>>>>>> 9e565319
 			_searchPage = new SearchPageViewModel();
 
 			_navBar = new NavBarViewModel(MainScreen, _walletManager);
@@ -96,7 +91,7 @@
 			_walletManager.WhenAnyValue(x => x.Items.Count)
 				.Subscribe(x => _navBar.IsHidden = x == 0);
 
-			if (!walletManager.Model.AnyWallet(_ => true))
+			if (!_walletManager.Model.AnyWallet(_ => true))
 			{
 				MainScreen.To(_addWalletPage);
 			}
