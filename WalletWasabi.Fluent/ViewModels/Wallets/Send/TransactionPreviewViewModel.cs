--- conflicted
+++ resolved
@@ -59,20 +59,12 @@
 
 			var authResult = await AuthorizeAsync(wallet, transactionAuthorizationInfo);
 
-<<<<<<< HEAD
 			if (authResult)
 			{
 				await SendTransaction(wallet, broadcaster, transactionAuthorizationInfo.Transaction);
-				Navigate().Clear();
+				Navigate().To(new SendSuccessViewModel());
 			}
 		}
-=======
-				// Dequeue any coin-joining coins.
-				await wallet.ChaumianClient.DequeueAllCoinsFromMixAsync(DequeueReason.TransactionBuilding);
-
-				await broadcaster.SendTransactionAsync(transactionAuthorizationInfo.Transaction);
-				Navigate().To(new SendSuccessViewModel());
->>>>>>> ce317430
 
 		private async Task<bool> AuthorizeAsync(Wallet wallet, TransactionAuthorizationInfo transactionAuthorizationInfo)
 		{
