--- conflicted
+++ resolved
@@ -19,11 +19,7 @@
 		{
 			var numberOfCredentials = 3;
 			using var rnd = new SecureRandom();
-<<<<<<< HEAD
-			var sk = new CoordinatorSecretKey(rnd);
-=======
 			var sk = new CredentialIssuerSecretKey(rnd);
->>>>>>> 174af503
 
 			var client = new WabiSabiClient(sk.ComputeCredentialIssuerParameters(), numberOfCredentials, rnd);
 
@@ -126,11 +122,7 @@
 		{
 			var numberOfCredentials = 3;
 			using var rnd = new SecureRandom();
-<<<<<<< HEAD
-			var sk = new CoordinatorSecretKey(rnd);
-=======
 			var sk = new CredentialIssuerSecretKey(rnd);
->>>>>>> 174af503
 
 			var issuer = new CredentialIssuer(sk, numberOfCredentials, rnd);
 			{
