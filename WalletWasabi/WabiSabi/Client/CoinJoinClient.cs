--- conflicted
+++ resolved
@@ -30,11 +30,8 @@
 			ArenaRequestHandler = arenaRequestHandler;
 			Kitchen = kitchen;
 			Keymanager = keymanager;
-<<<<<<< HEAD
-=======
 			RoundStatusUpdater = roundStatusUpdater;
 			SecureRandom = new SecureRandom();
->>>>>>> 1be33b49
 			Coins = coins;
 		}
 
@@ -50,39 +47,23 @@
 
 		public async Task StartCoinJoinAsync(CancellationToken cancellationToken)
 		{
-<<<<<<< HEAD
-			await RefreshRoundAsync(cancellationToken).ConfigureAwait(false);
-			var constructionState = RoundState.Assert<ConstructionState>();
+			var roundState = await RoundStatusUpdater.CreateRoundAwaiter(roundState => roundState.Phase == Phase.InputRegistration, cancellationToken).ConfigureAwait(false);
+			var constructionState = roundState.Assert<ConstructionState>();
 
 			// Calculate outputs values
-			var outputValues = DecomposeAmounts();
+			var outputValues = DecomposeAmounts(roundState.FeeRate);
 
 			// Get all locked internal keys we have and assert we have enough.
 			Keymanager.AssertLockedInternalKeysIndexed(howMany: Coins.Count());
 			var allLockedInternalKeys = Keymanager.GetKeys(x => x.IsInternal && x.KeyState == KeyState.Locked);
 			var outputs = outputValues.Zip(allLockedInternalKeys, (amount, hdPubKey) => new TxOut(amount, hdPubKey.P2wpkhScript));
-=======
-			try
-			{
-				var roundState = await RoundStatusUpdater.CreateRoundAwaiter(roundState => roundState.Phase == Phase.InputRegistration, cancellationToken).ConfigureAwait(false);
-				var constructionState = roundState.Assert<ConstructionState>();
-
-				// Calculate outputs values
-				var outputValues = DecomposeAmounts(roundState);
-
-				// Get all locked internal keys we have and assert we have enough.
-				Keymanager.AssertLockedInternalKeysIndexed(howMany: Coins.Count());
-				var allLockedInternalKeys = Keymanager.GetKeys(x => x.IsInternal && x.KeyState == KeyState.Locked);
-				var outputs = outputValues.Zip(allLockedInternalKeys, (amount, hdPubKey) => new TxOut(amount, hdPubKey.P2wpkhScript));
->>>>>>> 1be33b49
 
 			var plan = CreatePlan(
 				Coins.Select(x => (ulong)x.Amount.Satoshi),
 				Coins.Select(x => (ulong)x.ScriptPubKey.EstimateInputVsize()),
 				outputValues);
 
-<<<<<<< HEAD
-			List<AliceClient> aliceClients = CreateAliceClients();
+			List<AliceClient> aliceClients = CreateAliceClients(roundState);
 
 			// Register coins.
 			aliceClients = await RegisterCoinsAsync(aliceClients, cancellationToken).ConfigureAwait(false);
@@ -91,40 +72,20 @@
 			aliceClients = await ConfirmConnectionsAsync(aliceClients, cancellationToken).ConfigureAwait(false);
 
 			// Output registration.
-			// Here we should have something like:
-			// RoundState roundState = await OutputRegistrationPhase.ConfigureAwait(false);
-			await WaitFor(Phase.OutputRegistration, cancellationToken).ConfigureAwait(false);
+			roundState = await RoundStatusUpdater.CreateRoundAwaiter(roundState.Id, rs => rs.Phase == Phase.OutputRegistration, cancellationToken).ConfigureAwait(false);
 			var outputsWithCredentials = outputs.Zip(aliceClients, (output, alice) => (output, alice.RealAmountCredentials, alice.RealVsizeCredentials));
-			await RegisterOutputsAsync(outputsWithCredentials, cancellationToken).ConfigureAwait(false);
-
-			await WaitFor(Phase.TransactionSigning, cancellationToken).ConfigureAwait(false);
-			var signingState = RoundState.Assert<SigningState>();
+			var bobClients = Enumerable.Range(0, int.MaxValue).Select(_ => CreateBobClient(roundState));
+			await RegisterOutputsAsync(bobClients, outputsWithCredentials, cancellationToken).ConfigureAwait(false);
+
+			roundState = await RoundStatusUpdater.CreateRoundAwaiter(roundState.Id, rs => rs.Phase == Phase.TransactionSigning, cancellationToken).ConfigureAwait(false);
+			var signingState = roundState.Assert<SigningState>();
 			var unsignedCoinJoin = signingState.CreateUnsignedTransaction();
 
 			// Sanity check.
-			SanityCheck(outputs, unsignedCoinJoin, cancellationToken);
-=======
-				var aliceClients = CreateAliceClients(roundState);
-
-				// Register coins.
-				aliceClients = await RegisterCoinsAsync(aliceClients, roundState, cancellationToken).ConfigureAwait(false);
-
-				// Confirm coins.
-				aliceClients = await ConfirmConnectionsAsync(aliceClients, roundState, cancellationToken).ConfigureAwait(false);
-
-				// Output registration.
-				roundState = await RoundStatusUpdater.CreateRoundAwaiter(roundState.Id, rs => rs.Phase == Phase.OutputRegistration, cancellationToken).ConfigureAwait(false);
-				var outputsWithCredentials = outputs.Zip(aliceClients, (output, alice) => (output, alice.RealAmountCredentials, alice.RealVsizeCredentials));
-				await RegisterOutputsAsync(outputsWithCredentials, roundState, cancellationToken).ConfigureAwait(false);
-
-				// Signing.
-				roundState = await RoundStatusUpdater.CreateRoundAwaiter(roundState.Id, rs => rs.Phase == Phase.TransactionSigning, cancellationToken).ConfigureAwait(false);
-				var signingState = roundState.Assert<SigningState>();
-				var unsignedCoinJoin = signingState.CreateUnsignedTransaction();
-
-				// Sanity check.
-				SanityCheck(outputs, unsignedCoinJoin, roundState, cancellationToken);
->>>>>>> 1be33b49
+			if (SanityCheck(outputs, unsignedCoinJoin)) // FIXME: if it is NOT okay the fail.
+			{
+				throw new InvalidOperationException($"Round ({roundState.Id}): My output is missing.");
+			}
 
 			// Send signature.
 			await SignTransactionAsync(aliceClients, unsignedCoinJoin, cancellationToken).ConfigureAwait(false);
@@ -150,11 +111,10 @@
 			return aliceClients;
 		}
 
-		private async Task<List<AliceClient>> RegisterCoinsAsync(IEnumerable<AliceClient> aliceClients, RoundState roundState, CancellationToken cancellationToken)
+		private async Task<List<AliceClient>> RegisterCoinsAsync(IEnumerable<AliceClient> aliceClients, CancellationToken cancellationToken)
 		{
 			async Task<AliceClient?> RegisterInputTask(AliceClient aliceClient)
 			{
-<<<<<<< HEAD
 				try
 				{
 					await aliceClient.RegisterInputAsync(cancellationToken).ConfigureAwait(false);
@@ -162,12 +122,9 @@
 				}
 				catch (Exception e)
 				{
-					Logger.LogWarning($"Round ({RoundState.Id}), Alice ({aliceClient.AliceId}): {nameof(AliceClient.RegisterInputAsync)} failed, reason:'{e}'.");
-					return default;
-				}
-=======
-				Logger.LogWarning($"Round ({roundState.Id}), Alice ({request.Sender.AliceId}): {nameof(AliceClient.RegisterInputAsync)} failed, reason:'{request.Exception}'.");
->>>>>>> 1be33b49
+					Logger.LogWarning($"Round ({aliceClient.RoundId}), Alice ({aliceClient.AliceId}): {nameof(AliceClient.RegisterInputAsync)} failed, reason:'{e}'.");
+					return default;
+				}
 			}
 
 			var registerRequests = aliceClients.Select(RegisterInputTask);
@@ -176,11 +133,10 @@
 			return completedRequests.Where(x => x is not null).Cast<AliceClient>().ToList();
 		}
 
-		private async Task<List<AliceClient>> ConfirmConnectionsAsync(IEnumerable<AliceClient> aliceClients, RoundState roundState, CancellationToken cancellationToken)
+		private async Task<List<AliceClient>> ConfirmConnectionsAsync(IEnumerable<AliceClient> aliceClients, CancellationToken cancellationToken)
 		{
 			async Task<AliceClient?> ConfirmConnectionTask(AliceClient aliceClient)
 			{
-<<<<<<< HEAD
 				try
 				{
 					await aliceClient.ConfirmConnectionAsync(cancellationToken).ConfigureAwait(false);
@@ -188,12 +144,9 @@
 				}
 				catch (Exception e)
 				{
-					Logger.LogWarning($"Round ({RoundState.Id}), Alice ({aliceClient.AliceId}): {nameof(AliceClient.ConfirmConnectionAsync)} failed, reason:'{e}'.");
-					return default;
-				}
-=======
-				Logger.LogWarning($"Round ({roundState.Id}), Alice ({request.Sender.AliceId}): {nameof(AliceClient.ConfirmConnectionAsync)} failed, reason:'{request.Exception}'.");
->>>>>>> 1be33b49
+					Logger.LogWarning($"Round ({aliceClient.RoundId}), Alice ({aliceClient.AliceId}): {nameof(AliceClient.ConfirmConnectionAsync)} failed, reason:'{e}'.");
+					return default;
+				}
 			}
 
 			var confirmationRequests = aliceClients.Select(ConfirmConnectionTask);
@@ -202,9 +155,9 @@
 			return completedRequests.Where(x => x is not null).Cast<AliceClient>().ToList();
 		}
 
-		private IEnumerable<Money> DecomposeAmounts(RoundState roundState)
-		{
-			return Coins.Select(c => c.Amount - roundState.FeeRate.GetFee(c.ScriptPubKey.EstimateInputVsize()));
+		private IEnumerable<Money> DecomposeAmounts(FeeRate feeRate)
+		{
+			return Coins.Select(c => c.Amount - feeRate.GetFee(c.ScriptPubKey.EstimateInputVsize()));
 		}
 
 		private IEnumerable<IEnumerable<(ulong RealAmountCredentialValue, ulong RealVsizeCredentialValue, Money Value)>> CreatePlan(
@@ -216,11 +169,10 @@
 		}
 
 		private async Task RegisterOutputsAsync(
+			IEnumerable<BobClient> bobClients,
 			IEnumerable<(TxOut Output, Credential[] RealAmountCredentials, Credential[] RealVsizeCredentials)> outputsWithCredentials,
-			RoundState roundState,
 			CancellationToken cancellationToken)
 		{
-<<<<<<< HEAD
 			async Task<TxOut?> RegisterOutputTask(BobClient bobClient, TxOut output, Credential[] realAmountCredentials, Credential[] realVsizeCredentials)
 			{
 				try
@@ -230,30 +182,11 @@
 				}
 				catch (Exception e)
 				{
-					Logger.LogWarning($"Round ({RoundState.Id}), Bob ({{output.ScriptPubKey}}): {nameof(BobClient.RegisterOutputAsync)} failed, reason:'{e}'.");
-					return default;
-				}
-=======
-			var bobClients = Enumerable.Range(0, int.MaxValue).Select(_ => CreateBobClient(roundState));
-			var outputRegistrationData = outputsWithCredentials.Zip(
-					bobClients,
-					(o, b) => (
-						TxOut: o.Output,
-						RealAmountCredentials: o.RealAmountCredentials,
-						RealVsizeCredentials: o.RealVsizeCredentials,
-						BobClient: b));
-
-			var outputRegisterRequests = outputRegistrationData
-				.Select(x => WrapCall(x.TxOut, x.BobClient.RegisterOutputAsync(x.TxOut.Value, x.TxOut.ScriptPubKey, x.RealAmountCredentials, x.RealVsizeCredentials, cancellationToken)));
-			var completedRequests = await Task.WhenAll(outputRegisterRequests).ConfigureAwait(false);
-
-			foreach (var request in completedRequests.Where(x => !x.Success))
-			{
-				Logger.LogWarning($"Round ({roundState.Id}), Bob ({request.Sender.ScriptPubKey}): {nameof(BobClient.RegisterOutputAsync)} failed, reason:'{request.Exception}'.");
->>>>>>> 1be33b49
-			}
-
-			var bobClients = Enumerable.Range(0, int.MaxValue).Select(_ => CreateBobClient());
+					Logger.LogWarning($"Round ({bobClient.RoundId}), Bob ({{output.ScriptPubKey}}): {nameof(BobClient.RegisterOutputAsync)} failed, reason:'{e}'.");
+					return default;
+				}
+			}
+
 			var outputRegisterRequests = bobClients.Zip(
 					outputsWithCredentials,
 					(bobClient, data) => RegisterOutputTask(bobClient, data.Output, data.RealAmountCredentials, data.RealVsizeCredentials));
@@ -274,24 +207,11 @@
 					SecureRandom));
 		}
 
-<<<<<<< HEAD
-		private void SanityCheck(IEnumerable<TxOut> outputs, Transaction unsignedCoinJoinTransaction, CancellationToken cancellationToken)
-=======
-		public async override Task StartAsync(CancellationToken cancellationToken)
-		{
-			using var linkedCts = CancellationTokenSource.CreateLinkedTokenSource(DisposeCts.Token, cancellationToken);
-			await base.StartAsync(linkedCts.Token).ConfigureAwait(false);
-		}
-
-		private void SanityCheck(IEnumerable<TxOut> outputs, Transaction unsignedCoinJoinTransaction, RoundState roundState, CancellationToken cancellationToken)
->>>>>>> 1be33b49
+		private bool SanityCheck(IEnumerable<TxOut> outputs, Transaction unsignedCoinJoinTransaction)
 		{
 			var coinJoinOutputs = unsignedCoinJoinTransaction.Outputs.Select(o => (o.Value, o.ScriptPubKey));
 			var expectedOutputs = outputs.Select(o => (o.Value, o.ScriptPubKey));
-			if (coinJoinOutputs.IsSuperSetOf(expectedOutputs))
-			{
-				throw new InvalidOperationException($"Round ({roundState.Id}): My output is missing.");
-			}
+			return coinJoinOutputs.IsSuperSetOf(expectedOutputs);
 		}
 
 		private async Task SignTransactionAsync(IEnumerable<AliceClient> aliceClients, Transaction unsignedCoinJoinTransaction, CancellationToken cancellationToken)
@@ -305,7 +225,7 @@
 				}
 				catch (Exception e)
 				{
-					Logger.LogWarning($"Round ({RoundState.Id}), Alice ({{aliceClient.AliceId}}): {nameof(AliceClient.SignTransactionAsync)} failed, reason:'{e}'.");
+					Logger.LogWarning($"Round ({aliceClient.RoundId}), Alice ({{aliceClient.AliceId}}): {nameof(AliceClient.SignTransactionAsync)} failed, reason:'{e}'.");
 					return default;
 				}
 			}
