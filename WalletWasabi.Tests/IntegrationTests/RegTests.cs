--- conflicted
+++ resolved
@@ -3113,14 +3113,9 @@
 				var height = await rpc.GetBlockCountAsync();
 				var bechCoin = tx.Outputs.GetCoins(bech.ScriptPubKey).Single();
 
-<<<<<<< HEAD
 				var smartCoin = new SmartCoin(bechCoin, tx.Inputs.Select(x => new TxoRef(x.PrevOut)).ToArray(), height + 1, replaceable: false, anonymitySet: tx.GetAnonymitySet(bechCoin.Outpoint.N));
 
-				var chaumianClient = new CoinJoinClient(synchronizer, rpc.Network, keyManager, new Uri(RegTestFixture.BackendEndPoint), null);
-=======
-				var smartCoin = new SmartCoin(bechCoin, tx.Inputs.Select(x => new TxoRef(x.PrevOut)).ToArray(), height + 1, replaceable: false, anonymitySet: tx.GetAnonymitySet(bechCoin.Outpoint.N), isLikelyCoinJoinOutput: false);
 				var chaumianClient = new CoinJoinClient(synchronizer, rpc.Network, keyManager);
->>>>>>> c880ef14
 
 				participants.Add((smartCoin, chaumianClient));
 			}
