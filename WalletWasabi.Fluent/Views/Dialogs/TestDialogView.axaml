<UserControl xmlns="https://github.com/avaloniaui"
             xmlns:x="http://schemas.microsoft.com/winfx/2006/xaml"
             xmlns:d="http://schemas.microsoft.com/expression/blend/2008"
             xmlns:mc="http://schemas.openxmlformats.org/markup-compatibility/2006"
             xmlns:c="clr-namespace:WalletWasabi.Fluent.Controls"
             mc:Ignorable="d" Width="450" Height="200"
             x:Class="WalletWasabi.Fluent.Views.Dialogs.TestDialogView">
<<<<<<< HEAD
  <Panel Margin="10">
    <Button Classes="invisible" Command="{Binding CancelCommand}" HorizontalAlignment="Left" VerticalAlignment="Top">
      <PathIcon Data="{StaticResource arrow_left_regular}" />
    </Button>
    <StackPanel HorizontalAlignment="Center"
                VerticalAlignment="Center">
      <TextBlock Text="{Binding Message}" />
      <StackPanel HorizontalAlignment="Center" Orientation="Horizontal">
        <Button Content="Cancel" Margin="10" Command="{Binding CancelCommand}" />
        <Button Content="Confirm" Margin="10" Command="{Binding ConfirmCommand}" />
      </StackPanel>
    </StackPanel>
  </Panel>
=======
  <c:ContentArea Title="Test Dialog" Caption="A quick example of a dialog:">
    Hi! I'm a dialog.
  </c:ContentArea>
>>>>>>> f6a2cb64
</UserControl><|MERGE_RESOLUTION|>--- conflicted
+++ resolved
@@ -5,23 +5,16 @@
              xmlns:c="clr-namespace:WalletWasabi.Fluent.Controls"
              mc:Ignorable="d" Width="450" Height="200"
              x:Class="WalletWasabi.Fluent.Views.Dialogs.TestDialogView">
-<<<<<<< HEAD
-  <Panel Margin="10">
-    <Button Classes="invisible" Command="{Binding CancelCommand}" HorizontalAlignment="Left" VerticalAlignment="Top">
-      <PathIcon Data="{StaticResource arrow_left_regular}" />
-    </Button>
-    <StackPanel HorizontalAlignment="Center"
-                VerticalAlignment="Center">
-      <TextBlock Text="{Binding Message}" />
-      <StackPanel HorizontalAlignment="Center" Orientation="Horizontal">
-        <Button Content="Cancel" Margin="10" Command="{Binding CancelCommand}" />
-        <Button Content="Confirm" Margin="10" Command="{Binding ConfirmCommand}" />
+  <c:ContentArea Title="Test Dialog" Caption="A quick example of a dialog:">
+    <Panel Margin="10">
+      <StackPanel HorizontalAlignment="Center"
+                  VerticalAlignment="Center">
+        <TextBlock Text="{Binding Message}" />
+        <StackPanel HorizontalAlignment="Center" Orientation="Horizontal">
+          <Button Content="Cancel" Margin="10" Command="{Binding CancelCommand}" />
+          <Button Content="Confirm" Margin="10" Command="{Binding ConfirmCommand}" />
+        </StackPanel>
       </StackPanel>
-    </StackPanel>
-  </Panel>
-=======
-  <c:ContentArea Title="Test Dialog" Caption="A quick example of a dialog:">
-    Hi! I'm a dialog.
+    </Panel>
   </c:ContentArea>
->>>>>>> f6a2cb64
 </UserControl>