--- conflicted
+++ resolved
@@ -125,116 +125,6 @@
           </Style>
         </StackPanel.Styles>
         <DockPanel>
-<<<<<<< HEAD
-          <DockPanel.Styles>
-            <Style Selector="DockPanel > Label">
-              <Setter Property="MinWidth" Value="80" />
-            </Style>
-          </DockPanel.Styles>
-
-                <DockPanel DockPanel.Dock="Top" Margin="0,0,0,10">
-                    <Label DockPanel.Dock="Left" Content="_To:" Target="toTb" />
-                    <TextBox x:Name="toTb" MaxLength="250" Text="{Binding To}"
-                             Watermark="(e.g. Bitcoin address or PayJoin URL)">
-                        <i:Interaction.Behaviors>
-                            <behaviors:FocusOnAttachedBehavior />
-                            <behaviors:ExecuteCommandOnClickBehavior Command="{Binding AutoPasteCommand}" />
-                        </i:Interaction.Behaviors>
-                        <TextBox.InnerRightContent>
-                            <StackPanel Orientation="Horizontal" VerticalAlignment="Center" Spacing="10" Margin="10 0">
-                                <c:AnimatedButton KeyboardNavigation.IsTabStop="False"
-                                                  Focusable="False"
-                                                  Command="{Binding PasteCommand}"
-                                                  ToolTip.Tip="Paste"
-                                                  NormalIcon="{StaticResource paste_regular}"
-                                                  ClickIcon="{StaticResource copy_confirmed}" />
-                            </StackPanel>
-                        </TextBox.InnerRightContent>
-                    </TextBox>
-                </DockPanel>
-
-                <DockPanel DockPanel.Dock="Top" Margin="0,0,0,10">
-                    <Label DockPanel.Dock="Left" Content="_Amount:" Target="amountTb" />
-                    <DockPanel>
-                        <Image Width="120" Source="avares://WalletWasabi.Fluent/Assets/TechnologyLogos/payjoin.png" DockPanel.Dock="Right" IsVisible="{Binding IsPayJoin}"  Margin="0 8 8 0" VerticalAlignment="Top"/>
-                        <c:CurrencyEntryBox KeyboardNavigation.IsTabStop="{Binding !IsFixedAmount}" x:Name="amountTb" IsReadOnly="{Binding IsFixedAmount}" AmountBtc="{Binding AmountBtc}" ConversionRate="{Binding ExchangeRate}" ConversionCurrencyCode="USD" />
-                    </DockPanel>
-                </DockPanel>
-
-                <DockPanel DockPanel.Dock="Top" Margin="0,0,0,10">
-                    <Label DockPanel.Dock="Left" Content="_Labels:" Target="LabelTagBox" />
-                    <c:TagsBox x:Name="LabelTagBox"
-                               Watermark="{StaticResource LabelsWatermarkText}"
-                               TagSeparator=","
-                               SuggestionsAreCaseSensitive="True"
-                               RestrictInputToSuggestions="False"
-                               Items="{Binding Labels}"
-                               Suggestions="{Binding PriorLabels}" />
-                </DockPanel>
-
-                <Separator DockPanel.Dock="Top"
-                           HorizontalAlignment="Stretch"
-                           Margin="-200 20 0 10" />
-
-                <DockPanel>
-                  <Label Margin="0 10 0 20" Content="_Priority:" Target="CursorValue2" />
-                  <DockPanel MinHeight="80">
-                    <DockPanel.Resources>
-                      <Thickness x:Key="SliderTopHeaderMargin">0,0,0,4</Thickness>
-                      <GridLength x:Key="SliderPreContentMargin">0</GridLength>
-                      <GridLength x:Key="SliderPostContentMargin">0</GridLength>
-                    </DockPanel.Resources>
-                    <Slider x:Name="CursorValue2"
-                            Margin="18,0,18,0"
-                            KeyboardNavigation.IsTabStop="False"
-                            DockPanel.Dock="Bottom"
-                            Classes="cursor"
-                            Focusable="True"
-                            Minimum="{Binding XAxisMinValue}"
-                            Maximum="{Binding XAxisMaxValue}"
-                            Value="{Binding XAxisCurrentValueIndex}">
-                    </Slider>
-                    <c:LineChart x:Name="GradientLineChart"
-                                 XAxisPlotMode="EvenlySpaced"
-                                 Margin="18,10,18,0"
-                                 Classes="cursor border xAxisLabels yAxis yAxisTitle"
-                                 MinHeight="150"
-                                 XAxisLabels="{Binding XAxisLabels}"
-                                 XAxisValues="{Binding XAxisValues}"
-                                 XAxisCurrentValue="{Binding XAxisCurrentValue, Mode=TwoWay}"
-                                 YAxisValues="{Binding YAxisValues}"
-                                 YAxisLogarithmicScale="False"
-                                 AreaMargin="10,0,10,30"
-                                 AreaStrokeThickness="2"
-                                 AreaStrokeLineCap="Round"
-                                 AreaMinViableWidth="40"
-                                 AreaMinViableHeight="20"
-                                 Focusable="True"
-                                 YAxisTitle="More Expensive">
-                        <c:LineChart.AreaFill>
-                            <LinearGradientBrush StartPoint="50%,0%" EndPoint="50%,100%" Opacity="0.2">
-                                <LinearGradientBrush.GradientStops>
-                                    <GradientStop Offset="0.0" Color="#FF72BD81" />
-                                    <GradientStop Offset="1.0" Color="#0072BD81" />
-                                </LinearGradientBrush.GradientStops>
-                            </LinearGradientBrush>
-                        </c:LineChart.AreaFill>
-                        <c:LineChart.AreaStroke>
-                            <LinearGradientBrush StartPoint="0%,50%" EndPoint="100%,50%">
-                                <LinearGradientBrush.GradientStops>
-                                    <GradientStop Offset="0.0" Color="#72BD81" />
-                                    <GradientStop Offset="1.0" Color="#72BD81" />
-                                </LinearGradientBrush.GradientStops>
-                            </LinearGradientBrush>
-                        </c:LineChart.AreaStroke>
-                    </c:LineChart>
-
-                </DockPanel>
-
-              </DockPanel>
-
-
-=======
           <Label DockPanel.Dock="Left" Content="_To:" Target="toTb" />
           <TextBox x:Name="toTb" MaxLength="250" Text="{Binding To}"
                    Watermark="(e.g. Bitcoin address or PayJoin URL)">
@@ -275,7 +165,6 @@
                      RestrictInputToSuggestions="False"
                      Items="{Binding Labels}"
                      Suggestions="{Binding PriorLabels}" />
->>>>>>> 14d35d8d
         </DockPanel>
         <Separator DockPanel.Dock="Top"
                    HorizontalAlignment="Stretch"
