--- conflicted
+++ resolved
@@ -1,18 +1,9 @@
-<<<<<<< HEAD
 <UserControl xmlns="https://github.com/avaloniaui"
              xmlns:x="http://schemas.microsoft.com/winfx/2006/xaml"
              xmlns:controls="clr-namespace:WalletWasabi.Gui.Controls;assembly=WalletWasabi.Gui"
              xmlns:converters="clr-namespace:WalletWasabi.Gui.Converters;assembly=WalletWasabi.Gui"
              xmlns:i="clr-namespace:Avalonia.Xaml.Interactivity;assembly=Avalonia.Xaml.Interactivity"
              xmlns:behaviors="clr-namespace:WalletWasabi.Gui.Behaviors;assembly=WalletWasabi.Gui">
-=======
-﻿<UserControl xmlns="https://github.com/avaloniaui"
-              xmlns:x="http://schemas.microsoft.com/winfx/2006/xaml"
-              xmlns:controls="clr-namespace:WalletWasabi.Gui.Controls;assembly=WalletWasabi.Gui"
-              xmlns:converters="clr-namespace:WalletWasabi.Gui.Converters;assembly=WalletWasabi.Gui"
-              xmlns:i="clr-namespace:Avalonia.Xaml.Interactivity;assembly=Avalonia.Xaml.Interactivity"
-              xmlns:behaviors="clr-namespace:WalletWasabi.Gui.Behaviors;assembly=WalletWasabi.Gui">
->>>>>>> 6da51c7b
   <UserControl.Resources>
     <converters:BooleanStringConverter x:Key="BooleanStringConverter" />
     <converters:NetworkStringConverter x:Key="NetworkStringConverter" />
@@ -80,8 +71,6 @@
                 </StackPanel>
               </StackPanel>
             </controls:GroupBox>
-<<<<<<< HEAD
-=======
             <controls:GroupBox Title="Screen Lock" TextBlock.FontSize="16" Padding="10" Margin="0 5 10 5">
               <StackPanel Orientation="Vertical" Spacing="5">
                 <StackPanel Margin="0 10" Orientation="Vertical" Spacing="5">
@@ -94,7 +83,6 @@
                 </StackPanel>
               </StackPanel>
             </controls:GroupBox>
->>>>>>> 6da51c7b
             <controls:GroupBox Title="Anonymity Levels" TextBlock.FontSize="16" Padding="10" Margin="0 5 10 5">
               <StackPanel Orientation="Vertical" Spacing="5">
                 <Grid Margin="0 10" ColumnDefinitions="30, *">
