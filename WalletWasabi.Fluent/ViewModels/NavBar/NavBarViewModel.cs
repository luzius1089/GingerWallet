using ReactiveUI;
using System;
using System.Collections.ObjectModel;
using System.Linq;
using System.Reactive.Linq;
using WalletWasabi.Fluent.ViewModels.Navigation;
<<<<<<< HEAD
using WalletWasabi.Fluent.ViewModels.Search;
using WalletWasabi.Fluent.ViewModels.Settings;
using WalletWasabi.Fluent.ViewModels.TransactionBroadcaster;
=======
>>>>>>> c847882d
using WalletWasabi.Gui.ViewModels;
using WalletWasabi.Fluent.ViewModels.Wallets;

namespace WalletWasabi.Fluent.ViewModels.NavBar
{
	/// <summary>
	/// The ViewModel that represents the structure of the sidebar.
	/// </summary>
	public class NavBarViewModel : ViewModelBase
	{
		private ObservableCollection<NavBarItemViewModel> _topItems;
		private ObservableCollection<NavBarItemViewModel> _bottomItems;
		private NavBarItemViewModel? _selectedItem;
		private readonly WalletManagerViewModel _walletManager;
		private bool _isBackButtonVisible;
		private bool _isNavigating;
		private bool _isOpen;
		private Action? _toggleAction;
		private Action? _collapseOnClickAction;

		public NavBarViewModel(TargettedNavigationStack mainScreen, WalletManagerViewModel walletManager)
		{
			_walletManager = walletManager;
			_topItems = new ObservableCollection<NavBarItemViewModel>();
			_bottomItems = new ObservableCollection<NavBarItemViewModel>();

			mainScreen.WhenAnyValue(x => x.CurrentPage)
				.OfType<NavBarItemViewModel>()
				.Subscribe(x => CurrentPageChanged(x, walletManager));

			this.WhenAnyValue(x => x.SelectedItem)
				.OfType<NavBarItemViewModel>()
				.Subscribe(NavigateItem);

			this.WhenAnyValue(x => x.IsOpen)
				.Subscribe(x =>
				{
					if (SelectedItem is { })
					{
						SelectedItem.IsExpanded = x;
					}
				});
		}

		public ObservableCollection<NavBarItemViewModel> TopItems
		{
			get => _topItems;
			set => this.RaiseAndSetIfChanged(ref _topItems, value);
		}

		public ObservableCollection<WalletViewModelBase> Items => _walletManager.Items;

		public ObservableCollection<NavBarItemViewModel> BottomItems
		{
			get => _bottomItems;
			set => this.RaiseAndSetIfChanged(ref _bottomItems, value);
		}

		public NavBarItemViewModel? SelectedItem
		{
			get => _selectedItem;
			set => SetSelectedItem(value);
		}

		public Action? ToggleAction
		{
			get => _toggleAction;
			set => this.RaiseAndSetIfChanged(ref _toggleAction, value);
		}

		public Action? CollapseOnClickAction
		{
			get => _collapseOnClickAction;
			set => this.RaiseAndSetIfChanged(ref _collapseOnClickAction, value);
		}

		public bool IsBackButtonVisible
		{
			get => _isBackButtonVisible;
			set => this.RaiseAndSetIfChanged(ref _isBackButtonVisible, value);
		}

		public bool IsOpen
		{
			get => _isOpen;
			set => this.RaiseAndSetIfChanged(ref _isOpen, value);
		}

		public void RegisterTopItem(NavBarItemViewModel item, bool isSelected = false)
		{
			_topItems.Add(item);

			if (isSelected)
			{
				_selectedItem = item;
			}
		}

		public void RegisterBottomItem(NavBarItemViewModel item, bool isSelected = false)
		{
			_bottomItems.Add(item);

			if (isSelected)
			{
				_selectedItem = item;
			}
		}

		public void DoToggleAction()
		{
			ToggleAction?.Invoke();
		}

		private void RaiseAndChangeSelectedItem(NavBarItemViewModel? value)
		{
			_selectedItem = value;
			this.RaisePropertyChanged(nameof(SelectedItem));
		}

		private void Select(NavBarItemViewModel? value)
		{
			if (_selectedItem == value)
			{
				return;
			}

			if (_selectedItem is { })
			{
				_selectedItem.IsSelected = false;
				_selectedItem.IsExpanded = false;

				if (_selectedItem.Parent is { })
				{
					_selectedItem.Parent.IsSelected = false;
					_selectedItem.Parent.IsExpanded = false;
				}
			}

			RaiseAndChangeSelectedItem(null);
			RaiseAndChangeSelectedItem(value);

			if (_selectedItem is { })
			{
				_selectedItem.IsSelected = true;
				_selectedItem.IsExpanded = IsOpen;

				if (_selectedItem.Parent is { })
				{
					_selectedItem.Parent.IsSelected = true;
					_selectedItem.Parent.IsExpanded = true;
				}
			}
		}

		private void SetSelectedItem(NavBarItemViewModel? value)
		{
			if (value is null || value.SelectionMode == NavBarItemSelectionMode.Selected)
			{
				Select(value);
				return;
			}

			if (value.SelectionMode == NavBarItemSelectionMode.Button)
			{
				_isNavigating = true;
				var previous = _selectedItem;
				RaiseAndChangeSelectedItem(null);
				RaiseAndChangeSelectedItem(value);
				_isNavigating = false;
				NavigateItem(value);
				_isNavigating = true;
				RaiseAndChangeSelectedItem(null);
				RaiseAndChangeSelectedItem(previous);
				_isNavigating = false;
				return;
			}

			if (value.SelectionMode == NavBarItemSelectionMode.Toggle)
			{
				_isNavigating = true;
				var previous = _selectedItem;
				RaiseAndChangeSelectedItem(null);
				RaiseAndChangeSelectedItem(value);
				_isNavigating = false;
				value.Toggle();
				_isNavigating = true;
				RaiseAndChangeSelectedItem(null);
				RaiseAndChangeSelectedItem(previous);
				_isNavigating = false;
			}
		}

		private void CurrentPageChanged(NavBarItemViewModel x, WalletManagerViewModel walletManager)
		{
			if (walletManager.Items.Contains(x) || _topItems.Contains(x) || _bottomItems.Contains(x))
			{
				if (!_isNavigating && x.SelectionMode == NavBarItemSelectionMode.Selected)
				{
					_isNavigating = true;
					SetSelectedItem(x);
					_isNavigating = false;
				}
			}
		}

		private void NavigateItem(NavBarItemViewModel x)
		{
			if (!_isNavigating)
			{
				_isNavigating = true;
				if (x.OpenCommand.CanExecute(default))
				{
					x.OpenCommand.Execute(default);
				}

				CollapseOnClickAction?.Invoke();
				_isNavigating = false;
			}
		}
<<<<<<< HEAD

		private static void RegisterCategories(SearchPageViewModel searchPage)
		{
			searchPage.RegisterCategory("General", 0);
			searchPage.RegisterCategory("Settings", 1);
		}

		private static void RegisterEntries(SearchPageViewModel searchPage)
		{
			searchPage.RegisterSearchEntry(
				title: "About Wasabi",
				caption: "Displays all the current info about the app",
				order: 3,
				category: "General",
				keywords: "About, Software, Version, Source Code, Github, Status, Stats, Tor, Onion, Bug, Report, FAQ, Questions," +
				          "Docs, Documentation, Link, Links, Help",
				iconName: "info_regular",
				createTargetView: () => new AboutViewModel());

			searchPage.RegisterSearchEntry(
				title: "Broadcaster",
				caption: "Broadcast your transactions here.",
				order: 4,
				category: "General",
				keywords: "Transaction Id, Input, Output, Amount, Network, Fee, Count, BTC, Signed, Paste, Import, Broadcast, Transaction",
				iconName: "live_regular",
				createTargetView: () => new LoadTransactionViewModel());
		}

		private static void RegisterRootEntries(
			SearchPageViewModel searchPage,
			HomePageViewModel homePage,
			SettingsPageViewModel settingsPage,
			AddWalletPageViewModel addWalletPage)
		{
			searchPage.RegisterSearchEntry(
				"Home",
				"Manage existing wallets",
				0,
				"General",
				"Home",
				"home_regular",
				() => homePage);

			searchPage.RegisterSearchEntry(
				title: "Settings",
				caption: "Manage appearance, privacy and other settings",
				order: 1,
				category: "General",
				keywords: "Settings, General, User Interface, Privacy, Advanced",
				iconName: "settings_regular",
				createTargetView: () => settingsPage);

			searchPage.RegisterSearchEntry(
				title: "Add Wallet",
				caption: "Create, recover or import wallet",
				order: 2,
				category: "General",
				keywords: "Wallet, Add Wallet, Create Wallet, Recover Wallet, Import Wallet, Connect Hardware Wallet",
				iconName: "add_circle_regular",
				createTargetView: () => addWalletPage);
		}

		private static void RegisterSettingsSearchItems(SearchPageViewModel searchPage, SettingsPageViewModel settingsPage)
		{
			searchPage.RegisterSearchEntry(
				title: "General",
				caption: "Manage general settings",
				order: 0,
				category: "Settings",
				keywords: "Settings, General, Dark Mode, Bitcoin Addresses, Manual Entry Free, Custom Change Address, Fee Display Format, Dust Threshold, BTC",
				iconName: "settings_general_regular",
				createTargetView: () =>
				{
					settingsPage.SelectedTab = 0;
					return settingsPage;
				});

			searchPage.RegisterSearchEntry(
				title: "Privacy",
				caption: "Manage privacy settings",
				order: 1,
				category: "Settings",
				keywords: "Settings, Privacy, Minimal, Medium, Strong, Anonymity Level",
				iconName: "settings_privacy_regular",
				createTargetView: () =>
				{
					settingsPage.SelectedTab = 1;
					return settingsPage;
				});

			searchPage.RegisterSearchEntry(
				title: "Network",
				caption: "Manage network settings",
				order: 2,
				category: "Settings",
				keywords: "Settings, Network, Encryption, Tor, Terminate, Wasabi, Shutdown, SOCKS5, Endpoint",
				iconName: "settings_network_regular",
				createTargetView: () =>
				{
					settingsPage.SelectedTab = 2;
					return settingsPage;
				});

			searchPage.RegisterSearchEntry(
				title: "Bitcoin",
				caption: "Manage Bitcoin settings",
				order: 3,
				category: "Settings",
				keywords: "Settings, Bitcoin, Network, Main, TestNet, RegTest, Run, Knots, Startup, P2P, Endpoint",
				iconName: "settings_bitcoin_regular",
				createTargetView: () =>
				{
					settingsPage.SelectedTab = 3;
					return settingsPage;
				});
		}
=======
>>>>>>> c847882d
	}
}<|MERGE_RESOLUTION|>--- conflicted
+++ resolved
@@ -4,12 +4,6 @@
 using System.Linq;
 using System.Reactive.Linq;
 using WalletWasabi.Fluent.ViewModels.Navigation;
-<<<<<<< HEAD
-using WalletWasabi.Fluent.ViewModels.Search;
-using WalletWasabi.Fluent.ViewModels.Settings;
-using WalletWasabi.Fluent.ViewModels.TransactionBroadcaster;
-=======
->>>>>>> c847882d
 using WalletWasabi.Gui.ViewModels;
 using WalletWasabi.Fluent.ViewModels.Wallets;
 
@@ -229,125 +223,5 @@
 				_isNavigating = false;
 			}
 		}
-<<<<<<< HEAD
-
-		private static void RegisterCategories(SearchPageViewModel searchPage)
-		{
-			searchPage.RegisterCategory("General", 0);
-			searchPage.RegisterCategory("Settings", 1);
-		}
-
-		private static void RegisterEntries(SearchPageViewModel searchPage)
-		{
-			searchPage.RegisterSearchEntry(
-				title: "About Wasabi",
-				caption: "Displays all the current info about the app",
-				order: 3,
-				category: "General",
-				keywords: "About, Software, Version, Source Code, Github, Status, Stats, Tor, Onion, Bug, Report, FAQ, Questions," +
-				          "Docs, Documentation, Link, Links, Help",
-				iconName: "info_regular",
-				createTargetView: () => new AboutViewModel());
-
-			searchPage.RegisterSearchEntry(
-				title: "Broadcaster",
-				caption: "Broadcast your transactions here.",
-				order: 4,
-				category: "General",
-				keywords: "Transaction Id, Input, Output, Amount, Network, Fee, Count, BTC, Signed, Paste, Import, Broadcast, Transaction",
-				iconName: "live_regular",
-				createTargetView: () => new LoadTransactionViewModel());
-		}
-
-		private static void RegisterRootEntries(
-			SearchPageViewModel searchPage,
-			HomePageViewModel homePage,
-			SettingsPageViewModel settingsPage,
-			AddWalletPageViewModel addWalletPage)
-		{
-			searchPage.RegisterSearchEntry(
-				"Home",
-				"Manage existing wallets",
-				0,
-				"General",
-				"Home",
-				"home_regular",
-				() => homePage);
-
-			searchPage.RegisterSearchEntry(
-				title: "Settings",
-				caption: "Manage appearance, privacy and other settings",
-				order: 1,
-				category: "General",
-				keywords: "Settings, General, User Interface, Privacy, Advanced",
-				iconName: "settings_regular",
-				createTargetView: () => settingsPage);
-
-			searchPage.RegisterSearchEntry(
-				title: "Add Wallet",
-				caption: "Create, recover or import wallet",
-				order: 2,
-				category: "General",
-				keywords: "Wallet, Add Wallet, Create Wallet, Recover Wallet, Import Wallet, Connect Hardware Wallet",
-				iconName: "add_circle_regular",
-				createTargetView: () => addWalletPage);
-		}
-
-		private static void RegisterSettingsSearchItems(SearchPageViewModel searchPage, SettingsPageViewModel settingsPage)
-		{
-			searchPage.RegisterSearchEntry(
-				title: "General",
-				caption: "Manage general settings",
-				order: 0,
-				category: "Settings",
-				keywords: "Settings, General, Dark Mode, Bitcoin Addresses, Manual Entry Free, Custom Change Address, Fee Display Format, Dust Threshold, BTC",
-				iconName: "settings_general_regular",
-				createTargetView: () =>
-				{
-					settingsPage.SelectedTab = 0;
-					return settingsPage;
-				});
-
-			searchPage.RegisterSearchEntry(
-				title: "Privacy",
-				caption: "Manage privacy settings",
-				order: 1,
-				category: "Settings",
-				keywords: "Settings, Privacy, Minimal, Medium, Strong, Anonymity Level",
-				iconName: "settings_privacy_regular",
-				createTargetView: () =>
-				{
-					settingsPage.SelectedTab = 1;
-					return settingsPage;
-				});
-
-			searchPage.RegisterSearchEntry(
-				title: "Network",
-				caption: "Manage network settings",
-				order: 2,
-				category: "Settings",
-				keywords: "Settings, Network, Encryption, Tor, Terminate, Wasabi, Shutdown, SOCKS5, Endpoint",
-				iconName: "settings_network_regular",
-				createTargetView: () =>
-				{
-					settingsPage.SelectedTab = 2;
-					return settingsPage;
-				});
-
-			searchPage.RegisterSearchEntry(
-				title: "Bitcoin",
-				caption: "Manage Bitcoin settings",
-				order: 3,
-				category: "Settings",
-				keywords: "Settings, Bitcoin, Network, Main, TestNet, RegTest, Run, Knots, Startup, P2P, Endpoint",
-				iconName: "settings_bitcoin_regular",
-				createTargetView: () =>
-				{
-					settingsPage.SelectedTab = 3;
-					return settingsPage;
-				});
-		}
-=======
->>>>>>> c847882d
 	}
 }