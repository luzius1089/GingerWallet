using System;
using System.Collections.Generic;
using System.Linq;
using NBitcoin;
using ReactiveUI;
using WalletWasabi.Blockchain.Analysis.Clustering;
using WalletWasabi.Blockchain.TransactionOutputs;
using WalletWasabi.Wallets;
using WalletWasabi.WebClients.PayJoin;

namespace WalletWasabi.Fluent.ViewModels.Wallets.Send
{
	public partial class TransactionInfo
	{
		private readonly int _privateCoinThreshold;

		[AutoNotify] private Money _amount = Money.Zero;

		public TransactionInfo()
		{
			_privateCoinThreshold = Services.Config.MixUntilAnonymitySetValue;

			this.WhenAnyValue(x => x.Amount)
				.Subscribe(_ => OnAmountChanged());
		}

		public SmartLabel UserLabels { get; set; } = SmartLabel.Empty;

		public BitcoinAddress Address { get; set; }

		public FeeRate FeeRate { get; set; } = FeeRate.Zero;

		public FeeRate? MaximumPossibleFeeRate { get; set; }

		public TimeSpan ConfirmationTimeSpan { get; set; }

		public IEnumerable<SmartCoin> Coins { get; set; } = Enumerable.Empty<SmartCoin>();

		public IPayjoinClient? PayJoinClient { get; set; }

		public bool IsPayJoin => PayJoinClient is { };

		public bool IsPrivatePocketUsed => Coins.All(x => x.HdPubKey.AnonymitySet >= _privateCoinThreshold);

		public bool SubtractFee { get; set; }

<<<<<<< HEAD
		public void ResetAmountSpecificOptions()
		{
			SubtractFee = default;
			MaximumPossibleFeeRate = default;
			Coins = Enumerable.Empty<SmartCoin>();
			FeeRate = default;
=======
		private void OnAmountChanged()
		{
			SubtractFee = default;
			FeeRate = FeeRate.Zero;

			if (Coins.Sum(x => x.Amount) < Amount) // Reset coins if the selected cluster is not enough for the new amount
			{
				Coins = Enumerable.Empty<SmartCoin>();
			}
>>>>>>> 70f8438c
		}
	}
}<|MERGE_RESOLUTION|>--- conflicted
+++ resolved
@@ -44,24 +44,16 @@
 
 		public bool SubtractFee { get; set; }
 
-<<<<<<< HEAD
-		public void ResetAmountSpecificOptions()
-		{
-			SubtractFee = default;
-			MaximumPossibleFeeRate = default;
-			Coins = Enumerable.Empty<SmartCoin>();
-			FeeRate = default;
-=======
 		private void OnAmountChanged()
 		{
 			SubtractFee = default;
 			FeeRate = FeeRate.Zero;
+			MaximumPossibleFeeRate = FeeRate.Zero;
 
 			if (Coins.Sum(x => x.Amount) < Amount) // Reset coins if the selected cluster is not enough for the new amount
 			{
 				Coins = Enumerable.Empty<SmartCoin>();
 			}
->>>>>>> 70f8438c
 		}
 	}
 }