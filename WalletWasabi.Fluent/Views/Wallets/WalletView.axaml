<UserControl xmlns="https://github.com/avaloniaui"
             xmlns:x="http://schemas.microsoft.com/winfx/2006/xaml"
             xmlns:d="http://schemas.microsoft.com/expression/blend/2008"
             xmlns:mc="http://schemas.openxmlformats.org/markup-compatibility/2006"
             xmlns:c="clr-namespace:WalletWasabi.Fluent.Controls"
             xmlns:tiles="using:WalletWasabi.Fluent.Views.Wallets.Home.Tiles"
             xmlns:wallets="clr-namespace:WalletWasabi.Fluent.ViewModels.Wallets"
<<<<<<< HEAD
             xmlns:history="using:WalletWasabi.Fluent.Views.Wallets.History"
             mc:Ignorable="d" d:DesignWidth="800" d:DesignHeight="850"
=======
             xmlns:history="clr-namespace:WalletWasabi.Fluent.Views.Wallets.Home.History"
             mc:Ignorable="d" d:DesignWidth="800" d:DesignHeight="450"
>>>>>>> 2f8f627f
             x:DataType="wallets:WalletViewModel"
             x:CompileBindings="True"
             x:Class="WalletWasabi.Fluent.Views.Wallets.WalletView">
    <c:ContentArea Title="{Binding Title}"
                   Caption="Wallet Home Page, currently under construction.">
        <DockPanel VerticalAlignment="Top">
            <c:ResponsivePanel
                DockPanel.Dock="Top"
                AspectRatio="NaN"
                ItemWidth="330"
                ItemHeight="150"
                ColumnHints="1, 2, 3"
                WidthTriggers="300, 450, 650"
                UseLayoutRounding="False">
                <tiles:WalletBalanceTileView
                    c:ResponsivePanel.ColumnSpan="1, 1, 1" c:ResponsivePanel.RowSpan="1, 1, 1" />
                <Border CornerRadius="4" Margin="4" Background="Green"
                        c:ResponsivePanel.ColumnSpan="1, 1, 1" c:ResponsivePanel.RowSpan="1, 1, 1" />
                <Border CornerRadius="4" Margin="4" Background="Blue"
                        c:ResponsivePanel.ColumnSpan="1, 1, 1" c:ResponsivePanel.RowSpan="1, 1, 1" />
                <Border CornerRadius="4" Margin="4" Background="Yellow"
                        c:ResponsivePanel.ColumnSpan="1, 1, 1" c:ResponsivePanel.RowSpan="1, 1, 2" />
                <tiles:WalletBalanceChartTileView
                    c:ResponsivePanel.ColumnSpan="1, 2, 2" c:ResponsivePanel.RowSpan="1, 2, 2" />
            </c:ResponsivePanel>
            <history:HistoryTable DataContext="{Binding History}" MaxWidth="1000"
                                  HorizontalAlignment="Stretch" VerticalAlignment="Top" />
        </DockPanel>
    </c:ContentArea>
</UserControl><|MERGE_RESOLUTION|>--- conflicted
+++ resolved
@@ -5,13 +5,8 @@
              xmlns:c="clr-namespace:WalletWasabi.Fluent.Controls"
              xmlns:tiles="using:WalletWasabi.Fluent.Views.Wallets.Home.Tiles"
              xmlns:wallets="clr-namespace:WalletWasabi.Fluent.ViewModels.Wallets"
-<<<<<<< HEAD
-             xmlns:history="using:WalletWasabi.Fluent.Views.Wallets.History"
+             xmlns:history="using:WalletWasabi.Fluent.Views.Wallets.Home.History"
              mc:Ignorable="d" d:DesignWidth="800" d:DesignHeight="850"
-=======
-             xmlns:history="clr-namespace:WalletWasabi.Fluent.Views.Wallets.Home.History"
-             mc:Ignorable="d" d:DesignWidth="800" d:DesignHeight="450"
->>>>>>> 2f8f627f
              x:DataType="wallets:WalletViewModel"
              x:CompileBindings="True"
              x:Class="WalletWasabi.Fluent.Views.Wallets.WalletView">
