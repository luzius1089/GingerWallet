--- conflicted
+++ resolved
@@ -50,17 +50,11 @@
 		var loadingRing = new LoadingSuggestionViewModel();
 		Suggestions.Add(loadingRing);
 
-<<<<<<< HEAD
-		var hasChange = transaction.InnerWalletOutputs.Any(x => x.ScriptPubKey != destination.ScriptPubKey);
-
-		if (hasChange && !isFixedAmount && !info.IsPayJoin)
-=======
 		try
->>>>>>> 109cecac
 		{
 			var hasChange = transaction.InnerWalletOutputs.Any(x => x.ScriptPubKey != destination.ScriptPubKey);
 
-			if (hasChange && !isFixedAmount)
+			if (hasChange && !isFixedAmount && !info.IsPayJoin)
 			{
 				var suggestions =
 					ChangeAvoidanceSuggestionViewModel.GenerateSuggestionsAsync(info, destination, wallet, linkedCts.Token);
