--- conflicted
+++ resolved
@@ -15,7 +15,6 @@
 			Title = "Settings";
 
 			NextCommand = ReactiveCommand.Create(() => screen.Router.Navigate.Execute(new HomePageViewModel(screen)));
-<<<<<<< HEAD
 
 			OpenDialogCommand = ReactiveCommand.CreateFromTask(async () => await ConfirmSetting.Handle("Please confirm the setting:").ToTask());
 
@@ -28,12 +27,6 @@
 					var result = await x.ShowDialogAsync(MainViewModel.Instance);
 					interaction.SetOutput(result);
 				});
-=======
-			OpenDialogCommand = ReactiveCommand.Create(async () =>
-			{
-				var x = new TestDialogViewModel();
-				var result = await x.ShowDialogAsync(MainViewModel.Instance);
-			});
 
 			// For TextBox error look
 			this.ValidateProperty(x => x.RandomString, (errors) => errors.Add(ErrorSeverity.Error, "Random Error Message"));
@@ -44,7 +37,6 @@
 		{
 			get => _randomString;
 			set => this.RaiseAndSetIfChanged(ref _randomString, value);
->>>>>>> 0530527a
 		}
 
 		public ICommand NextCommand { get; }
