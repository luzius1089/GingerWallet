<UserControl xmlns="https://github.com/avaloniaui"
             xmlns:x="http://schemas.microsoft.com/winfx/2006/xaml"
             xmlns:d="http://schemas.microsoft.com/expression/blend/2008"
             xmlns:mc="http://schemas.openxmlformats.org/markup-compatibility/2006"
             xmlns:c="using:WalletWasabi.Fluent.Controls"
             xmlns:i="using:Avalonia.Xaml.Interactivity"
             xmlns:behaviors="clr-namespace:WalletWasabi.Fluent.Behaviors"
             xmlns:send="clr-namespace:WalletWasabi.Fluent.Views.Wallets.Send"
             xmlns:vm="using:WalletWasabi.Fluent.ViewModels.Wallets.Send"
             mc:Ignorable="d"
             x:DataType="vm:TransactionPreviewViewModel"
             x:CompileBindings="True"
             x:Class="WalletWasabi.Fluent.Views.Wallets.Send.TransactionPreviewView">
  <c:ContentArea Caption=""
                 MinWidth="550"
                 EnableCancel="{Binding EnableCancel}"
                 EnableBack="{Binding EnableBack}"
                 EnableNext="True" NextContent="{Binding NextButtonText}"
                 EnableSkip="{Binding PreferPsbtWorkflow}" SkipContent="Send Now"
                 IsBusy="{Binding IsBusy}"
                 ScrollViewer.VerticalScrollBarVisibility="Auto">

    <i:Interaction.Behaviors>
      <behaviors:HoldKeyBehavior Key="LeftAlt" IsKeyPressed="{Binding IsCoinControlVisible}" />
    </i:Interaction.Behaviors>

    <c:ContentArea.Title>
      <DockPanel>
        <TextBlock Text="Preview Transaction" />
        <StackPanel Orientation="Horizontal" HorizontalAlignment="Right" Spacing="10" VerticalAlignment="Center" TextElement.FontSize="{DynamicResource ControlContentThemeFontSize}">
          <Image Width="120" Margin="10 4 10 5" Source="avares://WalletWasabi.Fluent/Assets/TechnologyLogos/payjoin.png"
                 ToolTip.Tip="Your privacy is being protected with payjoin."
                 IsVisible="{Binding CurrentTransactionSummary.IsPayJoin}" />

          <Button Command="{Binding UndoCommand}" Classes="plain" Padding="10 0 10 10"
                  ToolTip.Tip="Undo last modification" IsVisible="{Binding CanUndo}">
            <Viewbox Height="20">
              <PathIcon Data="{StaticResource undo_icon_regular}" Foreground="{DynamicResource SystemAccentColor}" />
            </Viewbox>
          </Button>

          <Border Padding="10 0 10 10">
            <Border.Styles>
              <Style Selector="FlyoutPresenter">
                <Setter Property="MaxHeight" Value="1200" />
                <Setter Property="MinWidth" Value="400" />
                <Setter Property="ScrollViewer.HorizontalScrollBarVisibility" Value="Disabled" />
              </Style>
              <Style Selector="FlyoutPresenter /template/ Panel#RootPanel">
                <Setter Property="MaxHeight" Value="1200" />
              </Style>

              <Style Selector="PathIcon.noPrivacy">
                <Setter Property="Data" Value="{StaticResource warning_regular}" />
                <Setter Property="Foreground" Value="{DynamicResource WarningMessageForeground}" />
              </Style>
              <Style Selector="PathIcon.goodPrivacy">
                <Setter Property="Data" Value="{StaticResource shield_regular}" />
                <Setter Property="Foreground" Value="{DynamicResource PrivacyLevelStrongBrush}" />
              </Style>
              <Style Selector="PathIcon.maxPrivacy">
                <Setter Property="Data" Value="{StaticResource shield_tick_regular}" />
                <Setter Property="Foreground" Value="{DynamicResource PrivacyLevelStrongBrush}" />
              </Style>
              <Style Selector="PathIcon.isBusy">
                <Setter Property="Data" Value="{StaticResource shield_regular}" />
                <Setter Property="Foreground" Value="{DynamicResource TextControlForeground}" />
                <Style.Animations>
                  <Animation Duration="0:0:0.8" IterationCount="Infinite" PlaybackDirection="Alternate" Easing="{StaticResource FluentEasing}">
                    <KeyFrame Cue="0%">
                      <Setter Property="Opacity" Value="0.2" />
                    </KeyFrame>
                    <KeyFrame Cue="100%">
                      <Setter Property="Opacity" Value="1" />
                    </KeyFrame>
                  </Animation>
                </Style.Animations>
              </Style>
            </Border.Styles>
            <Interaction.Behaviors>
              <behaviors:ShowFlyoutOnPointerOverBehavior />
              <behaviors:BindableFlyoutOpenBehavior IsOpen="{Binding PrivacySuggestions.IsOpen}" />
            </Interaction.Behaviors>
            <FlyoutBase.AttachedFlyout>
              <Flyout Placement="Bottom" ShowMode="TransientWithDismissOnPointerMoveAway"
                      IsOpen="{Binding PrivacySuggestions.IsOpen, Mode=OneWayToSource}">
<<<<<<< HEAD
                <Panel DataContext="{Binding PrivacySuggestions}">
                  <DockPanel>
                    <TextBlock Text="Suggestions to improve your privacy" HorizontalAlignment="Center" DockPanel.Dock="Top" />

                    <StackPanel Orientation="Horizontal" HorizontalAlignment="Center">
                      <ListBox DockPanel.Dock="Top" Background="Transparent" VerticalAlignment="Center"
                               HorizontalAlignment="Center"
                               ItemsSource="{Binding Suggestions}" SelectedItem="{Binding SelectedSuggestion}">
                        <i:Interaction.Behaviors>
                          <behaviors:ListBoxPreviewBehavior PreviewItem="{Binding PreviewSuggestion, Mode=TwoWay}" />
                        </i:Interaction.Behaviors>
                        <ListBox.Styles>
                          <Style Selector="ListBoxItem">
                            <Setter Property="Cursor" Value="Hand" />
                          </Style>
                          <Style Selector="ListBoxItem /template/ ContentPresenter#PART_ContentPresenter">
                            <Setter Property="Background" Value="Transparent" />
                          </Style>

                          <Style
                            Selector="ListBoxItem:selected /template/ ContentPresenter#PART_ContentPresenter, ListBoxItem:pointerover /template/ ContentPresenter#PART_ContentPresenter">
                            <Setter Property="Background" Value="Transparent" />
                          </Style>
=======
                <Panel DataContext="{Binding PrivacySuggestions}" Margin="0 5 0 0">
>>>>>>> c6aa3727

                  <!-- Warnings -->
                  <send:PrivacyWarningsView IsVisible="{Binding !MaxPrivacy}" />

<<<<<<< HEAD
                          <Style Selector="ListBoxItem Border#PART_DecorationBorderUnselected">
                            <Setter Property="Padding" Value="15 25 15 25" />
                            <Setter Property="CornerRadius" Value="4" />
                            <Setter Property="Margin" Value="5" />

                            <Setter Property="BorderBrush" Value="#14FFFFFF" />
                            <Setter Property="BorderThickness" Value="1" />
                            <Setter Property="Background" Value="{DynamicResource OptimizePrivacyOptionSelectedColor}" />
                            <Setter Property="BoxShadow" Value="{DynamicResource OptimizePrivacyOptionBoxShadow1}" />
                          </Style>

                          <Style Selector="ListBoxItem Border#PART_DecorationBorderHover">
                            <Setter Property="Padding" Value="15 25 15 25" />
                            <Setter Property="CornerRadius" Value="4" />
                            <Setter Property="Margin" Value="5" />

                            <Setter Property="BorderBrush" Value="#2AFFFFFF" />
                            <Setter Property="BorderThickness" Value="1" />
                            <Setter Property="Background" Value="{DynamicResource OptimizePrivacyOptionSelectedColor}" />
                            <Setter Property="BoxShadow" Value="{DynamicResource OptimizePrivacyOptionBoxShadow2}" />

                            <Setter Property="Opacity" Value="0" />
                          </Style>

                          <Style Selector="ListBoxItem:pointerover Border#PART_DecorationBorderHover">
                            <Setter Property="Opacity" Value="1" />
                          </Style>
                        </ListBox.Styles>
                        <ListBox.ItemsPanel>
                          <ItemsPanelTemplate>
                            <WrapPanel Orientation="Horizontal" />
                          </ItemsPanelTemplate>
                        </ListBox.ItemsPanel>
                        <ListBox.DataTemplates>
                          <DataTemplate DataType="vm:ChangeAvoidanceSuggestionViewModel">
                            <c:SuggestionItem>
                              <send:ChangeAvoidanceSuggestionControl />
                            </c:SuggestionItem>
                          </DataTemplate>
                        </ListBox.DataTemplates>
                      </ListBox>

                      <Viewbox Height="50" VerticalAlignment="Center" Margin="25" IsVisible="{Binding IsBusy}">
                        <c:ProgressRing Height="100" Width="100" IsIndeterminate="True" />
                      </Viewbox>
                    </StackPanel>
=======
                  <!-- Full privacy message -->
                  <DockPanel IsVisible="{Binding MaxPrivacy}">
                    <TextBlock Text="Your privacy is well protected in this transaction" DockPanel.Dock="Top" HorizontalAlignment="Center" />
                    <Image Margin="0 20" Source="{StaticResource privacy_indicator_good}" Height="100" Width="100" />
>>>>>>> c6aa3727
                  </DockPanel>
                </Panel>
              </Flyout>
            </FlyoutBase.AttachedFlyout>
            <Viewbox Height="20">
              <Panel>
                <PathIcon Classes.isBusy="{Binding PrivacySuggestions.IsBusy}"
                          Classes.noPrivacy="{Binding PrivacySuggestions.NoPrivacy}"
                          Classes.goodPrivacy="{Binding PrivacySuggestions.GoodPrivacy}"
                          Classes.maxPrivacy="{Binding PrivacySuggestions.MaxPrivacy}" />
              </Panel>
            </Viewbox>
          </Border>
        </StackPanel>
      </DockPanel>
    </c:ContentArea.Title>
<<<<<<< HEAD
    <!-- TODO: IsVirtualized="False" -->
    <Carousel ItemsSource="{Binding TransactionSummaries}"
=======

    <Carousel Items="{Binding TransactionSummaries}" IsVirtualized="False"
>>>>>>> c6aa3727
              SelectedItem="{Binding DisplayedTransactionSummary}">
      <Carousel.PageTransition>
        <CrossFade Duration="0.75" />
      </Carousel.PageTransition>
      <Carousel.ItemTemplate>
        <DataTemplate>
          <send:TransactionSummary />
        </DataTemplate>
      </Carousel.ItemTemplate>
    </Carousel>
  </c:ContentArea>
</UserControl><|MERGE_RESOLUTION|>--- conflicted
+++ resolved
@@ -84,90 +84,14 @@
             <FlyoutBase.AttachedFlyout>
               <Flyout Placement="Bottom" ShowMode="TransientWithDismissOnPointerMoveAway"
                       IsOpen="{Binding PrivacySuggestions.IsOpen, Mode=OneWayToSource}">
-<<<<<<< HEAD
-                <Panel DataContext="{Binding PrivacySuggestions}">
-                  <DockPanel>
-                    <TextBlock Text="Suggestions to improve your privacy" HorizontalAlignment="Center" DockPanel.Dock="Top" />
-
-                    <StackPanel Orientation="Horizontal" HorizontalAlignment="Center">
-                      <ListBox DockPanel.Dock="Top" Background="Transparent" VerticalAlignment="Center"
-                               HorizontalAlignment="Center"
-                               ItemsSource="{Binding Suggestions}" SelectedItem="{Binding SelectedSuggestion}">
-                        <i:Interaction.Behaviors>
-                          <behaviors:ListBoxPreviewBehavior PreviewItem="{Binding PreviewSuggestion, Mode=TwoWay}" />
-                        </i:Interaction.Behaviors>
-                        <ListBox.Styles>
-                          <Style Selector="ListBoxItem">
-                            <Setter Property="Cursor" Value="Hand" />
-                          </Style>
-                          <Style Selector="ListBoxItem /template/ ContentPresenter#PART_ContentPresenter">
-                            <Setter Property="Background" Value="Transparent" />
-                          </Style>
-
-                          <Style
-                            Selector="ListBoxItem:selected /template/ ContentPresenter#PART_ContentPresenter, ListBoxItem:pointerover /template/ ContentPresenter#PART_ContentPresenter">
-                            <Setter Property="Background" Value="Transparent" />
-                          </Style>
-=======
                 <Panel DataContext="{Binding PrivacySuggestions}" Margin="0 5 0 0">
->>>>>>> c6aa3727
-
                   <!-- Warnings -->
                   <send:PrivacyWarningsView IsVisible="{Binding !MaxPrivacy}" />
 
-<<<<<<< HEAD
-                          <Style Selector="ListBoxItem Border#PART_DecorationBorderUnselected">
-                            <Setter Property="Padding" Value="15 25 15 25" />
-                            <Setter Property="CornerRadius" Value="4" />
-                            <Setter Property="Margin" Value="5" />
-
-                            <Setter Property="BorderBrush" Value="#14FFFFFF" />
-                            <Setter Property="BorderThickness" Value="1" />
-                            <Setter Property="Background" Value="{DynamicResource OptimizePrivacyOptionSelectedColor}" />
-                            <Setter Property="BoxShadow" Value="{DynamicResource OptimizePrivacyOptionBoxShadow1}" />
-                          </Style>
-
-                          <Style Selector="ListBoxItem Border#PART_DecorationBorderHover">
-                            <Setter Property="Padding" Value="15 25 15 25" />
-                            <Setter Property="CornerRadius" Value="4" />
-                            <Setter Property="Margin" Value="5" />
-
-                            <Setter Property="BorderBrush" Value="#2AFFFFFF" />
-                            <Setter Property="BorderThickness" Value="1" />
-                            <Setter Property="Background" Value="{DynamicResource OptimizePrivacyOptionSelectedColor}" />
-                            <Setter Property="BoxShadow" Value="{DynamicResource OptimizePrivacyOptionBoxShadow2}" />
-
-                            <Setter Property="Opacity" Value="0" />
-                          </Style>
-
-                          <Style Selector="ListBoxItem:pointerover Border#PART_DecorationBorderHover">
-                            <Setter Property="Opacity" Value="1" />
-                          </Style>
-                        </ListBox.Styles>
-                        <ListBox.ItemsPanel>
-                          <ItemsPanelTemplate>
-                            <WrapPanel Orientation="Horizontal" />
-                          </ItemsPanelTemplate>
-                        </ListBox.ItemsPanel>
-                        <ListBox.DataTemplates>
-                          <DataTemplate DataType="vm:ChangeAvoidanceSuggestionViewModel">
-                            <c:SuggestionItem>
-                              <send:ChangeAvoidanceSuggestionControl />
-                            </c:SuggestionItem>
-                          </DataTemplate>
-                        </ListBox.DataTemplates>
-                      </ListBox>
-
-                      <Viewbox Height="50" VerticalAlignment="Center" Margin="25" IsVisible="{Binding IsBusy}">
-                        <c:ProgressRing Height="100" Width="100" IsIndeterminate="True" />
-                      </Viewbox>
-                    </StackPanel>
-=======
                   <!-- Full privacy message -->
                   <DockPanel IsVisible="{Binding MaxPrivacy}">
                     <TextBlock Text="Your privacy is well protected in this transaction" DockPanel.Dock="Top" HorizontalAlignment="Center" />
                     <Image Margin="0 20" Source="{StaticResource privacy_indicator_good}" Height="100" Width="100" />
->>>>>>> c6aa3727
                   </DockPanel>
                 </Panel>
               </Flyout>
@@ -184,13 +108,8 @@
         </StackPanel>
       </DockPanel>
     </c:ContentArea.Title>
-<<<<<<< HEAD
     <!-- TODO: IsVirtualized="False" -->
     <Carousel ItemsSource="{Binding TransactionSummaries}"
-=======
-
-    <Carousel Items="{Binding TransactionSummaries}" IsVirtualized="False"
->>>>>>> c6aa3727
               SelectedItem="{Binding DisplayedTransactionSummary}">
       <Carousel.PageTransition>
         <CrossFade Duration="0.75" />
