using System.Linq;
using System.Reactive.Linq;
using ReactiveUI;
using WalletWasabi.Fluent.Models.Wallets;
using WalletWasabi.Fluent.ViewModels.Login;
using WalletWasabi.Fluent.ViewModels.Navigation;
using WalletWasabi.Wallets;

namespace WalletWasabi.Fluent.ViewModels.Wallets;

public partial class WalletPageViewModel : ViewModelBase
{
	[AutoNotify] private bool _isLoggedIn;
	[AutoNotify] private bool _isSelected;
	[AutoNotify] private bool _isLoading;
	[AutoNotify] private string? _iconName;
	[AutoNotify] private string? _iconNameFocused;
	[AutoNotify] private WalletViewModel? _walletViewModel;
	[AutoNotify] private RoutableViewModel? _currentPage;

	private WalletPageViewModel(IWalletModel walletModel)
	{
		WalletModel = walletModel;

		// TODO: Finish partial refactor
		// Wallet property must be removed
		Wallet = Services.WalletManager.GetWallets(false).First(x => x.WalletName == walletModel.Name);

		this.WhenAnyValue(x => x.IsLoggedIn)
			.Do(isLoggedIn =>
			{
				if (!isLoggedIn)
				{
					ShowLogin();
				}
				else if (isLoggedIn)
				{
					ShowWalletLoading();
				}
			})
			.Subscribe();

		this.WhenAnyValue(x => x.WalletModel.IsLoggedIn)
			.BindTo(this, x => x.IsLoggedIn);

		this.WhenAnyObservable(x => x.WalletModel.State)
			.Where(x => x == WalletState.Started)
			.Do(_ => ShowWallet())
			.Subscribe();

		WalletModel.State
			.Where(x => x == WalletState.Started)
			.Do(x => ShowWallet())
			.Subscribe();

		SetIcon();
	}

	public IWalletModel WalletModel { get; }
	public Wallet Wallet { get; set; }

	public string Title => WalletModel.Name;

	private void ShowLogin()
	{
		CurrentPage = new LoginViewModel(UiContext, WalletModel, Wallet);
	}

	private void ShowWalletLoading()
	{
		CurrentPage = new LoadingViewModel(Wallet);
		IsLoading = true;
	}

	private void ShowWallet()
	{
		WalletViewModel = WalletViewModel.Create(UiContext, this);
		CurrentPage = WalletViewModel;
		IsLoading = false;
	}

<<<<<<< HEAD
	private void SetIcon()
	{
		var walletType = WalletModel.WalletType;

		var baseResourceName = walletType switch
		{
			WalletType.Coldcard => "coldcard_24",
			WalletType.Trezor => "trezor_24",
			WalletType.Ledger => "ledger_24",
			_ => "wallet_24"
		};

		IconName = $"nav_{baseResourceName}_regular";
		IconNameFocused = $"nav_{baseResourceName}_filled";
=======
	public override int GetHashCode()
	{
		return Wallet.GetHashCode();
	}

	public override bool Equals(object? obj)
	{
		if (obj is not WalletPageViewModel other || other.Wallet is not Wallet otherWallet)
		{
			return false;
		}

		return otherWallet.WalletName == Wallet.WalletName;
>>>>>>> 6c32f269
	}
}<|MERGE_RESOLUTION|>--- conflicted
+++ resolved
@@ -79,7 +79,6 @@
 		IsLoading = false;
 	}
 
-<<<<<<< HEAD
 	private void SetIcon()
 	{
 		var walletType = WalletModel.WalletType;
@@ -94,8 +93,9 @@
 
 		IconName = $"nav_{baseResourceName}_regular";
 		IconNameFocused = $"nav_{baseResourceName}_filled";
-=======
-	public override int GetHashCode()
+	}
+
+        public override int GetHashCode()
 	{
 		return Wallet.GetHashCode();
 	}
@@ -108,6 +108,5 @@
 		}
 
 		return otherWallet.WalletName == Wallet.WalletName;
->>>>>>> 6c32f269
 	}
 }