<?xml version="1.0" encoding="utf-8"?>
<root>
  <!--
    Microsoft ResX Schema

    Version 2.0

    The primary goals of this format is to allow a simple XML format
    that is mostly human readable. The generation and parsing of the
    various data types are done through the TypeConverter classes
    associated with the data types.

    Example:

    ... ado.net/XML headers & schema ...
    <resheader name="resmimetype">text/microsoft-resx</resheader>
    <resheader name="version">2.0</resheader>
    <resheader name="reader">System.Resources.ResXResourceReader, System.Windows.Forms, ...</resheader>
    <resheader name="writer">System.Resources.ResXResourceWriter, System.Windows.Forms, ...</resheader>
    <data name="Name1"><value>this is my long string</value><comment>this is a comment</comment></data>
    <data name="Color1" type="System.Drawing.Color, System.Drawing">Blue</data>
    <data name="Bitmap1" mimetype="application/x-microsoft.net.object.binary.base64">
        <value>[base64 mime encoded serialized .NET Framework object]</value>
    </data>
    <data name="Icon1" type="System.Drawing.Icon, System.Drawing" mimetype="application/x-microsoft.net.object.bytearray.base64">
        <value>[base64 mime encoded string representing a byte array form of the .NET Framework object]</value>
        <comment>This is a comment</comment>
    </data>

    There are any number of "resheader" rows that contain simple
    name/value pairs.

    Each data row contains a name, and value. The row also contains a
    type or mimetype. Type corresponds to a .NET class that support
    text/value conversion through the TypeConverter architecture.
    Classes that don't support this are serialized and stored with the
    mimetype set.

    The mimetype is used for serialized objects, and tells the
    ResXResourceReader how to depersist the object. This is currently not
    extensible. For a given mimetype the value must be set accordingly:

    Note - application/x-microsoft.net.object.binary.base64 is the format
    that the ResXResourceWriter will generate, however the reader can
    read any of the formats listed below.

    mimetype: application/x-microsoft.net.object.binary.base64
    value   : The object must be serialized with
            : System.Runtime.Serialization.Formatters.Binary.BinaryFormatter
            : and then encoded with base64 encoding.

    mimetype: application/x-microsoft.net.object.soap.base64
    value   : The object must be serialized with
            : System.Runtime.Serialization.Formatters.Soap.SoapFormatter
            : and then encoded with base64 encoding.

    mimetype: application/x-microsoft.net.object.bytearray.base64
    value   : The object must be serialized into a byte array
            : using a System.ComponentModel.TypeConverter
            : and then encoded with base64 encoding.
    -->
  <xsd:schema id="root" xmlns="" xmlns:xsd="http://www.w3.org/2001/XMLSchema" xmlns:msdata="urn:schemas-microsoft-com:xml-msdata">
    <xsd:import namespace="http://www.w3.org/XML/1998/namespace" />
    <xsd:element name="root" msdata:IsDataSet="true">
      <xsd:complexType>
        <xsd:choice maxOccurs="unbounded">
          <xsd:element name="metadata">
            <xsd:complexType>
              <xsd:sequence>
                <xsd:element name="value" type="xsd:string" minOccurs="0" />
              </xsd:sequence>
              <xsd:attribute name="name" use="required" type="xsd:string" />
              <xsd:attribute name="type" type="xsd:string" />
              <xsd:attribute name="mimetype" type="xsd:string" />
              <xsd:attribute ref="xml:space" />
            </xsd:complexType>
          </xsd:element>
          <xsd:element name="assembly">
            <xsd:complexType>
              <xsd:attribute name="alias" type="xsd:string" />
              <xsd:attribute name="name" type="xsd:string" />
            </xsd:complexType>
          </xsd:element>
          <xsd:element name="data">
            <xsd:complexType>
              <xsd:sequence>
                <xsd:element name="value" type="xsd:string" minOccurs="0" msdata:Ordinal="1" />
                <xsd:element name="comment" type="xsd:string" minOccurs="0" msdata:Ordinal="2" />
              </xsd:sequence>
              <xsd:attribute name="name" type="xsd:string" use="required" msdata:Ordinal="1" />
              <xsd:attribute name="type" type="xsd:string" msdata:Ordinal="3" />
              <xsd:attribute name="mimetype" type="xsd:string" msdata:Ordinal="4" />
              <xsd:attribute ref="xml:space" />
            </xsd:complexType>
          </xsd:element>
          <xsd:element name="resheader">
            <xsd:complexType>
              <xsd:sequence>
                <xsd:element name="value" type="xsd:string" minOccurs="0" msdata:Ordinal="1" />
              </xsd:sequence>
              <xsd:attribute name="name" type="xsd:string" use="required" />
            </xsd:complexType>
          </xsd:element>
        </xsd:choice>
      </xsd:complexType>
    </xsd:element>
  </xsd:schema>
  <resheader name="resmimetype">
    <value>text/microsoft-resx</value>
  </resheader>
  <resheader name="version">
    <value>2.0</value>
  </resheader>
  <resheader name="reader">
    <value>System.Resources.ResXResourceReader, System.Windows.Forms, Version=4.0.0.0, Culture=neutral, PublicKeyToken=b77a5c561934e089</value>
  </resheader>
  <resheader name="writer">
    <value>System.Resources.ResXResourceWriter, System.Windows.Forms, Version=4.0.0.0, Culture=neutral, PublicKeyToken=b77a5c561934e089</value>
  </resheader>
  <data name="Open" xml:space="preserve">
    <value>Open</value>
    <comment>This is a button which is used to open your bitcoin wallet. One word only. </comment>
  </data>
  <data name="TwoFactorDisabledWarnMessage" xml:space="preserve">
    <value>Two-Factor authentication is disabled. Enable it in the Setting for greater protection.</value>
    <comment>This is a notification message to the user that the two-factor authentication is disabled and consider enabling it. </comment>
  </data>
  <data name="AddWalletPageViewModelTitle" xml:space="preserve">
    <value>Add Wallet</value>
  </data>
  <data name="AddWalletPageViewModelCaption" xml:space="preserve">
    <value>Create, connect, import or recover</value>
  </data>
  <data name="AddWalletPageViewModelKeywords" xml:space="preserve">
    <value>Wallet, Add, Create, New, Recover, Import, Connect, Hardware, ColdCard, Trezor, Ledger</value>
  </data>
  <data name="NoCategory" xml:space="preserve">
    <value>No category</value>
  </data>
  <data name="General" xml:space="preserve">
    <value>General</value>
  </data>
  <data name="Wallet" xml:space="preserve">
    <value>Wallet</value>
  </data>
  <data name="HelpAndSupport" xml:space="preserve">
    <value>Help &amp; Support</value>
  </data>
  <data name="Settings" xml:space="preserve">
    <value>Settings</value>
  </data>
  <data name="GeneralSettingsTabViewModelTitle" xml:space="preserve">
    <value>General</value>
  </data>
  <data name="GeneralSettingsTabViewModelCaption" xml:space="preserve">
    <value>Manage general settings</value>
  </data>
  <data name="GeneralSettingsTabViewModelKeywords" xml:space="preserve">
    <value>Settings, General, Bitcoin, Dark, Mode, Run, Ginger, Computer, System, Start, Background, Close, Auto, Copy, Paste, Addresses, Custom, Change, Address, Fee, Display, Format, BTC, sats, browser</value>
  </data>
  <data name="BitcoinTabSettingsViewModelTitle" xml:space="preserve">
    <value>Bitcoin</value>
  </data>
  <data name="BitcoinTabSettingsViewModelCaption" xml:space="preserve">
    <value>Manage Bitcoin settings</value>
  </data>
  <data name="BitcoinTabSettingsViewModelKeywords" xml:space="preserve">
    <value>Settings, Bitcoin, Network, Main, TestNet, RegTest, Run, Node, Core, Knots, Version, Startup, P2P, Endpoint, Dust, Threshold, BTC</value>
  </data>
  <data name="AdvancedSettingsTabViewModelTitle" xml:space="preserve">
    <value>Advanced</value>
  </data>
  <data name="AdvancedSettingsTabViewModelCaption" xml:space="preserve">
    <value>Manage advanced settings</value>
  </data>
  <data name="AdvancedSettingsTabViewModelKeywords" xml:space="preserve">
    <value>Settings, Advanced, Enable, GPU</value>
  </data>
  <data name="SecuritySettingsTabViewModelTitle" xml:space="preserve">
    <value>Security</value>
  </data>
  <data name="SecuritySettingsTabViewModelCaption" xml:space="preserve">
    <value>Manage security settings</value>
  </data>
  <data name="SecuritySettingsTabViewModelKeywords" xml:space="preserve">
    <value>Security, Settings, 2FA, Two-Factor, Authentication, Two, Factor</value>
  </data>
  <data name="AboutViewModelCaption" xml:space="preserve">
    <value>Display Ginger Wallet's current info</value>
  </data>
  <data name="AboutViewModelTitle" xml:space="preserve">
    <value>About Ginger Wallet</value>
  </data>
  <data name="AboutViewModelKeywords" xml:space="preserve">
    <value>About, Software, Version, Source, Code, Github, Website, Coordinator, Stats, Tor, Onion, User, Support, Bug, Report, FAQ, Questions, Docs, Documentation, License, Advanced, Information, Hardware, Wallet</value>
  </data>
  <data name="BroadcasterViewModelTitle" xml:space="preserve">
    <value>Broadcaster</value>
  </data>
  <data name="BroadcasterViewModelCaption" xml:space="preserve">
    <value>Broadcast your transaction here</value>
  </data>
  <data name="BroadcasterViewModelKeywords" xml:space="preserve">
    <value>Transaction Id, Input, Output, Amount, Network, Fee, Count, BTC, Signed, Paste, Import, Broadcast, Transaction</value>
  </data>
  <data name="LegalDocumentsViewModelTitle" xml:space="preserve">
    <value>Legal Document</value>
  </data>
  <data name="LegalDocumentsViewModelCaption" xml:space="preserve">
    <value>Display terms and conditions</value>
  </data>
  <data name="LegalDocumentsViewModelKeywords" xml:space="preserve">
    <value>View, Legal, Document, Terms, Conditions, Privacy, Policy, Statement</value>
  </data>
  <data name="UserSupportViewModelTitle" xml:space="preserve">
    <value>User Support</value>
  </data>
  <data name="UserSupportViewModelCaption" xml:space="preserve">
    <value>Open Ginger Wallet's user support website
</value>
  </data>
  <data name="UserSupportViewModelKeywords" xml:space="preserve">
    <value>User, Support, Website</value>
  </data>
  <data name="BugReportLinkViewModelTitle" xml:space="preserve">
    <value>Report a Bug</value>
  </data>
  <data name="BugReportLinkViewModelCaption" xml:space="preserve">
    <value>Open Ginger Wallet's GitHub issues website</value>
  </data>
  <data name="BugReportLinkViewModelKeywords" xml:space="preserve">
    <value>Support, Website, Bug, Report</value>
  </data>
  <data name="DocsLinkViewModelTitle" xml:space="preserve">
    <value>User Guide/FAQ</value>
  </data>
  <data name="DocsLinkViewModelCaption" xml:space="preserve">
    <value>Open Ginger Wallet's FAQ website</value>
  </data>
  <data name="DocsLinkViewModelKeywords" xml:space="preserve">
    <value>User, Support, Website, Docs, Documentation, Guide</value>
  </data>
  <data name="OpenDataFolderViewModelTitle" xml:space="preserve">
    <value>Data Folder</value>
  </data>
  <data name="OpenDataFolderViewModelKeywords" xml:space="preserve">
    <value>Browse, Open, Data, Folder</value>
  </data>
  <data name="OpenWalletsFolderViewModelTitle" xml:space="preserve">
    <value>Wallet Folder</value>
  </data>
  <data name="OpenWalletsFolderViewModelKeywords" xml:space="preserve">
    <value>Browse, Open, Wallet, Folder</value>
  </data>
  <data name="OpenLogsViewModelTitle" xml:space="preserve">
    <value>Logs</value>
  </data>
  <data name="OpenLogsViewModelKeywords" xml:space="preserve">
    <value>Browse, Open, Logs</value>
  </data>
  <data name="OpenTorLogsViewModelKeywords" xml:space="preserve">
    <value>Browse, Open, Tor, Logs</value>
  </data>
  <data name="OpenTorLogsViewModelTitle" xml:space="preserve">
    <value>Tor Logs</value>
  </data>
  <data name="OpenConfigFileViewModelTitle" xml:space="preserve">
    <value>Config File</value>
  </data>
  <data name="OpenConfigFileViewModelKeywords" xml:space="preserve">
    <value>Browse, Open, Config, File</value>
  </data>
  <data name="SearchBoxWatermark" xml:space="preserve">
    <value>Search settings / advanced features</value>
  </data>
  <data name="OpenPasswordBoxWatermark" xml:space="preserve">
    <value>Passphrase</value>
  </data>
  <data name="DiscreetMode" xml:space="preserve">
    <value>Discreet Mode</value>
  </data>
  <data name="SettingsPageViewModelKeywords" xml:space="preserve">
    <value>Settings, General, User, Interface, Advanced</value>
  </data>
  <data name="SettingsPageViewModelCaption" xml:space="preserve">
    <value>Manage appearance, privacy and other settings</value>
  </data>
  <data name="SettingsPageViewModelTitle" xml:space="preserve">
    <value>Settings</value>
  </data>
  <data name="TwoFactorDisabledWarnMessageOpenSettings" xml:space="preserve">
    <value>Open Settings</value>
  </data>
  <data name="LoadingViewModelPercentCompleted" xml:space="preserve">
    <value>{0}% completed</value>
  </data>
  <data name="LoadingViewModelTimeRemaining" xml:space="preserve">
    <value>- {0} remaining</value>
  </data>
  <data name="day" xml:space="preserve">
    <value>day</value>
  </data>
  <data name="hour" xml:space="preserve">
    <value>hour</value>
  </data>
  <data name="minute" xml:space="preserve">
    <value>minute</value>
  </data>
  <data name="second" xml:space="preserve">
    <value>second</value>
  </data>
  <data name="and" xml:space="preserve">
    <value>and</value>
  </data>
  <data name="Plural" xml:space="preserve">
    <value>s</value>
  </data>
  <data name="LoadingViewDownloadText" xml:space="preserve">
    <value> Downloading and processing Bitcoin network data</value>
  </data>
  <data name="LoadingViewThirdparty" xml:space="preserve">
    <value>Ginger does this without any third party knowing about your balance and financial activity.</value>
  </data>
  <data name="LoadingViewProcessLonger" xml:space="preserve">
    <value>"This process will be longer on first launch, with larger wallets, or after long gaps between synchronizations.</value>
  </data>
  <data name="WalletBalance" xml:space="preserve">
    <value>BALANCE</value>
  </data>
  <data name="WalletPrivacyProgress" xml:space="preserve">
    <value>PRIVACY PROGRESS</value>
  </data>
  <data name="WalletExchangeRate" xml:space="preserve">
    <value>EXCHANGE RATE</value>
  </data>
  <data name="WalletTransactions" xml:space="preserve">
    <value>Transactions</value>
  </data>
  <data name="Sorting" xml:space="preserve">
    <value>Sorting</value>
  </data>
  <data name="ShowDetails" xml:space="preserve">
    <value>Show Details</value>
  </data>
  <data name="CopyTransactionId" xml:space="preserve">
    <value>Copy Transaction ID</value>
  </data>
  <data name="CopyLabel" xml:space="preserve">
    <value>Copy Label</value>
  </data>
  <data name="CopyAmount" xml:space="preserve">
    <value>Copy Amount</value>
  </data>
  <data name="WalletSend" xml:space="preserve">
    <value>Send</value>
  </data>
  <data name="WalletAutomatic" xml:space="preserve">
    <value>Automatic</value>
  </data>
  <data name="WalletManualControl" xml:space="preserve">
    <value>Manual Control</value>
  </data>
  <data name="SpeedUpTransaction" xml:space="preserve">
    <value>Speed Up Transaction</value>
  </data>
  <data name="CancelTransaction" xml:space="preserve">
    <value>Cancel Transaction</value>
  </data>
  <data name="OpenInTheBrowser" xml:space="preserve">
    <value>Open in the browser</value>
  </data>
  <data name="WalletSettings" xml:space="preserve">
    <value>Wallet Settings</value>
  </data>
  <data name="WalletCoins" xml:space="preserve">
    <value>Wallet Coins</value>
  </data>
  <data name="WalletStats" xml:space="preserve">
    <value>Wallet Stats</value>
  </data>
  <data name="WalletInfo" xml:space="preserve">
    <value>Wallet Info</value>
  </data>
  <data name="WalletReceive" xml:space="preserve">
    <value>Receive</value>
  </data>
  <data name="ExcludeCoins" xml:space="preserve">
    <value>Exclude Coins</value>
  </data>
  <data name="CoinjoinSettings" xml:space="preserve">
    <value>Coinjoin Settings</value>
  </data>
  <data name="CountDownMessage" xml:space="preserve">
    <value>Awaiting auto-start of coinjoin</value>
  </data>
  <data name="WaitingMessage" xml:space="preserve">
    <value>Awaiting coinjoin</value>
  </data>
  <data name="UneconomicalRoundMessage" xml:space="preserve">
    <value>Awaiting cheaper coinjoins</value>
  </data>
  <data name="RandomlySkippedRoundMessage" xml:space="preserve">
    <value>Skipping a round for better privacy</value>
  </data>
  <data name="PauseMessage" xml:space="preserve">
    <value>Coinjoin is paused</value>
  </data>
  <data name="StoppedMessage" xml:space="preserve">
    <value>Coinjoin has stopped</value>
  </data>
  <data name="PressPlayToStartMessage" xml:space="preserve">
    <value>Press Play to start</value>
  </data>
  <data name="RoundSucceedMessage" xml:space="preserve">
    <value>Coinjoin successful! Continuing...</value>
  </data>
  <data name="RoundFinishedMessage" xml:space="preserve">
    <value>Round ended, awaiting next round</value>
  </data>
  <data name="AbortedNotEnoughAlicesMessage" xml:space="preserve">
    <value>Insufficient participants, retrying...</value>
  </data>
  <data name="CoinJoinInProgress" xml:space="preserve">
    <value>Coinjoin in progress</value>
  </data>
  <data name="InputRegistrationMessage" xml:space="preserve">
    <value>Awaiting other participants</value>
  </data>
  <data name="WaitingForBlameRoundMessage" xml:space="preserve">
    <value>Awaiting the blame round</value>
  </data>
  <data name="WaitingRoundMessage" xml:space="preserve">
    <value>WaitingRoundMessage</value>
  </data>
  <data name="PlebStopMessage" xml:space="preserve">
    <value>Coinjoin may be uneconomical</value>
  </data>
  <data name="PlebStopMessageBelow" xml:space="preserve">
    <value>Add more funds or press Play to bypass</value>
  </data>
  <data name="NoCoinsEligibleToMixMessage" xml:space="preserve">
    <value>Insufficient funds eligible for coinjoin</value>
  </data>
  <data name="UserInSendWorkflowMessage" xml:space="preserve">
    <value>Awaiting closure of send dialog</value>
  </data>
  <data name="AllPrivateMessage" xml:space="preserve">
    <value>Hurray! All your funds are private!</value>
  </data>
  <data name="BackendNotConnected" xml:space="preserve">
    <value>Awaiting connection</value>
  </data>
  <data name="GeneralErrorMessage" xml:space="preserve">
    <value>Awaiting valid conditions</value>
  </data>
  <data name="WaitingForConfirmedFunds" xml:space="preserve">
    <value>Awaiting confirmed funds</value>
  </data>
  <data name="CoinsRejectedMessage" xml:space="preserve">
    <value>Some funds are rejected from coinjoining</value>
  </data>
  <data name="OnlyImmatureCoinsAvailableMessage" xml:space="preserve">
    <value>Only immature funds are available</value>
  </data>
  <data name="OnlyExcludedCoinsAvailableMessage" xml:space="preserve">
    <value>Only excluded funds are available</value>
  </data>
  <data name="MiningFeeRateTooHighMessage" xml:space="preserve">
    <value>Mining fee rate was too high</value>
  </data>
  <data name="CoordinationFeeRateTooHighMessage" xml:space="preserve">
    <value>Coordination fee rate was too high</value>
  </data>
  <data name="MinInputCountTooLowMessage" xml:space="preserve">
    <value>Min input count was too low</value>
  </data>
  <data name="ServerDidNotGiveFeeExemptionMessage" xml:space="preserve">
    <value>Server did not give remix fee exemption</value>
  </data>
  <data name="WaitingForResponse" xml:space="preserve">
    <value>Waiting for response</value>
  </data>
  <data name="WalletSettingsViewModelTitle" xml:space="preserve">
    <value>Wallet Settings</value>
  </data>
  <data name="WalletSettingsViewModelCaption" xml:space="preserve">
    <value>Display wallet settings</value>
  </data>
  <data name="WalletSettingsViewModelKeywords" xml:space="preserve">
    <value>Wallet, Settings</value>
  </data>
  <data name="Coinjoin" xml:space="preserve">
    <value>Coinjoin</value>
  </data>
  <data name="Tools" xml:space="preserve">
    <value>Tools</value>
  </data>
  <data name="Name" xml:space="preserve">
    <value>Name</value>
  </data>
  <data name="PSBTworkflow" xml:space="preserve">
    <value>PSBT workflow</value>
  </data>
  <data name="AutomaticallyStartCoinjoin" xml:space="preserve">
    <value>Automatically start coinjoin</value>
  </data>
  <data name="CoinjoinStrategy" xml:space="preserve">
    <value>Coinjoin strategy:</value>
  </data>
  <data name="CoinjoinToThisWallet" xml:space="preserve">
    <value>Coinjoin to this wallet:</value>
  </data>
  <data name="CoinjoinToOtherWalletRestrictions1" xml:space="preserve">
    <value>- Only loaded wallets can be selected.</value>
  </data>
  <data name="CoinjoinToOtherWalletRestrictions2" xml:space="preserve">
    <value>- Coins from the coinjoin transaction will be received by this wallet. However, this setting resets after Ginger restarts.</value>
  </data>
  <data name="CoinjoinToOtherWalletRestrictions3" xml:space="preserve">
    <value>- The selected wallet cannot be changed when a coinjoin is in progress.</value>
  </data>
  <data name="PlebStopToolTip" xml:space="preserve">
    <value>Coinjoin will automatically stop if the wallet balance is less than this.</value>
  </data>
  <data name="PlebStopThreshold" xml:space="preserve">
    <value>Stop coinjoin threshold</value>
  </data>
  <data name="WalletToolsCheckBackup" xml:space="preserve">
    <value>Have you checked your wallet backup?</value>
  </data>
  <data name="WalletToolsRecommend" xml:space="preserve">
    <value>It is recommended that you verify your wallet Recovery Words from time to time.</value>
  </data>
  <data name="WalletToolsDoNotForget" xml:space="preserve">
    <value>Your passphrase is also required to restore your wallet, do not forget it.</value>
  </data>
  <data name="WalletToolsVerifyRecoveryWords" xml:space="preserve">
    <value>Verify Recovery Words</value>
  </data>
  <data name="Change" xml:space="preserve">
    <value>Change</value>
  </data>
  <data name="WalletCoinJoinSettingsViewModelTitle" xml:space="preserve">
    <value>Coinjoin Settings</value>
  </data>
  <data name="WalletCoinJoinSettingsViewModelCaption" xml:space="preserve">
    <value>Display wallet coinjoin settings</value>
  </data>
  <data name="WalletCoinJoinSettingsViewModelKeywords" xml:space="preserve">
    <value>Wallet, Settings</value>
  </data>
  <data name="CoinJoinProfilesViewModelTitle" xml:space="preserve">
    <value>Coinjoin Strategy</value>
  </data>
  <data name="CoinJoinProfilesCaption" xml:space="preserve">
    <value>Ginger takes care of your financial privacy by automatically starting to coinjoin all your funds for a fixed 0.3% coordination fee + the mining fees. Select a coinjoin strategy that fits you best!</value>
  </data>
  <data name="PrivateCoinJoinProfileTitle" xml:space="preserve">
    <value>Maximize Privacy</value>
  </data>
  <data name="PrivateCoinJoinProfileDescription" xml:space="preserve">
    <value>Choice of the paranoid. Optimizes for privacy at all costs.</value>
  </data>
  <data name="EconomicCoinJoinProfileTitle" xml:space="preserve">
    <value>Minimize Costs</value>
  </data>
  <data name="EconomicCoinJoinProfileDescription" xml:space="preserve">
    <value>For savers. Only participates in coinjoins during the cheapest parts of the week.</value>
  </data>
  <data name="ManualCoinJoinProfileTitle" xml:space="preserve">
    <value>Custom</value>
  </data>
  <data name="SpeedyCoinJoinProfileTitle" xml:space="preserve">
    <value>Maximize Speed</value>
  </data>
  <data name="SpeedyCoinJoinProfileDescription" xml:space="preserve">
    <value>Getting things done. Geared towards speed and convenience.</value>
  </data>
  <data name="Customize" xml:space="preserve">
    <value>Customize</value>
  </data>
  <data name="Done" xml:space="preserve">
    <value>Done</value>
  </data>
  <data name="ManualCoinJoinProfileDialogTitle" xml:space="preserve">
    <value>Coinjoin Strategy Settings</value>
  </data>
  <data name="AdvancedCoinjoinOptionsViewRedcoinText" xml:space="preserve">
    <value>Red coin isolation</value>
  </data>
  <data name="AdvancedCoinjoinOptionsViewRedcoinToolTip" xml:space="preserve">
    <value>Only allow a single coin with anonymity score 1 into coinjoin registration.</value>
  </data>
  <data name="AdvancedCoinjoinOptionsViewAnonTargetText" xml:space="preserve">
    <value>Anonymity score target</value>
  </data>
  <data name="AdvancedCoinjoinOptionsViewAnonTargetTooltip" xml:space="preserve">
    <value>Minimum anonymity score for a coin to be considered private.</value>
  </data>
  <data name="AdvancedCoinjoinOptionsViewSafeFeeText" xml:space="preserve">
    <value>Safe fee rate</value>
  </data>
  <data name="AdvancedCoinjoinOptionsViewSafeFeeToolTip" xml:space="preserve">
    <value>Always coinjoin when the fee rate is below this value (has precedence over Coinjoin time preference).</value>
  </data>
  <data name="AdvancedCoinjoinOptionsViewCoinJoinTimePrefText" xml:space="preserve">
    <value>Coinjoin time preference</value>
  </data>
  <data name="AdvancedCoinjoinOptionsViewCoinJoinTimePrefToolTip" xml:space="preserve">
    <value>Only coinjoin when the fee rate is below the median of this time period.</value>
  </data>
  <data name="Cancel" xml:space="preserve">
    <value>Cancel</value>
  </data>
  <data name="Next" xml:space="preserve">
    <value>Next</value>
  </data>
  <data name="Skip" xml:space="preserve">
    <value>Skip</value>
  </data>
  <data name="CreateNewWallet" xml:space="preserve">
    <value>Create a new wallet</value>
  </data>
  <data name="ConnectHardwareWallet" xml:space="preserve">
    <value>Connect to hardware wallet</value>
  </data>
  <data name="ImportWallet" xml:space="preserve">
    <value>Import a wallet</value>
  </data>
  <data name="RecoverWallet" xml:space="preserve">
    <value>Recover a wallet</value>
  </data>
  <data name="or" xml:space="preserve">
    <value>or</value>
  </data>
  <data name="WalletName" xml:space="preserve">
    <value>Wallet Name</value>
  </data>
  <data name="WalletRenameCaption" xml:space="preserve">
    <value>You can modify the name of your wallet</value>
  </data>
  <data name="TypeInWalletName" xml:space="preserve">
    <value>Type in a wallet name</value>
  </data>
  <data name="Continue" xml:space="preserve">
    <value>Continue</value>
  </data>
  <data name="Success" xml:space="preserve">
    <value>Success</value>
  </data>
  <data name="UnexpextedError" xml:space="preserve">
    <value>An unexpected error occurred. Please try again or contact support.</value>
  </data>
  <data name="SomethingWrong" xml:space="preserve">
    <value>Something went wrong. Please try again.</value>
  </data>
  <data name="PermissionError" xml:space="preserve">
    <value>Ginger Wallet was unable to perform this action due to a lack of permission.</value>
  </data>
  <data name="HardwareWalletNotFound" xml:space="preserve">
    <value>Could not find the hardware wallet. Make sure it is connected.</value>
  </data>
  <data name="TransactionCanceledOnDevice" xml:space="preserve">
    <value>The transaction was canceled on the device.</value>
  </data>
  <data name="UnknownErrorDeviceCheck" xml:space="preserve">
    <value>Unknown error. Make sure the device is connected and isn't busy, then try again.</value>
  </data>
  <data name="CoinAlreadySpent" xml:space="preserve">
    <value>At least one coin you are trying to spend is already spent.</value>
  </data>
  <data name="CoinInUnconfirmedChain" xml:space="preserve">
    <value>At least one coin you are trying to spend is part of a long or heavy chain of unconfirmed transactions. You must wait for some previous transactions to confirm.</value>
  </data>
  <data name="TransactionDuplicatedInputs" xml:space="preserve">
    <value>The transaction contains duplicated inputs.</value>
  </data>
  <data name="TransactionNotFinal" xml:space="preserve">
    <value>The transaction is not final and cannot be broadcasted.</value>
  </data>
  <data name="TransactionTooBig" xml:space="preserve">
    <value>The transaction is too big.</value>
  </data>
  <data name="WrongPassphrase" xml:space="preserve">
    <value>Wrong passphrase.</value>
  </data>
  <data name="InvalidWalletName" xml:space="preserve">
    <value>Invalid wallet name.</value>
  </data>
  <data name="WalletNameTaken" xml:space="preserve">
    <value>Wallet name is already taken.</value>
  </data>
  <data name="BalanceNotAccurateServerConnection" xml:space="preserve">
    <value>The reported balance might not be accurate, and some other features may not be available because Ginger was unable to connect to the server. Retrying to connect.</value>
  </data>
  <data name="UpdateAvailable" xml:space="preserve">
    <value>Update available.</value>
  </data>
  <data name="CloseAndUpdate" xml:space="preserve">
    <value>Close and update.</value>
  </data>
  <data name="Update" xml:space="preserve">
    <value>Update</value>
  </data>
  <data name="AskMeLater" xml:space="preserve">
    <value>Ask me later</value>
  </data>
  <data name="IsRunning" xml:space="preserve">
    <value>is running</value>
  </data>
  <data name="IsNotRunning" xml:space="preserve">
    <value>is not running</value>
  </data>
  <data name="IsTurnedOff" xml:space="preserve">
    <value>is turned off</value>
  </data>
  <data name="IsConnected" xml:space="preserve">
    <value>is connected</value>
  </data>
  <data name="IsNotConnected" xml:space="preserve">
    <value>is not connected</value>
  </data>
  <data name="FullNodeConnecting" xml:space="preserve">
    <value>Full node is connecting...</value>
  </data>
  <data name="FullNodeSynchronized" xml:space="preserve">
    <value>Full node is synchronized</value>
  </data>
  <data name="FullNodeDownloadingBlocks" xml:space="preserve">
    <value>Full node is downloading {0} blocks...</value>
  </data>
  <data name="FullNodeUnresponsive" xml:space="preserve">
    <value>Full node is unresponsive</value>
  </data>
  <data name="ApplicationRestartApplyChanges" xml:space="preserve">
    <value>After pressing Continue, the application will restart to apply changes.</value>
  </data>
  <data name="WelcomeToGingerWallet" xml:space="preserve">
    <value>Welcome to Ginger Wallet</value>
  </data>
  <data name="SelectPreferredLanguage" xml:space="preserve">
    <value>Select your preferred language:</value>
  </data>
  <data name="CoinjoinFees" xml:space="preserve">
    <value>Coinjoin Fees</value>
  </data>
  <data name="CoordinationFeeInfo" xml:space="preserve">
    <value>You will pay a fee of 0.3% only for new coins you coinjoin.</value>
  </data>
  <data name="CoordinationFee" xml:space="preserve">
    <value>Coordination Fee</value>
  </data>
  <data name="TransactionFee" xml:space="preserve">
    <value>Transaction Fee</value>
  </data>
  <data name="TransactionFeeInfo" xml:space="preserve">
    <value>You will pay mining fees for every coinjoin.</value>
  </data>
  <data name="PlebsDontPay" xml:space="preserve">
    <value>Plebs Don't Pay</value>
  </data>
  <data name="PlebsDontPayInfo" xml:space="preserve">
    <value>You won't pay the coordination fee for coins that are less than or equal to 0.01 BTC.</value>
  </data>
  <data name="FriendsDontPay" xml:space="preserve">
    <value>Friends Don't Pay</value>
  </data>
  <data name="FriendsDontPayInfo" xml:space="preserve">
    <value>You won't pay the coordination fee for coins received from other Ginger coinjoins.</value>
  </data>
  <data name="GetStarted" xml:space="preserve">
    <value>Get Started</value>
  </data>
  <data name="AddressesAwaitingPayment" xml:space="preserve">
    <value>Addresses Awaiting Payment</value>
  </data>
  <data name="SeparateWithCommaOrEnter" xml:space="preserve">
    <value>Separate with , or by pressing Enter</value>
  </data>
  <data name="EnterNamesForAddress" xml:space="preserve">
    <value>Enter the names of the persons or companies who you will give this address to</value>
  </data>
  <data name="ReceiveViewModelTitle" xml:space="preserve">
    <value>Receive</value>
  </data>
  <data name="ReceiveViewModelCaption" xml:space="preserve">
    <value>Display wallet receive dialog</value>
  </data>
  <data name="ReceiveViewModelKeywords" xml:space="preserve">
    <value>Wallet, Receive, Action</value>
  </data>
  <data name="AddressAwaitingPayment" xml:space="preserve">
    <value>Address Awaiting Payment</value>
  </data>
  <data name="ShowOnHardwareWallet" xml:space="preserve">
    <value>Show on the hardware wallet</value>
  </data>
  <data name="Copy" xml:space="preserve">
    <value>Copy</value>
  </data>
  <data name="UnableToSendAddressToDevice" xml:space="preserve">
    <value>Unable to send the address to the device</value>
  </data>
  <data name="ChooseHideModifyDisplayAddresses" xml:space="preserve">
    <value>You can choose to hide, modify, or display the addresses listed below</value>
  </data>
  <data name="Address" xml:space="preserve">
    <value>Address</value>
  </data>
  <data name="Label" xml:space="preserve">
    <value>Label</value>
  </data>
  <data name="HideAddress" xml:space="preserve">
    <value>Hide address</value>
  </data>
  <data name="Edit" xml:space="preserve">
    <value>Edit</value>
  </data>
  <data name="QRCode" xml:space="preserve">
    <value>QR Code</value>
  </data>
  <data name="WishToHideAddressWithLabels" xml:space="preserve">
    <value>Do you wish to hide the address with the following labels?</value>
  </data>
  <data name="ThisCannotBeUndone" xml:space="preserve">
    <value>This can not be undone</value>
  </data>
  <data name="Yes" xml:space="preserve">
    <value>Yes</value>
  </data>
  <data name="No" xml:space="preserve">
    <value>No</value>
  </data>
  <data name="EditSelectedAddressLabels" xml:space="preserve">
    <value>Edit the selected address's labels here:</value>
  </data>
  <data name="Save" xml:space="preserve">
    <value>Save</value>
  </data>
  <data name="ChangesAppliedAfterRestart" xml:space="preserve">
    <value>Changes will be applied after restarting the application.</value>
  </data>
  <data name="RestartApplication" xml:space="preserve">
    <value>Restart Application</value>
  </data>
  <data name="ModifyingSettingsNotPossible" xml:space="preserve">
    <value>Modifying settings is not possible, as certain parameters have been overridden during startup.</value>
  </data>
  <data name="Advanced" xml:space="preserve">
    <value>Advanced</value>
  </data>
  <data name="Security" xml:space="preserve">
    <value>Security</value>
  </data>
  <data name="ApplyNewSettingRestart" xml:space="preserve">
    <value>To apply the new setting, Ginger Wallet needs to be restarted.</value>
  </data>
  <data name="DarkMode" xml:space="preserve">
    <value>Dark mode</value>
  </data>
  <data name="RunAtStartup" xml:space="preserve">
    <value>Run Ginger when computer starts</value>
  </data>
  <data name="RunInBackgroundWhenClosed" xml:space="preserve">
    <value>Run in background when window closed</value>
  </data>
  <data name="AutoCopyAddresses" xml:space="preserve">
    <value>Auto copy addresses</value>
  </data>
  <data name="AutoPasteAddresses" xml:space="preserve">
    <value>Auto paste addresses</value>
  </data>
  <data name="NetworkAnonymizationTor" xml:space="preserve">
    <value>Network anonymization (Tor)</value>
  </data>
  <data name="CannotModifyWithTwoFactorEnabled" xml:space="preserve">
    <value>Cannot be modified when Two-Factor authentication is enabled.</value>
  </data>
  <data name="TerminateTorWhenShutdown" xml:space="preserve">
    <value>Terminate Tor when Ginger shuts down</value>
  </data>
  <data name="AutoDownloadNewVersion" xml:space="preserve">
    <value>Auto download new version</value>
  </data>
  <data name="FeeDisplayUnit" xml:space="preserve">
    <value>Fee display unit</value>
  </data>
  <data name="SetPreferredBrowserPath" xml:space="preserve">
    <value>Set the full path of the preferred browser</value>
  </data>
  <data name="CustomBrowserPath" xml:space="preserve">
    <value>Custom browser path</value>
  </data>
  <data name="OpenInBrowser" xml:space="preserve">
    <value>Open in browser</value>
  </data>
  <data name="Language" xml:space="preserve">
    <value>Language</value>
  </data>
  <data name="CouldNotSaveChange" xml:space="preserve">
    <value>Couldn't save your change, please see the logs for further information.</value>
  </data>
  <data name="Network" xml:space="preserve">
    <value>Network</value>
  </data>
  <data name="RunBitcoinKnotsOnStartup" xml:space="preserve">
    <value>(EXPERIMENTAL) Run Bitcoin Knots on startup</value>
  </data>
  <data name="StopBitcoinKnotsOnShutdown" xml:space="preserve">
    <value>Stop Bitcoin Knots on shutdown</value>
  </data>
  <data name="LocalBitcoinCoreKnotsVersion" xml:space="preserve">
    <value>Local Bitcoin Core/Knots version</value>
  </data>
  <data name="BitcoinCoreKnotsDataFolder" xml:space="preserve">
    <value>Bitcoin Core/Knots Data Folder</value>
  </data>
  <data name="WasabiDownloadBlocksFromFullNode" xml:space="preserve">
    <value>Wasabi will download blocks from a full node you control.</value>
  </data>
  <data name="BitcoinP2PEndpoint" xml:space="preserve">
    <value>Bitcoin P2P Endpoint</value>
  </data>
  <data name="CoinsReceivedFromOthers" xml:space="preserve">
    <value>Coins received from others to already used addresses won't appear below this amount. To prevent potential dust attacks.</value>
  </data>
  <data name="DustThreshold" xml:space="preserve">
    <value>Dust Threshold</value>
  </data>
  <data name="InvalidEndpoint" xml:space="preserve">
    <value>Invalid endpoint.</value>
  </data>
  <data name="UseDecimalPoint" xml:space="preserve">
    <value>Use decimal point instead of comma.</value>
  </data>
  <data name="InvalidDustThreshold" xml:space="preserve">
    <value>Invalid dust threshold.</value>
  </data>
  <data name="EnableGPURendering" xml:space="preserve">
    <value>When enabled use a graphics card (GPU) to render user interface. Using a GPU rather than the CPU can improve performance.</value>
  </data>
  <data name="EnableGPU" xml:space="preserve">
    <value>Enable GPU</value>
  </data>
  <data name="TwoFactorAuthentication" xml:space="preserve">
    <value>Two-factor authentication</value>
  </data>
  <data name="OnlyAvailableWhenTorEnabled" xml:space="preserve">
    <value>Only available when Tor is enabled.</value>
  </data>
  <data name="SystemDefaultEnum" xml:space="preserve">
    <value>System Default</value>
  </data>
  <data name="CustomEnum" xml:space="preserve">
    <value>Custom</value>
  </data>
  <data name="Max" xml:space="preserve">
    <value>Max:</value>
  </data>
  <data name="To" xml:space="preserve">
    <value>To:</value>
  </data>
  <data name="ExampleBitcoinAddressOrPayjoinURI" xml:space="preserve">
    <value>(e.g. Bitcoin address or payjoin URI)</value>
  </data>
  <data name="Paste" xml:space="preserve">
    <value>Paste</value>
  </data>
  <data name="ScanQRCode" xml:space="preserve">
    <value>Scan QR Code</value>
  </data>
  <data name="AmountWithColom" xml:space="preserve">
    <value>Amount:</value>
  </data>
  <data name="RecipientWithColon" xml:space="preserve">
    <value>Recipient:</value>
  </data>
  <data name="SendViewModelTitle" xml:space="preserve">
    <value>Send</value>
  </data>
  <data name="SendViewModelCaption" xml:space="preserve">
    <value>Display wallet send dialog</value>
  </data>
  <data name="SendViewModelKeywords" xml:space="preserve">
    <value>Wallet, Send, Action</value>
  </data>
  <data name="SendNow" xml:space="preserve">
    <value>Send Now</value>
  </data>
  <data name="PreviewTransaction" xml:space="preserve">
    <value>Preview Transaction</value>
  </data>
  <data name="PrivacyProtectedWithPayjoin" xml:space="preserve">
    <value>Your privacy is being protected with payjoin.</value>
  </data>
  <data name="UndoLastModification" xml:space="preserve">
    <value>Undo last modification</value>
  </data>
  <data name="TransactionInterlinksLabels" xml:space="preserve">
    <value>Transaction interlinks labels:</value>
  </data>
  <data name="EntitiesKnowTransaction" xml:space="preserve">
    <value>Those entities know this is your transaction. Coinjoin more or use the label management tool to carefully select who would know that this transaction is yours.</value>
  </data>
  <data name="TransactionKnownAsYoursBy" xml:space="preserve">
    <value>Transaction known as yours by:</value>
  </data>
  <data name="EntitiesKnowThisIsYourTransaction" xml:space="preserve">
    <value>Those entities know this is your transaction. Coinjoin more or use the label management tool to carefully select who would know that this transaction is yours.</value>
  </data>
  <data name="TransactionUsesNonPrivateCoins" xml:space="preserve">
    <value>Transaction uses non-private coins.</value>
  </data>
  <data name="EntitiesCanDeanonymizeTransaction" xml:space="preserve">
    <value>Some entities can deanonymize this transaction because it spends coins with no privacy. Coinjoin more to have enough private coins for this transaction.</value>
  </data>
  <data name="TransactionUsesSemiPrivateCoins" xml:space="preserve">
    <value>Transaction uses semi-private coins.</value>
  </data>
  <data name="TransactionNotPrivateEnough" xml:space="preserve">
    <value>This transaction is not private enough because it spends not fully private coins. Coinjoin more to have enough private coins for this transaction.</value>
  </data>
  <data name="TransactionCreatesChange" xml:space="preserve">
    <value>Transaction creates change.</value>
  </data>
  <data name="ChangeCanLinkTransactions" xml:space="preserve">
    <value>Change can be used to link this transaction with the next transaction that will use it. Use the change avoidance suggestion to send a little more or less if this is OK for the receiver, or coinjoin the change later.</value>
  </data>
  <data name="TransactionConsolidatesCoins" xml:space="preserve">
    <value>Transaction consolidates over {0} coins.</value>
  </data>
  <data name="ReducePrivacyOfTransaction" xml:space="preserve">
    <value>This might reduce the privacy of your transaction.</value>
  </data>
  <data name="TransactionUsesUnconfirmedCoins" xml:space="preserve">
    <value>Transaction uses unconfirmed coins.</value>
  </data>
  <data name="UnconfirmedCoinsMayCauseIssues" xml:space="preserve">
    <value>This may cause your transaction to be rejected, or delay its confirmation, or cost more than needed to get it confirmed within the desired time. Wait for a confirmation to only use confirmed coins.</value>
  </data>
  <data name="TransactionUsesCoinjoiningCoins" xml:space="preserve">
    <value>Transaction uses coinjoining coins.</value>
  </data>
  <data name="TransactionMayBeReplacedByCoinjoin" xml:space="preserve">
    <value>This may cause your transaction to be replaced by the coinjoin. Consider waiting for the current coinjoin to be finished before sending this transaction.</value>
  </data>
  <data name="ImproveThisTransaction" xml:space="preserve">
    <value>Improve this transaction:</value>
  </data>
  <data name="LabelManagement" xml:space="preserve">
    <value>Label Management</value>
  </data>
  <data name="ChooseLabelsForTransaction" xml:space="preserve">
    <value>Choose labels to link with this transaction.</value>
  </data>
  <data name="FullPrivacy" xml:space="preserve">
    <value>Full Privacy</value>
  </data>
  <data name="SendSuggestion" xml:space="preserve">
    <value>Send</value>
  </data>
  <data name="BetterPrivacy" xml:space="preserve">
    <value>Better Privacy</value>
  </data>
  <data name="ChangeAvoidance" xml:space="preserve">
    <value>Change Avoidance</value>
  </data>
  <data name="TransactionWellOptimized" xml:space="preserve">
    <value>This transaction is well optimized.</value>
  </data>
  <data name="ReviewCoins" xml:space="preserve">
    <value>Review coins</value>
  </data>
  <data name="Amount" xml:space="preserve">
    <value>Amount</value>
  </data>
  <data name="Recipient" xml:space="preserve">
    <value>Recipient</value>
  </data>
  <data name="ChangeTransactionFeeOrConfirmationTime" xml:space="preserve">
    <value>Change transaction fee or confirmation time</value>
  </data>
  <data name="ExpectedConfirmationTime" xml:space="preserve">
    <value>Expected confirmation time</value>
  </data>
  <data name="ConfirmationTimeEstimation" xml:space="preserve">
    <value>This is just an estimation based on some data for transactions and blocks. The confirmation time might change.</value>
  </data>
  <data name="Fee" xml:space="preserve">
    <value>Fee</value>
  </data>
  <data name="SavePSBTFile" xml:space="preserve">
    <value>Save PSBT file</value>
  </data>
  <data name="Confirm" xml:space="preserve">
    <value>Confirm</value>
  </data>
  <data name="TransactionExport" xml:space="preserve">
    <value>Transaction Export</value>
  </data>
  <data name="UnableToExportPSBT" xml:space="preserve">
    <value>Ginger Wallet was unable to export the PSBT.</value>
  </data>
  <data name="TransactionBuilding" xml:space="preserve">
    <value>Transaction Building</value>
  </data>
  <data name="TransactionFeeExceedsPaymentAmount" xml:space="preserve">
    <value>The transaction cannot be sent because its fee is more than the payment amount.</value>
  </data>
  <data name="UnableToCreateTransaction" xml:space="preserve">
    <value>Ginger Wallet was unable to create your transaction.</value>
  </data>
  <data name="InsufficientFundsForTransactionFee" xml:space="preserve">
    <value>There are not enough funds to cover the transaction fee.</value>
  </data>
  <data name="Transaction" xml:space="preserve">
    <value>Transaction</value>
  </data>
  <data name="UnableToSendTransaction" xml:space="preserve">
    <value>Ginger Wallet was unable to send your transaction.</value>
  </data>
  <data name="Camera" xml:space="preserve">
    <value>Camera</value>
  </data>
  <data name="InternalError" xml:space="preserve">
    <value>Internal error.</value>
  </data>
  <data name="InvalidInputLength" xml:space="preserve">
    <value>Input length is invalid.</value>
  </data>
  <data name="InputTooLong" xml:space="preserve">
    <value>Input is too long.</value>
  </data>
  <data name="LightningAddressesNotSupported" xml:space="preserve">
    <value>Lightning addresses are not supported.</value>
  </data>
  <data name="BitcoinAddressValidity" xml:space="preserve">
    <value>Bitcoin address is valid for {0} and not for {1}.</value>
  </data>
  <data name="SetTransactionConfirmationPreference" xml:space="preserve">
    <value>Set your preference for how fast the transaction should be confirmed.</value>
  </data>
  <data name="FeeRateSatPerVByte" xml:space="preserve">
    <value>Fee Rate (sat/vByte)</value>
  </data>
  <data name="EstimatedConfirmationTime" xml:space="preserve">
    <value>Estimated Confirmation Time</value>
  </data>
  <data name="TransactionFeeEstimationsUnavailable" xml:space="preserve">
    <value>Transaction fee estimations are not available at the moment. Try again later or you can enter the fee rate manually.</value>
  </data>
  <data name="ChooseTransactionVisibility" xml:space="preserve">
    <value>Choose who can and can't see this transaction.</value>
  </data>
  <data name="CouldSeeThisTransaction" xml:space="preserve">
    <value>Could see this transaction:</value>
  </data>
  <data name="CantSeeThisTransaction" xml:space="preserve">
    <value>Can't see this transaction:</value>
  </data>
  <data name="NoInformationAboutPeople" xml:space="preserve">
    <value>There is no information about these people, only use it when necessary!</value>
  </data>
  <data name="CoinControl" xml:space="preserve">
    <value>Coin Control</value>
  </data>
  <data name="RecoveryWordsViewCaption" xml:space="preserve">
    <value>Write down the recovery words in the correct order and store them in a safe place. They are needed to recover your wallet.</value>
  </data>
  <data name="RecoveryWordsViewCopyRecoveryWords" xml:space="preserve">
    <value>Copy recovery words</value>
  </data>
  <data name="RecoveryWordsViewNotSeeAfter" xml:space="preserve">
    <value>You will not be able to see these words again once the wallet is created.</value>
  </data>
  <data name="ConfirmRecoveryWordsViewModel" xml:space="preserve">
    <value>Confirm Recovery Words</value>
  </data>
  <data name="ConfirmRecoveryWordsViewModelStoreSafely" xml:space="preserve">
    <value>Store your passphrase safely, it cannot be reset if lost.
It's needed to open and to recover your wallet.
It's a recovery words extension for more security.</value>
  </data>
  <data name="ConfirmRecoveryWordsViewModelClickRecovery" xml:space="preserve">
    <value>Click the recovery word #{0}</value>
  </data>
  <data name="RecoveryWords" xml:space="preserve">
    <value>Recovery Words</value>
  </data>
  <data name="VerifyRecoveryWords" xml:space="preserve">
    <value>Verify Recovery Words</value>
  </data>
  <data name="CreatePasswordDialogTypePassphrase" xml:space="preserve">
    <value>Type a passphrase</value>
  </data>
  <data name="CreatePasswordDialogConfirmPassphrase" xml:space="preserve">
    <value>Confirm the passphrase</value>
  </data>
  <data name="PassphrasesNotMatch" xml:space="preserve">
    <value>Passphrases don't match.</value>
  </data>
  <data name="TrimWarnMessage" xml:space="preserve">
    <value>Leading and trailing white spaces will be removed!</value>
  </data>
  <data name="WhitespaceMessage" xml:space="preserve">
    <value>Leading and trailing white spaces are not allowed!</value>
  </data>
  <data name="AddPassphrase" xml:space="preserve">
    <value>Add Passphrase</value>
  </data>
  <data name="HardwareWallet" xml:space="preserve">
    <value>Hardware Wallet</value>
  </data>
  <data name="ConnectHardwareWalletViewModelCaption" xml:space="preserve">
    <value>Connect your hardware wallet to the PC</value>
  </data>
  <data name="ConnectHardwareWalletViewModelEnterPassphrase" xml:space="preserve">
    <value>Enter your passphrase on the hardware wallet if needed.</value>
  </data>
  <data name="HardwareWalletAuthDialogViewModelCaption" xml:space="preserve">
    <value>Connect your hardware wallet, press Continue and then follow the instructions on the device.</value>
  </data>
  <data name="Rescan" xml:space="preserve">
    <value>Rescan</value>
  </data>
  <data name="OpenWallet" xml:space="preserve">
    <value>Open wallet</value>
  </data>
  <data name="ConnectHardwareWalletViewModelConnectPc" xml:space="preserve">
    <value>Connect the hardware wallet to the PC / Enter the PIN on the device.</value>
  </data>
  <data name="ConnectHardwareWalletViewModelMakeSureOnlyOne" xml:space="preserve">
    <value>Make sure you have only one hardware wallet connected to the PC.</value>
  </data>
  <data name="ConnectHardwareWalletViewModelAlreadyAdded" xml:space="preserve">
    <value>The connected hardware wallet is already added to the software, click below to open it or click Rescan to search again.</value>
  </data>
  <data name="ConnectHardwareWalletViewModelEnterPassphraseOnDevice" xml:space="preserve">
    <value>Enter your passphrase on your device.</value>
  </data>
  <data name="ConnectHardwareWalletViewModelEnterPin" xml:space="preserve">
    <value>Enter your PIN on your device.</value>
  </data>
  <data name="TypeInYourRecoveryWords" xml:space="preserve">
    <value>Type in your recovery words in the correct order</value>
  </data>
  <data name="EnterPassphrase" xml:space="preserve">
    <value>Enter the correct passphrase</value>
  </data>
  <data name="RecoverWalletViewModelPassphraseMessage" xml:space="preserve">
    <value>If you used a passphrase when you created your wallet you must type it below, otherwise leave this empty.</value>
  </data>
  <data name="AdvancedRecoveryOptionsViewModelTitle" xml:space="preserve">
    <value>Advanced Recovery Options</value>
  </data>
  <data name="AdvancedRecoveryOptionsViewModelMinimumGapLimit" xml:space="preserve">
    <value>Minimum _Gap Limit:</value>
  </data>
  <data name="PeersConnected" xml:space="preserve">
    <value>{0} connected</value>
  </data>
  <data name="AmountLessThanTotalSupply" xml:space="preserve">
    <value>Amount must be less than the total supply of BTC.</value>
  </data>
  <data name="InsufficientFunds" xml:space="preserve">
    <value>Insufficient funds to cover the amount requested.</value>
  </data>
  <data name="AmountMoreThanZero" xml:space="preserve">
    <value>Amount must be more than 0 BTC.</value>
  </data>
  <data name="InvalidBTCAddressOrURI" xml:space="preserve">
    <value>Input a valid BTC address or URI.</value>
    <comment>mycomment</comment>
  </data>
  <data name="PayjoinNotPossibleWithHardwareWallets" xml:space="preserve">
    <value>Payjoin is not possible with hardware wallets.</value>
  </data>
  <data name="TermsAndConditionsViewCaption" xml:space="preserve">
    <value>To continue using Ginger, please accept the terms and conditions</value>
  </data>
  <data name="TermsAndConditionsViewTermsAndConditions" xml:space="preserve">
    <value>Terms and conditions</value>
  </data>
  <data name="TermsAndConditionsViewIAgree" xml:space="preserve">
    <value>I _agree to the </value>
  </data>
<<<<<<< HEAD
  <data name="TransactionID" xml:space="preserve">
    <value>Transaction ID</value>
  </data>
  <data name="Index" xml:space="preserve">
    <value>Index</value>
  </data>
  <data name="CoinDetails" xml:space="preserve">
    <value>Coin Details</value>
=======
  <data name="ResyncWallet" xml:space="preserve">
    <value>Resync Wallet</value>
  </data>
  <data name="ApplicationRestartRescan" xml:space="preserve">
    <value>The application will restart, and upon reopening your wallet, the rescan will begin. This process may take some time, depending on the number of transactions in your wallet.</value>
  </data>
  <data name="ProceedConfirmation" xml:space="preserve">
    <value>Would you like to proceed?</value>
>>>>>>> 074c3b10
  </data>
</root><|MERGE_RESOLUTION|>--- conflicted
+++ resolved
@@ -1284,7 +1284,15 @@
   <data name="TermsAndConditionsViewIAgree" xml:space="preserve">
     <value>I _agree to the </value>
   </data>
-<<<<<<< HEAD
+  <data name="ResyncWallet" xml:space="preserve">
+    <value>Resync Wallet</value>
+  </data>
+  <data name="ApplicationRestartRescan" xml:space="preserve">
+    <value>The application will restart, and upon reopening your wallet, the rescan will begin. This process may take some time, depending on the number of transactions in your wallet.</value>
+  </data>
+  <data name="ProceedConfirmation" xml:space="preserve">
+    <value>Would you like to proceed?</value>
+  </data>
   <data name="TransactionID" xml:space="preserve">
     <value>Transaction ID</value>
   </data>
@@ -1293,15 +1301,5 @@
   </data>
   <data name="CoinDetails" xml:space="preserve">
     <value>Coin Details</value>
-=======
-  <data name="ResyncWallet" xml:space="preserve">
-    <value>Resync Wallet</value>
-  </data>
-  <data name="ApplicationRestartRescan" xml:space="preserve">
-    <value>The application will restart, and upon reopening your wallet, the rescan will begin. This process may take some time, depending on the number of transactions in your wallet.</value>
-  </data>
-  <data name="ProceedConfirmation" xml:space="preserve">
-    <value>Would you like to proceed?</value>
->>>>>>> 074c3b10
   </data>
 </root>