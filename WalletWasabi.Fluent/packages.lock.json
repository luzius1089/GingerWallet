{
  "version": 2,
  "dependencies": {
    "net7.0": {
      "Avalonia": {
        "type": "Direct",
        "requested": "[11.0.0-rc1.1, )",
        "resolved": "11.0.0-rc1.1",
        "contentHash": "IQ/pV0UlmZ+trXNxCzTRPjYHXrodEsa7RR4qvW2UGT22Z40jNgbefDWH0bCUAkfoBIaKzwSIp+asc6vcDtCHTA==",
        "dependencies": {
          "Avalonia.BuildServices": "0.0.19",
          "Avalonia.Remote.Protocol": "11.0.0-rc1.1",
          "MicroCom.Runtime": "0.11.0",
          "System.ComponentModel.Annotations": "4.5.0"
        }
      },
      "Avalonia.Controls.TreeDataGrid": {
        "type": "Direct",
        "requested": "[11.0.999-build20230602.5, )",
        "resolved": "11.0.999-build20230602.5",
        "contentHash": "53LcWc2uZ/4wp2TO0+1AOeNjV/YjYt01cNsYBCr2Gfh0eV0qBax2x8gHGjSFjoxMxITysuZ/jVHboenoagn6iA==",
        "dependencies": {
          "Avalonia": "11.0.0-rc1.1",
          "System.Reactive": "5.0.0"
        }
      },
      "Avalonia.Diagnostics": {
        "type": "Direct",
        "requested": "[11.0.0-rc1.1, )",
        "resolved": "11.0.0-rc1.1",
        "contentHash": "EmeYtZrbN7mvX2Y+9ezTWogph8LLO3vF5bZqcTq0RKYxc33vzSrklve+GSQdrq40ZMHyljul2fwknbz4bJjjyQ==",
        "dependencies": {
          "Avalonia": "11.0.0-rc1.1",
          "Avalonia.Controls.ColorPicker": "11.0.0-rc1.1",
          "Avalonia.Controls.DataGrid": "11.0.0-rc1.1",
          "Avalonia.Themes.Simple": "11.0.0-rc1.1",
          "Microsoft.CodeAnalysis.CSharp.Scripting": "3.8.0",
          "Microsoft.CodeAnalysis.Common": "3.8.0"
        }
      },
      "Avalonia.Fonts.Inter": {
        "type": "Direct",
        "requested": "[11.0.0-rc1.1, )",
        "resolved": "11.0.0-rc1.1",
        "contentHash": "INqDnxwqGx1sDolaQQdOWvnsgG2WtLI1yn+gf29KhXfSmkBmpoi6/IZO0xXLEfcF6thwzgAAPNm2U5qVnOTnkg==",
        "dependencies": {
          "Avalonia": "11.0.0-rc1.1"
        }
      },
      "Avalonia.ReactiveUI": {
        "type": "Direct",
        "requested": "[11.0.0-rc1.1, )",
        "resolved": "11.0.0-rc1.1",
        "contentHash": "rNErZFF9azkrK+msPgiG0cMYXnXSQ2fTiVmY54Fi167NlfiTbc3LoK5igquiOey+zUpZO4erVyulAtsGDdNVQA==",
        "dependencies": {
          "Avalonia": "11.0.0-rc1.1",
          "ReactiveUI": "18.3.1",
          "System.Reactive": "5.0.0"
        }
      },
      "Avalonia.Skia": {
        "type": "Direct",
        "requested": "[11.0.0-rc1.1, )",
        "resolved": "11.0.0-rc1.1",
        "contentHash": "mfqqLmRxYi9SfgQ4p873um33bMTDLgYUdsX4l6TARJ3qOY1s4sRTyjep1D9Fqs3rLpA8aJesg59wsNKjrLg+sw==",
        "dependencies": {
          "Avalonia": "11.0.0-rc1.1",
          "HarfBuzzSharp": "2.8.2.3",
          "HarfBuzzSharp.NativeAssets.Linux": "2.8.2.3",
          "HarfBuzzSharp.NativeAssets.WebAssembly": "2.8.2.3",
          "SkiaSharp": "2.88.3",
          "SkiaSharp.NativeAssets.Linux": "2.88.3",
          "SkiaSharp.NativeAssets.WebAssembly": "2.88.3"
        }
      },
      "Avalonia.Themes.Fluent": {
        "type": "Direct",
        "requested": "[11.0.0-rc1.1, )",
        "resolved": "11.0.0-rc1.1",
        "contentHash": "rvp/E+KPfIOjGbFEiO/qaFu3sXaNrkBkqY69EBHwaYIXQA1vtyoq/rSgo0/R73ciGXZTeyIOuF6+tV3MA9zl/g==",
        "dependencies": {
          "Avalonia": "11.0.0-rc1.1"
        }
      },
      "Avalonia.Xaml.Behaviors": {
        "type": "Direct",
        "requested": "[11.0.0-rc1.1, )",
        "resolved": "11.0.0-rc1.1",
        "contentHash": "7Te3qDYv2/l/S0MftPiUwi4BpngwZBqbHwc2ANYdTTEtr1TMD88fnVBJMLV0p72sXs15a6RR/Z1p//5nPE2aKA==",
        "dependencies": {
          "Avalonia": "11.0.0-rc1.1",
          "Avalonia.Xaml.Interactions": "11.0.0-rc1.1",
          "Avalonia.Xaml.Interactions.Custom": "11.0.0-rc1.1",
          "Avalonia.Xaml.Interactions.DragAndDrop": "11.0.0-rc1.1",
          "Avalonia.Xaml.Interactions.Draggable": "11.0.0-rc1.1",
          "Avalonia.Xaml.Interactions.Events": "11.0.0-rc1.1",
          "Avalonia.Xaml.Interactions.Reactive": "11.0.0-rc1.1",
          "Avalonia.Xaml.Interactions.Responsive": "11.0.0-rc1.1",
          "Avalonia.Xaml.Interactivity": "11.0.0-rc1.1"
        }
      },
      "QRackers": {
        "type": "Direct",
        "requested": "[1.1.0, )",
        "resolved": "1.1.0",
        "contentHash": "a44f7v+IVAI+Rz2PM+EdzreEBbgT9ffOj2B8kiBAKAM4DcgHieaN/qN5RsZwUuFX3TF1HGblZ20aM1jbD+t/Kg==",
        "dependencies": {
          "SkiaSharp": "2.88.3"
        }
      },
      "System.Runtime": {
        "type": "Direct",
        "requested": "[4.3.1, )",
        "resolved": "4.3.1",
        "contentHash": "abhfv1dTK6NXOmu4bgHIONxHyEqFjW8HwXPmpY9gmll+ix9UNo4XDcmzJn6oLooftxNssVHdJC1pGT9jkSynQg==",
        "dependencies": {
          "Microsoft.NETCore.Platforms": "1.1.1",
          "Microsoft.NETCore.Targets": "1.1.3"
        }
      },
      "Avalonia.BuildServices": {
        "type": "Transitive",
        "resolved": "0.0.19",
        "contentHash": "pGjCClF2mYpC4dl3eUB1Jkmb0RVAgo+CYlAXwtB8yBSNf/L6im+e7lyfLMRT6UFHjDAusqapWBQDfTa3n1SDIA=="
      },
      "Avalonia.Controls.ColorPicker": {
        "type": "Transitive",
        "resolved": "11.0.0-rc1.1",
        "contentHash": "K5+P3xnzKJRVEY+KeDmtl10Z6Jv4QB1RotFKUJ5tYE+r46gJXcibXCmwocg8gL0cVviq2LS0oa5rrJvZMUNkVg==",
        "dependencies": {
          "Avalonia": "11.0.0-rc1.1",
          "Avalonia.Remote.Protocol": "11.0.0-rc1.1"
        }
      },
      "Avalonia.Controls.DataGrid": {
        "type": "Transitive",
        "resolved": "11.0.0-rc1.1",
        "contentHash": "+RNuGlBqpRHYEv7vgVp+nEdnc4QN0lh6cB5qXob2Kz+ti5EJASb+LuYunYZDecvkNDVKSQn74msd4paYZZ/JBw==",
        "dependencies": {
          "Avalonia": "11.0.0-rc1.1",
          "Avalonia.Remote.Protocol": "11.0.0-rc1.1"
        }
      },
      "Avalonia.Remote.Protocol": {
        "type": "Transitive",
        "resolved": "11.0.0-rc1.1",
        "contentHash": "jBCrXnisv6T7d1pQjq2IcvjTPKZV9ysH+Dm0Uwrg2acldymK9rmXBEm2M/M/VUQbsvt3xeBhIHpJVCRaqTu9KA=="
      },
      "Avalonia.Themes.Simple": {
        "type": "Transitive",
        "resolved": "11.0.0-rc1.1",
        "contentHash": "mD/MzClZ4Wi1Akll8M1l7b3pka8dClsCxPD1wiLdUYJHIH1ziWHDquue/YCRiiGnaXafKQGzjdN8fuxfQWaIJA==",
        "dependencies": {
          "Avalonia": "11.0.0-rc1.1"
        }
      },
      "Avalonia.Xaml.Interactions": {
        "type": "Transitive",
        "resolved": "11.0.0-rc1.1",
        "contentHash": "oC92k2y2Q8ZEhJEcKsWvDZZsPT3mTACrnCY9rVHPWaBDzY+x4N/hNkgCVMDx8qas4qmxqPzWnDDdmDhesmBXZg==",
        "dependencies": {
          "Avalonia": "11.0.0-rc1.1",
          "Avalonia.Xaml.Interactivity": "11.0.0-rc1.1"
        }
      },
      "Avalonia.Xaml.Interactions.Custom": {
        "type": "Transitive",
        "resolved": "11.0.0-rc1.1",
        "contentHash": "UWI1B3iPpAlfaCdOaTpCEJq0w8F9fH1CDCpC2tBmZhwLP/5+eYaUTHui8m8eGrU0p3xU4XxquFTyK8kAzqx1Rw==",
        "dependencies": {
          "Avalonia": "11.0.0-rc1.1",
          "Avalonia.Xaml.Interactivity": "11.0.0-rc1.1"
        }
      },
      "Avalonia.Xaml.Interactions.DragAndDrop": {
        "type": "Transitive",
        "resolved": "11.0.0-rc1.1",
        "contentHash": "WmbCoLMJ1zI8ocmmdhHSGLrZivOkoxdY1TsTBI+VGAkrXgd6xzabiGUvFa39UcaDrDO87Yi6q5nbCC2VmXhZYQ==",
        "dependencies": {
          "Avalonia": "11.0.0-rc1.1",
          "Avalonia.Xaml.Interactivity": "11.0.0-rc1.1"
        }
      },
      "Avalonia.Xaml.Interactions.Draggable": {
        "type": "Transitive",
        "resolved": "11.0.0-rc1.1",
        "contentHash": "uTtL7hsp/b+I3NOBh3gMgHUCvniPCVOdrmIWTJNGMWwoBb3CIM5pKL4QJTvB6EVv4va+BYZaaKiivIpQZYR/rg==",
        "dependencies": {
          "Avalonia": "11.0.0-rc1.1",
          "Avalonia.Xaml.Interactivity": "11.0.0-rc1.1"
        }
      },
      "Avalonia.Xaml.Interactions.Events": {
        "type": "Transitive",
        "resolved": "11.0.0-rc1.1",
        "contentHash": "1VoF8wF8ZOEcME/liPr6hgWhMBiuooNOw1owli0yp1OzD8ID9oEFJx6wF3KuSOi+IHJPqoEZWc9EX5Q2UwKz3w==",
        "dependencies": {
          "Avalonia": "11.0.0-rc1.1",
          "Avalonia.Xaml.Interactivity": "11.0.0-rc1.1"
        }
      },
      "Avalonia.Xaml.Interactions.Reactive": {
        "type": "Transitive",
        "resolved": "11.0.0-rc1.1",
        "contentHash": "wIFY3VJYKN8gmqIYtwQSeNjDdGoSBuBuN6yJa8rnjxfvcfP+MZ8GtYE3HWL4C19jUrb01mdWxFycxTGc6mJNag==",
        "dependencies": {
          "Avalonia": "11.0.0-rc1.1",
          "Avalonia.Xaml.Interactivity": "11.0.0-rc1.1",
          "System.Reactive": "5.0.0"
        }
      },
      "Avalonia.Xaml.Interactions.Responsive": {
        "type": "Transitive",
        "resolved": "11.0.0-rc1.1",
        "contentHash": "JMJqEZJmk30OMMczmyDSnlpeqqz8oT9qH5zjo8nKl5Q12iwHk3Rovz3pXLH96iBK+EC5CFp8cKavxSN52p2Jzw==",
        "dependencies": {
          "Avalonia": "11.0.0-rc1.1",
          "Avalonia.Xaml.Interactivity": "11.0.0-rc1.1"
        }
      },
      "Avalonia.Xaml.Interactivity": {
        "type": "Transitive",
        "resolved": "11.0.0-rc1.1",
        "contentHash": "4g3SqzTl5y3fHAGuYaXKzGmWHL4//JzWE/Qj97ZTMzXllk1ycOlul55qy7XFczW69ZvJu09VD0Df68AS0EKw7g==",
        "dependencies": {
          "Avalonia": "11.0.0-rc1.1"
        }
      },
      "DynamicData": {
        "type": "Transitive",
        "resolved": "7.9.5",
        "contentHash": "xFwVha7o3qUtVYxco5p+7Urcztc/m1gmaEUxOG0i7LNe+vfCfyb0ECAsT2FLm3zOPHb0g8s9qVu5LfPKfRNVng==",
        "dependencies": {
          "System.Reactive": "5.0.0"
        }
      },
      "HarfBuzzSharp": {
        "type": "Transitive",
        "resolved": "2.8.2.3",
        "contentHash": "8MwXm9J4dXHuTdzPo29nHgDbt4+6P+RrPrH/qrxcERf29cpLlFbjvP3eFPwHmdUrl4KL2SHEZi2ZuQ5ndeIL1w==",
        "dependencies": {
          "HarfBuzzSharp.NativeAssets.Win32": "2.8.2.3",
          "HarfBuzzSharp.NativeAssets.macOS": "2.8.2.3"
        }
      },
      "HarfBuzzSharp.NativeAssets.Linux": {
        "type": "Transitive",
        "resolved": "2.8.2.3",
        "contentHash": "Qu1yJSHEN7PD3+fqfkaClnORWN5e2xJ2Xoziz/GUi/oBT1Z+Dp2oZeiONKP6NFltboSOBkvH90QuOA6YN/U1zg==",
        "dependencies": {
          "HarfBuzzSharp": "2.8.2.3"
        }
      },
      "HarfBuzzSharp.NativeAssets.macOS": {
        "type": "Transitive",
        "resolved": "2.8.2.3",
        "contentHash": "uwz9pB3hMuxzI/bSkjVrsOJH7Wo1L+0Md5ZmEMDM/j7xDHtR9d3mfg/CfxhMIcTiUC4JgX49FZK0y2ojgu1dww=="
      },
      "HarfBuzzSharp.NativeAssets.WebAssembly": {
        "type": "Transitive",
        "resolved": "2.8.2.3",
        "contentHash": "a6t2X1GrZDt3ErjFbG+qXdxaO8EvMMUN1AVZYfayh7EACHU3yU/SG/rveKLWhT8Ln5GFLqe2r+5dsDrHK1qScw=="
      },
      "HarfBuzzSharp.NativeAssets.Win32": {
        "type": "Transitive",
        "resolved": "2.8.2.3",
        "contentHash": "Wo6QpE4+a+PFVdfIBoLkLr4wq2uC0m9TZC8FAfy4ZnLsUc10WL0Egk9EBHHhDCeokNOXDse5YtvuTYtS/rbHfg=="
      },
      "MicroCom.Runtime": {
        "type": "Transitive",
        "resolved": "0.11.0",
        "contentHash": "MEnrZ3UIiH40hjzMDsxrTyi8dtqB5ziv3iBeeU4bXsL/7NLSal9F1lZKpK+tfBRnUoDSdtcW3KufE4yhATOMCA=="
      },
      "Microsoft.AspNetCore.JsonPatch": {
        "type": "Transitive",
        "resolved": "7.0.0",
        "contentHash": "svHQiUvLNdI2nac68WNQHNo/ZWyavFpt3Oip09QRnWeFqG9iyakKiNLavXr6KE8y7KxEXZNld96KQYbKz8SJMQ==",
        "dependencies": {
          "Microsoft.CSharp": "4.7.0",
          "Newtonsoft.Json": "13.0.1"
        }
      },
<<<<<<< HEAD
      "Microsoft.AspNetCore.Mvc.NewtonsoftJson": {
        "type": "Transitive",
        "resolved": "7.0.0",
        "contentHash": "IJOsB1cm6FYGXxhlNoWR6zZYFREEBzeFX76NlBGhrZ7+VMK4piLm3fAgUBliasyEUg5MOOqFz5EGv8nmU5rXWQ==",
        "dependencies": {
          "Microsoft.AspNetCore.JsonPatch": "7.0.0",
          "Newtonsoft.Json": "13.0.1",
          "Newtonsoft.Json.Bson": "1.0.2"
        }
      },
      "Microsoft.CodeAnalysis.Analyzers": {
        "type": "Transitive",
        "resolved": "3.0.0",
        "contentHash": "ojG5pGAhTPmjxRGTNvuszO3H8XPZqksDwr9xLd4Ae/JBjZZdl6GuoLk7uLMf+o7yl5wO0TAqoWcEKkEWqrZE5g=="
      },
      "Microsoft.CodeAnalysis.Common": {
        "type": "Transitive",
        "resolved": "3.8.0",
        "contentHash": "8YTZ7GpsbTdC08DITx7/kwV0k4SC6cbBAFqc13cOm5vKJZcEIAh51tNSyGSkWisMgYCr96B2wb5Zri1bsla3+g==",
        "dependencies": {
          "Microsoft.CodeAnalysis.Analyzers": "3.0.0",
          "System.Collections.Immutable": "5.0.0",
          "System.Memory": "4.5.4",
          "System.Reflection.Metadata": "5.0.0",
          "System.Runtime.CompilerServices.Unsafe": "4.7.1",
          "System.Text.Encoding.CodePages": "4.5.1",
          "System.Threading.Tasks.Extensions": "4.5.4"
        }
      },
      "Microsoft.CodeAnalysis.CSharp": {
        "type": "Transitive",
        "resolved": "3.8.0",
        "contentHash": "hKqFCUSk9TIMBDjiYMF8/ZfK9p9mzpU+slM73CaCHu4ctfkoqJGHLQhyT8wvrYsIg+ufrUWBF8hcJYmyr5rc5Q==",
        "dependencies": {
          "Microsoft.CodeAnalysis.Common": "[3.8.0]"
        }
      },
=======
>>>>>>> 391001dd
      "Microsoft.CodeAnalysis.CSharp.Scripting": {
        "type": "Transitive",
        "resolved": "3.8.0",
        "contentHash": "+XVKzByNigzzvl7rGwpzFrkUbbekNUwdMW3EghcxmNRZd9aamNXxes3I/U0tYx1LTeHEQ5y/nzb7SiEmXBmzEA==",
        "dependencies": {
          "Microsoft.CSharp": "4.3.0",
          "Microsoft.CodeAnalysis.CSharp": "[3.8.0]",
          "Microsoft.CodeAnalysis.Common": "[3.8.0]",
          "Microsoft.CodeAnalysis.Scripting.Common": "[3.8.0]"
        }
      },
      "Microsoft.CodeAnalysis.Scripting.Common": {
        "type": "Transitive",
        "resolved": "3.8.0",
        "contentHash": "lR8Mxg/4tnwzFyqJOD7wBoXbyDKEaMxRc0E9UWtHNGBiL1qBdYyVhXPmiOPUL44tUJeQwCOHAr554jRHGBQIcw==",
        "dependencies": {
          "Microsoft.CodeAnalysis.Common": "[3.8.0]"
        }
      },
      "Microsoft.CSharp": {
        "type": "Transitive",
        "resolved": "4.7.0",
        "contentHash": "pTj+D3uJWyN3My70i2Hqo+OXixq3Os2D1nJ2x92FFo6sk8fYS1m1WLNTs0Dc1uPaViH0YvEEwvzddQ7y4rhXmA=="
      },
      "Microsoft.Data.Sqlite.Core": {
        "type": "Transitive",
        "resolved": "7.0.3",
        "contentHash": "pCmzLLWTIrIv94o7JtQ1qcPD0oc1YNY9XvlO6/tOF9YCcUfDZ3Tx9Z//CM7hFnprduHFPekif7jteBc/sXQ31Q==",
        "dependencies": {
          "SQLitePCLRaw.core": "2.1.4"
        }
      },
      "Microsoft.Extensions.Logging.Abstractions": {
        "type": "Transitive",
        "resolved": "1.0.0",
        "contentHash": "wHT6oY50q36mAXBRKtFaB7u07WxKC5u2M8fi3PqHOOnHyUo9gD0u1TlCNR8UObHQxKMYwqlgI8TLcErpt29n8A==",
        "dependencies": {
          "System.Collections": "4.0.11",
          "System.Collections.Concurrent": "4.0.12",
          "System.Diagnostics.Debug": "4.0.11",
          "System.Globalization": "4.0.11",
          "System.Linq": "4.1.0",
          "System.Reflection": "4.1.0",
          "System.Resources.ResourceManager": "4.0.1",
          "System.Runtime.Extensions": "4.1.0",
          "System.Runtime.InteropServices": "4.1.0"
        }
      },
      "Microsoft.NETCore.Platforms": {
        "type": "Transitive",
        "resolved": "2.1.2",
        "contentHash": "mOJy3M0UN+LUG21dLGMxaWZEP6xYpQEpLuvuEQBaownaX4YuhH6NmNUlN9si+vNkAS6dwJ//N1O4DmLf2CikVg=="
      },
      "Microsoft.NETCore.Targets": {
        "type": "Transitive",
        "resolved": "1.1.3",
        "contentHash": "3Wrmi0kJDzClwAC+iBdUBpEKmEle8FQNsCs77fkiOIw/9oYA07bL1EZNX0kQ2OMN3xpwvl0vAtOCYY3ndDNlhQ=="
      },
      "NBitcoin.Secp256k1": {
        "type": "Transitive",
        "resolved": "3.1.0",
        "contentHash": "DVJbhT1plnBqPNnl5MNW1Aw5DCdfQ7MwlcL6PKcBIWPlQUO4T1FZRC4g2Axp9fd40eDKkyhq9MHlN9EeO09sGw=="
      },
      "Newtonsoft.Json": {
        "type": "Transitive",
        "resolved": "13.0.1",
        "contentHash": "ppPFpBcvxdsfUonNcvITKqLl3bqxWbDCZIzDWHzjpdAHRFfZe0Dw9HmA0+za13IdyrgJwpkDTDA9fHaxOrt20A=="
      },
      "Newtonsoft.Json.Bson": {
        "type": "Transitive",
        "resolved": "1.0.2",
        "contentHash": "QYFyxhaABwmq3p/21VrZNYvCg3DaEoN/wUuw5nmfAf0X3HLjgupwhkEWdgfb9nvGAUIv3osmZoD3kKl4jxEmYQ==",
        "dependencies": {
          "Newtonsoft.Json": "12.0.1"
        }
      },
      "ReactiveUI": {
        "type": "Transitive",
        "resolved": "18.3.1",
        "contentHash": "0tclGtjrRPfA2gbjiM7O3DeNmo6/TpDn7CMN6jgzDrbgrnysM7oEzjGEeXbtXaOxH6kEf6RiMKWobZoSgbBXhQ==",
        "dependencies": {
          "DynamicData": "7.9.5",
          "Splat": "14.4.1"
        }
      },
      "SkiaSharp": {
        "type": "Transitive",
        "resolved": "2.88.3",
        "contentHash": "GG8X3EdfwyBfwjl639UIiOVOKEdeoqDgYrz0P1MUCnefXt9cofN+AK8YB/v1+5cLMr03ieWCQdDmPqnFIzSxZw==",
        "dependencies": {
          "SkiaSharp.NativeAssets.Win32": "2.88.3",
          "SkiaSharp.NativeAssets.macOS": "2.88.3"
        }
      },
      "SkiaSharp.NativeAssets.Linux": {
        "type": "Transitive",
        "resolved": "2.88.3",
        "contentHash": "wz29evZVWRqN7WHfenFwQIgqtr8f5vHCutcl1XuhWrHTRZeaIBk7ngjhyHpjUMcQxtIEAdq34ZRvMQshsBYjqg==",
        "dependencies": {
          "SkiaSharp": "2.88.3"
        }
      },
      "SkiaSharp.NativeAssets.macOS": {
        "type": "Transitive",
        "resolved": "2.88.3",
        "contentHash": "CEbWAXMGFkPV3S1snBKK7jEG3+xud/9kmSAhu0BEUKKtlMdxx+Qal0U9bntQREM9QpqP5xLWZooodi8IlV8MEg=="
      },
      "SkiaSharp.NativeAssets.WebAssembly": {
        "type": "Transitive",
        "resolved": "2.88.3",
        "contentHash": "fNKLe6jFqW4rYwaCGgvr+J7heB6S92Z52zp2z7sDSIWXgkkelrhSShDgMd/WKrSYPqlOmfOYnIGW1CQBq9amfg=="
      },
      "SkiaSharp.NativeAssets.Win32": {
        "type": "Transitive",
        "resolved": "2.88.3",
        "contentHash": "MU4ASL8VAbTv5vSw1PoiWjjjpjtGhWtFYuJnrN4sNHFCePb2ohQij9JhSdqLLxk7RpRtWPdV93fbA53Pt+J0yw=="
      },
      "Splat": {
        "type": "Transitive",
        "resolved": "14.4.1",
        "contentHash": "Z1Mncnzm9pNIaIbZ/EWH6x5ESnKsmAvu8HP4StBRw+yhz0lzE7LCbt22TNTPaFrYLYbYCbGQIc/61yuSnpLidg=="
      },
      "SQLitePCLRaw.bundle_e_sqlite3": {
        "type": "Transitive",
        "resolved": "2.1.4",
        "contentHash": "EWI1olKDjFEBMJu0+3wuxwziIAdWDVMYLhuZ3Qs84rrz+DHwD00RzWPZCa+bLnHCf3oJwuFZIRsHT5p236QXww==",
        "dependencies": {
          "SQLitePCLRaw.lib.e_sqlite3": "2.1.4",
          "SQLitePCLRaw.provider.e_sqlite3": "2.1.4"
        }
      },
      "SQLitePCLRaw.core": {
        "type": "Transitive",
        "resolved": "2.1.4",
        "contentHash": "inBjvSHo9UDKneGNzfUfDjK08JzlcIhn1+SP5Y3m6cgXpCxXKCJDy6Mka7LpgSV+UZmKSnC8rTwB0SQ0xKu5pA==",
        "dependencies": {
          "System.Memory": "4.5.3"
        }
      },
      "SQLitePCLRaw.lib.e_sqlite3": {
        "type": "Transitive",
        "resolved": "2.1.4",
        "contentHash": "2C9Q9eX7CPLveJA0rIhf9RXAvu+7nWZu1A2MdG6SD/NOu26TakGgL1nsbc0JAspGijFOo3HoN79xrx8a368fBg=="
      },
      "SQLitePCLRaw.provider.e_sqlite3": {
        "type": "Transitive",
        "resolved": "2.1.4",
        "contentHash": "CSlb5dUp1FMIkez9Iv5EXzpeq7rHryVNqwJMWnpq87j9zWZexaEMdisDktMsnnrzKM6ahNrsTkjqNodTBPBxtQ==",
        "dependencies": {
          "SQLitePCLRaw.core": "2.1.4"
        }
      },
      "System.Collections": {
        "type": "Transitive",
        "resolved": "4.0.11",
        "contentHash": "YUJGz6eFKqS0V//mLt25vFGrrCvOnsXjlvFQs+KimpwNxug9x0Pzy4PlFMU3Q2IzqAa9G2L4LsK3+9vCBK7oTg==",
        "dependencies": {
          "Microsoft.NETCore.Platforms": "1.0.1",
          "Microsoft.NETCore.Targets": "1.0.1",
          "System.Runtime": "4.1.0"
        }
      },
      "System.Collections.Concurrent": {
        "type": "Transitive",
        "resolved": "4.0.12",
        "contentHash": "2gBcbb3drMLgxlI0fBfxMA31ec6AEyYCHygGse4vxceJan8mRIWeKJ24BFzN7+bi/NFTgdIgufzb94LWO5EERQ==",
        "dependencies": {
          "System.Collections": "4.0.11",
          "System.Diagnostics.Debug": "4.0.11",
          "System.Diagnostics.Tracing": "4.1.0",
          "System.Globalization": "4.0.11",
          "System.Reflection": "4.1.0",
          "System.Resources.ResourceManager": "4.0.1",
          "System.Runtime": "4.1.0",
          "System.Runtime.Extensions": "4.1.0",
          "System.Threading": "4.0.11",
          "System.Threading.Tasks": "4.0.11"
        }
      },
      "System.Collections.Immutable": {
        "type": "Transitive",
        "resolved": "5.0.0",
        "contentHash": "FXkLXiK0sVVewcso0imKQoOxjoPAj42R8HtjjbSjVPAzwDfzoyoznWxgA3c38LDbN9SJux1xXoXYAhz98j7r2g=="
      },
      "System.ComponentModel.Annotations": {
        "type": "Transitive",
        "resolved": "4.5.0",
        "contentHash": "UxYQ3FGUOtzJ7LfSdnYSFd7+oEv6M8NgUatatIN2HxNtDdlcvFAf+VIq4Of9cDMJEJC0aSRv/x898RYhB4Yppg=="
      },
      "System.Diagnostics.Debug": {
        "type": "Transitive",
        "resolved": "4.0.11",
        "contentHash": "w5U95fVKHY4G8ASs/K5iK3J5LY+/dLFd4vKejsnI/ZhBsWS9hQakfx3Zr7lRWKg4tAw9r4iktyvsTagWkqYCiw==",
        "dependencies": {
          "Microsoft.NETCore.Platforms": "1.0.1",
          "Microsoft.NETCore.Targets": "1.0.1",
          "System.Runtime": "4.1.0"
        }
      },
      "System.Diagnostics.Tracing": {
        "type": "Transitive",
        "resolved": "4.1.0",
        "contentHash": "vDN1PoMZCkkdNjvZLql592oYJZgS7URcJzJ7bxeBgGtx5UtR5leNm49VmfHGqIffX4FKacHbI3H6UyNSHQknBg==",
        "dependencies": {
          "Microsoft.NETCore.Platforms": "1.0.1",
          "Microsoft.NETCore.Targets": "1.0.1",
          "System.Runtime": "4.1.0"
        }
      },
      "System.Globalization": {
        "type": "Transitive",
        "resolved": "4.0.11",
        "contentHash": "B95h0YLEL2oSnwF/XjqSWKnwKOy/01VWkNlsCeMTFJLLabflpGV26nK164eRs5GiaRSBGpOxQ3pKoSnnyZN5pg==",
        "dependencies": {
          "Microsoft.NETCore.Platforms": "1.0.1",
          "Microsoft.NETCore.Targets": "1.0.1",
          "System.Runtime": "4.1.0"
        }
      },
      "System.IO": {
        "type": "Transitive",
        "resolved": "4.1.0",
        "contentHash": "3KlTJceQc3gnGIaHZ7UBZO26SHL1SHE4ddrmiwumFnId+CEHP+O8r386tZKaE6zlk5/mF8vifMBzHj9SaXN+mQ==",
        "dependencies": {
          "Microsoft.NETCore.Platforms": "1.0.1",
          "Microsoft.NETCore.Targets": "1.0.1",
          "System.Runtime": "4.1.0",
          "System.Text.Encoding": "4.0.11",
          "System.Threading.Tasks": "4.0.11"
        }
      },
      "System.Linq": {
        "type": "Transitive",
        "resolved": "4.1.0",
        "contentHash": "bQ0iYFOQI0nuTnt+NQADns6ucV4DUvMdwN6CbkB1yj8i7arTGiTN5eok1kQwdnnNWSDZfIUySQY+J3d5KjWn0g==",
        "dependencies": {
          "System.Collections": "4.0.11",
          "System.Diagnostics.Debug": "4.0.11",
          "System.Resources.ResourceManager": "4.0.1",
          "System.Runtime": "4.1.0",
          "System.Runtime.Extensions": "4.1.0"
        }
      },
      "System.Memory": {
        "type": "Transitive",
        "resolved": "4.5.4",
        "contentHash": "1MbJTHS1lZ4bS4FmsJjnuGJOu88ZzTT2rLvrhW7Ygic+pC0NWA+3hgAen0HRdsocuQXCkUTdFn9yHJJhsijDXw=="
      },
      "System.Reactive": {
        "type": "Transitive",
        "resolved": "5.0.0",
        "contentHash": "erBZjkQHWL9jpasCE/0qKAryzVBJFxGHVBAvgRN1bzM0q2s1S4oYREEEL0Vb+1kA/6BKb5FjUZMp5VXmy+gzkQ=="
      },
      "System.Reflection": {
        "type": "Transitive",
        "resolved": "4.1.0",
        "contentHash": "JCKANJ0TI7kzoQzuwB/OoJANy1Lg338B6+JVacPl4TpUwi3cReg3nMLplMq2uqYfHFQpKIlHAUVAJlImZz/4ng==",
        "dependencies": {
          "Microsoft.NETCore.Platforms": "1.0.1",
          "Microsoft.NETCore.Targets": "1.0.1",
          "System.IO": "4.1.0",
          "System.Reflection.Primitives": "4.0.1",
          "System.Runtime": "4.1.0"
        }
      },
      "System.Reflection.Metadata": {
        "type": "Transitive",
        "resolved": "5.0.0",
        "contentHash": "5NecZgXktdGg34rh1OenY1rFNDCI8xSjFr+Z4OU4cU06AQHUdRnIIEeWENu3Wl4YowbzkymAIMvi3WyK9U53pQ=="
      },
      "System.Reflection.Primitives": {
        "type": "Transitive",
        "resolved": "4.0.1",
        "contentHash": "4inTox4wTBaDhB7V3mPvp9XlCbeGYWVEM9/fXALd52vNEAVisc1BoVWQPuUuD0Ga//dNbA/WeMy9u9mzLxGTHQ==",
        "dependencies": {
          "Microsoft.NETCore.Platforms": "1.0.1",
          "Microsoft.NETCore.Targets": "1.0.1",
          "System.Runtime": "4.1.0"
        }
      },
      "System.Resources.ResourceManager": {
        "type": "Transitive",
        "resolved": "4.0.1",
        "contentHash": "TxwVeUNoTgUOdQ09gfTjvW411MF+w9MBYL7AtNVc+HtBCFlutPLhUCdZjNkjbhj3bNQWMdHboF0KIWEOjJssbA==",
        "dependencies": {
          "Microsoft.NETCore.Platforms": "1.0.1",
          "Microsoft.NETCore.Targets": "1.0.1",
          "System.Globalization": "4.0.11",
          "System.Reflection": "4.1.0",
          "System.Runtime": "4.1.0"
        }
      },
      "System.Runtime.CompilerServices.Unsafe": {
        "type": "Transitive",
        "resolved": "4.7.1",
        "contentHash": "zOHkQmzPCn5zm/BH+cxC1XbUS3P4Yoi3xzW7eRgVpDR2tPGSzyMZ17Ig1iRkfJuY0nhxkQQde8pgePNiA7z7TQ=="
      },
      "System.Runtime.Extensions": {
        "type": "Transitive",
        "resolved": "4.1.0",
        "contentHash": "CUOHjTT/vgP0qGW22U4/hDlOqXmcPq5YicBaXdUR2UiUoLwBT+olO6we4DVbq57jeX5uXH2uerVZhf0qGj+sVQ==",
        "dependencies": {
          "Microsoft.NETCore.Platforms": "1.0.1",
          "Microsoft.NETCore.Targets": "1.0.1",
          "System.Runtime": "4.1.0"
        }
      },
      "System.Runtime.Handles": {
        "type": "Transitive",
        "resolved": "4.0.1",
        "contentHash": "nCJvEKguXEvk2ymk1gqj625vVnlK3/xdGzx0vOKicQkoquaTBJTP13AIYkocSUwHCLNBwUbXTqTWGDxBTWpt7g==",
        "dependencies": {
          "Microsoft.NETCore.Platforms": "1.0.1",
          "Microsoft.NETCore.Targets": "1.0.1",
          "System.Runtime": "4.1.0"
        }
      },
      "System.Runtime.InteropServices": {
        "type": "Transitive",
        "resolved": "4.1.0",
        "contentHash": "16eu3kjHS633yYdkjwShDHZLRNMKVi/s0bY8ODiqJ2RfMhDMAwxZaUaWVnZ2P71kr/or+X9o/xFWtNqz8ivieQ==",
        "dependencies": {
          "Microsoft.NETCore.Platforms": "1.0.1",
          "Microsoft.NETCore.Targets": "1.0.1",
          "System.Reflection": "4.1.0",
          "System.Reflection.Primitives": "4.0.1",
          "System.Runtime": "4.1.0",
          "System.Runtime.Handles": "4.0.1"
        }
      },
      "System.Text.Encoding": {
        "type": "Transitive",
        "resolved": "4.0.11",
        "contentHash": "U3gGeMlDZXxCEiY4DwVLSacg+DFWCvoiX+JThA/rvw37Sqrku7sEFeVBBBMBnfB6FeZHsyDx85HlKL19x0HtZA==",
        "dependencies": {
          "Microsoft.NETCore.Platforms": "1.0.1",
          "Microsoft.NETCore.Targets": "1.0.1",
          "System.Runtime": "4.1.0"
        }
      },
      "System.Text.Encoding.CodePages": {
        "type": "Transitive",
        "resolved": "4.5.1",
        "contentHash": "4J2JQXbftjPMppIHJ7IC+VXQ9XfEagN92vZZNoG12i+zReYlim5dMoXFC1Zzg7tsnKDM7JPo5bYfFK4Jheq44w==",
        "dependencies": {
          "Microsoft.NETCore.Platforms": "2.1.2",
          "System.Runtime.CompilerServices.Unsafe": "4.5.2"
        }
      },
      "System.Threading": {
        "type": "Transitive",
        "resolved": "4.0.11",
        "contentHash": "N+3xqIcg3VDKyjwwCGaZ9HawG9aC6cSDI+s7ROma310GQo8vilFZa86hqKppwTHleR/G0sfOzhvgnUxWCR/DrQ==",
        "dependencies": {
          "System.Runtime": "4.1.0",
          "System.Threading.Tasks": "4.0.11"
        }
      },
      "System.Threading.Tasks": {
        "type": "Transitive",
        "resolved": "4.0.11",
        "contentHash": "k1S4Gc6IGwtHGT8188RSeGaX86Qw/wnrgNLshJvsdNUOPP9etMmo8S07c+UlOAx4K/xLuN9ivA1bD0LVurtIxQ==",
        "dependencies": {
          "Microsoft.NETCore.Platforms": "1.0.1",
          "Microsoft.NETCore.Targets": "1.0.1",
          "System.Runtime": "4.1.0"
        }
      },
      "System.Threading.Tasks.Extensions": {
        "type": "Transitive",
        "resolved": "4.5.4",
        "contentHash": "zteT+G8xuGu6mS+mzDzYXbzS7rd3K6Fjb9RiZlYlJPam2/hU7JCBZBVEcywNuR+oZ1ncTvc/cq0faRr3P01OVg=="
      },
      "walletwasabi": {
        "type": "Project",
        "dependencies": {
          "Microsoft.AspNetCore.Mvc.NewtonsoftJson": "[7.0.0, )",
          "Microsoft.Data.Sqlite": "[7.0.3, )",
          "Microsoft.Win32.SystemEvents": "[7.0.0, )",
          "NBitcoin": "[7.0.24, )",
          "WabiSabi": "[1.0.1.2, )"
        }
      },
      "Wasabi Wallet Daemon": {
        "type": "Project",
        "dependencies": {
          "WalletWasabi": "[1.0.0, )"
        }
      },
      "Microsoft.AspNetCore.Mvc.NewtonsoftJson": {
        "type": "CentralTransitive",
        "requested": "[7.0.0, )",
        "resolved": "7.0.0",
        "contentHash": "IJOsB1cm6FYGXxhlNoWR6zZYFREEBzeFX76NlBGhrZ7+VMK4piLm3fAgUBliasyEUg5MOOqFz5EGv8nmU5rXWQ==",
        "dependencies": {
          "Microsoft.AspNetCore.JsonPatch": "7.0.0",
          "Newtonsoft.Json": "13.0.1",
          "Newtonsoft.Json.Bson": "1.0.2"
        }
      },
      "Microsoft.CodeAnalysis.Analyzers": {
        "type": "CentralTransitive",
        "requested": "[3.3.3, )",
        "resolved": "2.9.6",
        "contentHash": "Kmms3TxGQMNb95Cu/3K+0bIcMnV4qf/phZBLAB0HUi65rBPxP4JO3aM2LoAcb+DFS600RQJMZ7ZLyYDTbLwJOQ=="
      },
      "Microsoft.CodeAnalysis.Common": {
        "type": "CentralTransitive",
        "requested": "[4.2.0, )",
        "resolved": "3.4.0",
        "contentHash": "3ncA7cV+iXGA1VYwe2UEZXcvWyZSlbexWjM9AvocP7sik5UD93qt9Hq0fMRGk0jFRmvmE4T2g+bGfXiBVZEhLw==",
        "dependencies": {
          "Microsoft.CodeAnalysis.Analyzers": "2.9.6",
          "System.Collections.Immutable": "1.5.0",
          "System.Memory": "4.5.3",
          "System.Reflection.Metadata": "1.6.0",
          "System.Runtime.CompilerServices.Unsafe": "4.5.2",
          "System.Text.Encoding.CodePages": "4.5.1",
          "System.Threading.Tasks.Extensions": "4.5.3"
        }
      },
      "Microsoft.CodeAnalysis.CSharp": {
        "type": "CentralTransitive",
        "requested": "[4.2.0, )",
        "resolved": "3.4.0",
        "contentHash": "/LsTtgcMN6Tu1oo7/WYbRAHL4/ubXC/miEakwTpcZKJKtFo7D0AK95Hw0dbGxul6C8WJu60v6NP2435TDYZM+Q==",
        "dependencies": {
          "Microsoft.CodeAnalysis.Common": "[3.4.0]"
        }
      },
      "Microsoft.Data.Sqlite": {
        "type": "CentralTransitive",
        "requested": "[7.0.3, )",
        "resolved": "7.0.3",
        "contentHash": "uumx0bb4FsN7ApP0ZoQDfSJi9c2Xen0PlXCT2BF27cM+yUMFzDEhqxR7/1/DV8ck4mYtL9yShBoOa7jeJ3736w==",
        "dependencies": {
          "Microsoft.Data.Sqlite.Core": "7.0.3",
          "SQLitePCLRaw.bundle_e_sqlite3": "2.1.4"
        }
      },
      "Microsoft.Win32.SystemEvents": {
        "type": "CentralTransitive",
        "requested": "[7.0.0, )",
        "resolved": "7.0.0",
        "contentHash": "2nXPrhdAyAzir0gLl8Yy8S5Mnm/uBSQQA7jEsILOS1MTyS7DbmV1NgViMtvV1sfCD1ebITpNwb1NIinKeJgUVQ=="
      },
      "NBitcoin": {
        "type": "CentralTransitive",
        "requested": "[7.0.24, )",
        "resolved": "7.0.24",
        "contentHash": "+K8o9WH09/o8oTl0aV/IR2y+1leR7e1vvZ2S6A7IozvMsWGh/Wi3TYWhasAskEYryQJr2f4gQsy67eAO7YExAg==",
        "dependencies": {
          "Microsoft.Extensions.Logging.Abstractions": "1.0.0",
          "Newtonsoft.Json": "13.0.1"
        }
      },
      "WabiSabi": {
        "type": "CentralTransitive",
        "requested": "[1.0.1.2, )",
        "resolved": "1.0.1.2",
        "contentHash": "e+pMZGVEfWQvkpZHAydGv6grY71urfO47lodjXC9eWtfSFvNtPWjrgqck9O24yIbXhP4K3QrJKzJQFGpAp8rqg==",
        "dependencies": {
          "NBitcoin.Secp256k1": "3.1.0"
        }
      }
    },
    "net7.0/linux-arm64": {
      "System.Runtime": {
        "type": "Direct",
        "requested": "[4.3.1, )",
        "resolved": "4.3.1",
        "contentHash": "abhfv1dTK6NXOmu4bgHIONxHyEqFjW8HwXPmpY9gmll+ix9UNo4XDcmzJn6oLooftxNssVHdJC1pGT9jkSynQg==",
        "dependencies": {
          "Microsoft.NETCore.Platforms": "1.1.1",
          "Microsoft.NETCore.Targets": "1.1.3",
          "runtime.any.System.Runtime": "4.3.0"
        }
      },
      "HarfBuzzSharp.NativeAssets.Linux": {
        "type": "Transitive",
        "resolved": "2.8.2.3",
        "contentHash": "Qu1yJSHEN7PD3+fqfkaClnORWN5e2xJ2Xoziz/GUi/oBT1Z+Dp2oZeiONKP6NFltboSOBkvH90QuOA6YN/U1zg==",
        "dependencies": {
          "HarfBuzzSharp": "2.8.2.3"
        }
      },
      "HarfBuzzSharp.NativeAssets.macOS": {
        "type": "Transitive",
        "resolved": "2.8.2.3",
        "contentHash": "uwz9pB3hMuxzI/bSkjVrsOJH7Wo1L+0Md5ZmEMDM/j7xDHtR9d3mfg/CfxhMIcTiUC4JgX49FZK0y2ojgu1dww=="
      },
      "HarfBuzzSharp.NativeAssets.Win32": {
        "type": "Transitive",
        "resolved": "2.8.2.3",
        "contentHash": "Wo6QpE4+a+PFVdfIBoLkLr4wq2uC0m9TZC8FAfy4ZnLsUc10WL0Egk9EBHHhDCeokNOXDse5YtvuTYtS/rbHfg=="
      },
      "runtime.any.System.Collections": {
        "type": "Transitive",
        "resolved": "4.3.0",
        "contentHash": "23g6rqftKmovn2cLeGsuHUYm0FD7pdutb0uQMJpZ3qTvq+zHkgmt6J65VtRry4WDGYlmkMa4xDACtaQ94alNag==",
        "dependencies": {
          "System.Runtime": "4.3.0"
        }
      },
      "runtime.any.System.Diagnostics.Tracing": {
        "type": "Transitive",
        "resolved": "4.3.0",
        "contentHash": "1lpifymjGDzoYIaam6/Hyqf8GhBI3xXYLK2TgEvTtuZMorG3Kb9QnMTIKhLjJYXIiu1JvxjngHvtVFQQlpQ3HQ=="
      },
      "runtime.any.System.Globalization": {
        "type": "Transitive",
        "resolved": "4.3.0",
        "contentHash": "sMDBnad4rp4t7GY442Jux0MCUuKL4otn5BK6Ni0ARTXTSpRNBzZ7hpMfKSvnVSED5kYJm96YOWsqV0JH0d2uuw=="
      },
      "runtime.any.System.IO": {
        "type": "Transitive",
        "resolved": "4.3.0",
        "contentHash": "SDZ5AD1DtyRoxYtEcqQ3HDlcrorMYXZeCt7ZhG9US9I5Vva+gpIWDGMkcwa5XiKL0ceQKRZIX2x0XEjLX7PDzQ=="
      },
      "runtime.any.System.Reflection": {
        "type": "Transitive",
        "resolved": "4.3.0",
        "contentHash": "hLC3A3rI8jipR5d9k7+f0MgRCW6texsAp0MWkN/ci18FMtQ9KH7E2vDn/DH2LkxsszlpJpOn9qy6Z6/69rH6eQ=="
      },
      "runtime.any.System.Reflection.Primitives": {
        "type": "Transitive",
        "resolved": "4.3.0",
        "contentHash": "Nrm1p3armp6TTf2xuvaa+jGTTmncALWFq22CpmwRvhDf6dE9ZmH40EbOswD4GnFLrMRS0Ki6Kx5aUPmKK/hZBg=="
      },
      "runtime.any.System.Resources.ResourceManager": {
        "type": "Transitive",
        "resolved": "4.3.0",
        "contentHash": "Lxb89SMvf8w9p9+keBLyL6H6x/TEmc6QVsIIA0T36IuyOY3kNvIdyGddA2qt35cRamzxF8K5p0Opq4G4HjNbhQ=="
      },
      "runtime.any.System.Runtime": {
        "type": "Transitive",
        "resolved": "4.3.0",
        "contentHash": "fRS7zJgaG9NkifaAxGGclDDoRn9HC7hXACl52Or06a/fxdzDajWb5wov3c6a+gVSlekRoexfjwQSK9sh5um5LQ==",
        "dependencies": {
          "System.Private.Uri": "4.3.0"
        }
      },
      "runtime.any.System.Runtime.Handles": {
        "type": "Transitive",
        "resolved": "4.3.0",
        "contentHash": "GG84X6vufoEzqx8PbeBKheE4srOhimv+yLtGb/JkR3Y2FmoqmueLNFU4Xx8Y67plFpltQSdK74x0qlEhIpv/CQ=="
      },
      "runtime.any.System.Runtime.InteropServices": {
        "type": "Transitive",
        "resolved": "4.3.0",
        "contentHash": "lBoFeQfxe/4eqjPi46E0LU/YaCMdNkQ8B4MZu/mkzdIAZh8RQ1NYZSj0egrQKdgdvlPFtP4STtob40r4o2DBAw=="
      },
      "runtime.any.System.Text.Encoding": {
        "type": "Transitive",
        "resolved": "4.3.0",
        "contentHash": "+ihI5VaXFCMVPJNstG4O4eo1CfbrByLxRrQQTqOTp1ttK0kUKDqOdBSTaCB2IBk/QtjDrs6+x4xuezyMXdm0HQ=="
      },
      "runtime.any.System.Threading.Tasks": {
        "type": "Transitive",
        "resolved": "4.3.0",
        "contentHash": "OhBAVBQG5kFj1S+hCEQ3TUHBAEtZ3fbEMgZMRNdN8A0Pj4x+5nTELEqL59DU0TjKVE6II3dqKw4Dklb3szT65w=="
      },
      "runtime.debian.8-x64.runtime.native.System.Security.Cryptography.OpenSsl": {
        "type": "Transitive",
        "resolved": "4.3.0",
        "contentHash": "HdSSp5MnJSsg08KMfZThpuLPJpPwE5hBXvHwoKWosyHHfe8Mh5WKT0ylEOf6yNzX6Ngjxe4Whkafh5q7Ymac4Q=="
      },
      "runtime.fedora.23-x64.runtime.native.System.Security.Cryptography.OpenSsl": {
        "type": "Transitive",
        "resolved": "4.3.0",
        "contentHash": "+yH1a49wJMy8Zt4yx5RhJrxO/DBDByAiCzNwiETI+1S4mPdCu0OY4djdciC7Vssk0l22wQaDLrXxXkp+3+7bVA=="
      },
      "runtime.fedora.24-x64.runtime.native.System.Security.Cryptography.OpenSsl": {
        "type": "Transitive",
        "resolved": "4.3.0",
        "contentHash": "c3YNH1GQJbfIPJeCnr4avseugSqPrxwIqzthYyZDN6EuOyNOzq+y2KSUfRcXauya1sF4foESTgwM5e1A8arAKw=="
      },
      "runtime.native.System": {
        "type": "Transitive",
        "resolved": "4.3.0",
        "contentHash": "c/qWt2LieNZIj1jGnVNsE2Kl23Ya2aSTBuXMD6V7k9KWr6l16Tqdwq+hJScEpWER9753NWC8h96PaVNY5Ld7Jw==",
        "dependencies": {
          "Microsoft.NETCore.Platforms": "1.1.0",
          "Microsoft.NETCore.Targets": "1.1.0"
        }
      },
      "runtime.native.System.Security.Cryptography.OpenSsl": {
        "type": "Transitive",
        "resolved": "4.3.0",
        "contentHash": "NS1U+700m4KFRHR5o4vo9DSlTmlCKu/u7dtE5sUHVIPB+xpXxYQvgBgA6wEIeCz6Yfn0Z52/72WYsToCEPJnrw==",
        "dependencies": {
          "runtime.debian.8-x64.runtime.native.System.Security.Cryptography.OpenSsl": "4.3.0",
          "runtime.fedora.23-x64.runtime.native.System.Security.Cryptography.OpenSsl": "4.3.0",
          "runtime.fedora.24-x64.runtime.native.System.Security.Cryptography.OpenSsl": "4.3.0",
          "runtime.opensuse.13.2-x64.runtime.native.System.Security.Cryptography.OpenSsl": "4.3.0",
          "runtime.opensuse.42.1-x64.runtime.native.System.Security.Cryptography.OpenSsl": "4.3.0",
          "runtime.osx.10.10-x64.runtime.native.System.Security.Cryptography.OpenSsl": "4.3.0",
          "runtime.rhel.7-x64.runtime.native.System.Security.Cryptography.OpenSsl": "4.3.0",
          "runtime.ubuntu.14.04-x64.runtime.native.System.Security.Cryptography.OpenSsl": "4.3.0",
          "runtime.ubuntu.16.04-x64.runtime.native.System.Security.Cryptography.OpenSsl": "4.3.0",
          "runtime.ubuntu.16.10-x64.runtime.native.System.Security.Cryptography.OpenSsl": "4.3.0"
        }
      },
      "runtime.opensuse.13.2-x64.runtime.native.System.Security.Cryptography.OpenSsl": {
        "type": "Transitive",
        "resolved": "4.3.0",
        "contentHash": "b3pthNgxxFcD+Pc0WSEoC0+md3MyhRS6aCEeenvNE3Fdw1HyJ18ZhRFVJJzIeR/O/jpxPboB805Ho0T3Ul7w8A=="
      },
      "runtime.opensuse.42.1-x64.runtime.native.System.Security.Cryptography.OpenSsl": {
        "type": "Transitive",
        "resolved": "4.3.0",
        "contentHash": "KeLz4HClKf+nFS7p/6Fi/CqyLXh81FpiGzcmuS8DGi9lUqSnZ6Es23/gv2O+1XVGfrbNmviF7CckBpavkBoIFQ=="
      },
      "runtime.osx.10.10-x64.runtime.native.System.Security.Cryptography.OpenSsl": {
        "type": "Transitive",
        "resolved": "4.3.0",
        "contentHash": "X7IdhILzr4ROXd8mI1BUCQMSHSQwelUlBjF1JyTKCjXaOGn2fB4EKBxQbCK2VjO3WaWIdlXZL3W6TiIVnrhX4g=="
      },
      "runtime.rhel.7-x64.runtime.native.System.Security.Cryptography.OpenSsl": {
        "type": "Transitive",
        "resolved": "4.3.0",
        "contentHash": "nyFNiCk/r+VOiIqreLix8yN+q3Wga9+SE8BCgkf+2BwEKiNx6DyvFjCgkfV743/grxv8jHJ8gUK4XEQw7yzRYg=="
      },
      "runtime.ubuntu.14.04-x64.runtime.native.System.Security.Cryptography.OpenSsl": {
        "type": "Transitive",
        "resolved": "4.3.0",
        "contentHash": "ytoewC6wGorL7KoCAvRfsgoJPJbNq+64k2SqW6JcOAebWsFUvCCYgfzQMrnpvPiEl4OrblUlhF2ji+Q1+SVLrQ=="
      },
      "runtime.ubuntu.16.04-x64.runtime.native.System.Security.Cryptography.OpenSsl": {
        "type": "Transitive",
        "resolved": "4.3.0",
        "contentHash": "I8bKw2I8k58Wx7fMKQJn2R8lamboCAiHfHeV/pS65ScKWMMI0+wJkLYlEKvgW1D/XvSl/221clBoR2q9QNNM7A=="
      },
      "runtime.ubuntu.16.10-x64.runtime.native.System.Security.Cryptography.OpenSsl": {
        "type": "Transitive",
        "resolved": "4.3.0",
        "contentHash": "VB5cn/7OzUfzdnC8tqAIMQciVLiq2epm2NrAm1E9OjNRyG4lVhfR61SMcLizejzQP8R8Uf/0l5qOIbUEi+RdEg=="
      },
      "runtime.unix.System.Diagnostics.Debug": {
        "type": "Transitive",
        "resolved": "4.3.0",
        "contentHash": "WV8KLRHWVUVUDduFnvGMHt0FsEt2wK6xPl1EgDKlaMx2KnZ43A/O0GzP8wIuvAC7mq4T9V1mm90r+PXkL9FPdQ==",
        "dependencies": {
          "runtime.native.System": "4.3.0"
        }
      },
      "runtime.unix.System.Private.Uri": {
        "type": "Transitive",
        "resolved": "4.3.0",
        "contentHash": "ooWzobr5RAq34r9uan1r/WPXJYG1XWy9KanrxNvEnBzbFdQbMG7Y3bVi4QxR7xZMNLOxLLTAyXvnSkfj5boZSg==",
        "dependencies": {
          "runtime.native.System": "4.3.0"
        }
      },
      "runtime.unix.System.Runtime.Extensions": {
        "type": "Transitive",
        "resolved": "4.3.0",
        "contentHash": "zQiTBVpiLftTQZW8GFsV0gjYikB1WMkEPIxF5O6RkUrSV/OgvRRTYgeFQha/0keBpuS0HYweraGRwhfhJ7dj7w==",
        "dependencies": {
          "System.Private.Uri": "4.3.0",
          "runtime.native.System": "4.3.0",
          "runtime.native.System.Security.Cryptography.OpenSsl": "4.3.0"
        }
      },
      "SkiaSharp.NativeAssets.Linux": {
        "type": "Transitive",
        "resolved": "2.88.3",
        "contentHash": "wz29evZVWRqN7WHfenFwQIgqtr8f5vHCutcl1XuhWrHTRZeaIBk7ngjhyHpjUMcQxtIEAdq34ZRvMQshsBYjqg==",
        "dependencies": {
          "SkiaSharp": "2.88.3"
        }
      },
      "SkiaSharp.NativeAssets.macOS": {
        "type": "Transitive",
        "resolved": "2.88.3",
        "contentHash": "CEbWAXMGFkPV3S1snBKK7jEG3+xud/9kmSAhu0BEUKKtlMdxx+Qal0U9bntQREM9QpqP5xLWZooodi8IlV8MEg=="
      },
      "SkiaSharp.NativeAssets.Win32": {
        "type": "Transitive",
        "resolved": "2.88.3",
        "contentHash": "MU4ASL8VAbTv5vSw1PoiWjjjpjtGhWtFYuJnrN4sNHFCePb2ohQij9JhSdqLLxk7RpRtWPdV93fbA53Pt+J0yw=="
      },
      "SQLitePCLRaw.lib.e_sqlite3": {
        "type": "Transitive",
        "resolved": "2.1.4",
        "contentHash": "2C9Q9eX7CPLveJA0rIhf9RXAvu+7nWZu1A2MdG6SD/NOu26TakGgL1nsbc0JAspGijFOo3HoN79xrx8a368fBg=="
      },
      "System.Collections": {
        "type": "Transitive",
        "resolved": "4.0.11",
        "contentHash": "YUJGz6eFKqS0V//mLt25vFGrrCvOnsXjlvFQs+KimpwNxug9x0Pzy4PlFMU3Q2IzqAa9G2L4LsK3+9vCBK7oTg==",
        "dependencies": {
          "Microsoft.NETCore.Platforms": "1.0.1",
          "Microsoft.NETCore.Targets": "1.0.1",
          "System.Runtime": "4.1.0",
          "runtime.any.System.Collections": "4.3.0"
        }
      },
      "System.Diagnostics.Debug": {
        "type": "Transitive",
        "resolved": "4.0.11",
        "contentHash": "w5U95fVKHY4G8ASs/K5iK3J5LY+/dLFd4vKejsnI/ZhBsWS9hQakfx3Zr7lRWKg4tAw9r4iktyvsTagWkqYCiw==",
        "dependencies": {
          "Microsoft.NETCore.Platforms": "1.0.1",
          "Microsoft.NETCore.Targets": "1.0.1",
          "System.Runtime": "4.1.0",
          "runtime.unix.System.Diagnostics.Debug": "4.3.0"
        }
      },
      "System.Diagnostics.Tracing": {
        "type": "Transitive",
        "resolved": "4.1.0",
        "contentHash": "vDN1PoMZCkkdNjvZLql592oYJZgS7URcJzJ7bxeBgGtx5UtR5leNm49VmfHGqIffX4FKacHbI3H6UyNSHQknBg==",
        "dependencies": {
          "Microsoft.NETCore.Platforms": "1.0.1",
          "Microsoft.NETCore.Targets": "1.0.1",
          "System.Runtime": "4.1.0",
          "runtime.any.System.Diagnostics.Tracing": "4.3.0"
        }
      },
      "System.Globalization": {
        "type": "Transitive",
        "resolved": "4.0.11",
        "contentHash": "B95h0YLEL2oSnwF/XjqSWKnwKOy/01VWkNlsCeMTFJLLabflpGV26nK164eRs5GiaRSBGpOxQ3pKoSnnyZN5pg==",
        "dependencies": {
          "Microsoft.NETCore.Platforms": "1.0.1",
          "Microsoft.NETCore.Targets": "1.0.1",
          "System.Runtime": "4.1.0",
          "runtime.any.System.Globalization": "4.3.0"
        }
      },
      "System.IO": {
        "type": "Transitive",
        "resolved": "4.1.0",
        "contentHash": "3KlTJceQc3gnGIaHZ7UBZO26SHL1SHE4ddrmiwumFnId+CEHP+O8r386tZKaE6zlk5/mF8vifMBzHj9SaXN+mQ==",
        "dependencies": {
          "Microsoft.NETCore.Platforms": "1.0.1",
          "Microsoft.NETCore.Targets": "1.0.1",
          "System.Runtime": "4.1.0",
          "System.Text.Encoding": "4.0.11",
          "System.Threading.Tasks": "4.0.11",
          "runtime.any.System.IO": "4.3.0"
        }
      },
      "System.Private.Uri": {
        "type": "Transitive",
        "resolved": "4.3.0",
        "contentHash": "I4SwANiUGho1esj4V4oSlPllXjzCZDE+5XXso2P03LW2vOda2Enzh8DWOxwN6hnrJyp314c7KuVu31QYhRzOGg==",
        "dependencies": {
          "Microsoft.NETCore.Platforms": "1.1.0",
          "Microsoft.NETCore.Targets": "1.1.0",
          "runtime.unix.System.Private.Uri": "4.3.0"
        }
      },
      "System.Reflection": {
        "type": "Transitive",
        "resolved": "4.1.0",
        "contentHash": "JCKANJ0TI7kzoQzuwB/OoJANy1Lg338B6+JVacPl4TpUwi3cReg3nMLplMq2uqYfHFQpKIlHAUVAJlImZz/4ng==",
        "dependencies": {
          "Microsoft.NETCore.Platforms": "1.0.1",
          "Microsoft.NETCore.Targets": "1.0.1",
          "System.IO": "4.1.0",
          "System.Reflection.Primitives": "4.0.1",
          "System.Runtime": "4.1.0",
          "runtime.any.System.Reflection": "4.3.0"
        }
      },
      "System.Reflection.Primitives": {
        "type": "Transitive",
        "resolved": "4.0.1",
        "contentHash": "4inTox4wTBaDhB7V3mPvp9XlCbeGYWVEM9/fXALd52vNEAVisc1BoVWQPuUuD0Ga//dNbA/WeMy9u9mzLxGTHQ==",
        "dependencies": {
          "Microsoft.NETCore.Platforms": "1.0.1",
          "Microsoft.NETCore.Targets": "1.0.1",
          "System.Runtime": "4.1.0",
          "runtime.any.System.Reflection.Primitives": "4.3.0"
        }
      },
      "System.Resources.ResourceManager": {
        "type": "Transitive",
        "resolved": "4.0.1",
        "contentHash": "TxwVeUNoTgUOdQ09gfTjvW411MF+w9MBYL7AtNVc+HtBCFlutPLhUCdZjNkjbhj3bNQWMdHboF0KIWEOjJssbA==",
        "dependencies": {
          "Microsoft.NETCore.Platforms": "1.0.1",
          "Microsoft.NETCore.Targets": "1.0.1",
          "System.Globalization": "4.0.11",
          "System.Reflection": "4.1.0",
          "System.Runtime": "4.1.0",
          "runtime.any.System.Resources.ResourceManager": "4.3.0"
        }
      },
      "System.Runtime.Extensions": {
        "type": "Transitive",
        "resolved": "4.1.0",
        "contentHash": "CUOHjTT/vgP0qGW22U4/hDlOqXmcPq5YicBaXdUR2UiUoLwBT+olO6we4DVbq57jeX5uXH2uerVZhf0qGj+sVQ==",
        "dependencies": {
          "Microsoft.NETCore.Platforms": "1.0.1",
          "Microsoft.NETCore.Targets": "1.0.1",
          "System.Runtime": "4.1.0",
          "runtime.unix.System.Runtime.Extensions": "4.3.0"
        }
      },
      "System.Runtime.Handles": {
        "type": "Transitive",
        "resolved": "4.0.1",
        "contentHash": "nCJvEKguXEvk2ymk1gqj625vVnlK3/xdGzx0vOKicQkoquaTBJTP13AIYkocSUwHCLNBwUbXTqTWGDxBTWpt7g==",
        "dependencies": {
          "Microsoft.NETCore.Platforms": "1.0.1",
          "Microsoft.NETCore.Targets": "1.0.1",
          "System.Runtime": "4.1.0",
          "runtime.any.System.Runtime.Handles": "4.3.0"
        }
      },
      "System.Runtime.InteropServices": {
        "type": "Transitive",
        "resolved": "4.1.0",
        "contentHash": "16eu3kjHS633yYdkjwShDHZLRNMKVi/s0bY8ODiqJ2RfMhDMAwxZaUaWVnZ2P71kr/or+X9o/xFWtNqz8ivieQ==",
        "dependencies": {
          "Microsoft.NETCore.Platforms": "1.0.1",
          "Microsoft.NETCore.Targets": "1.0.1",
          "System.Reflection": "4.1.0",
          "System.Reflection.Primitives": "4.0.1",
          "System.Runtime": "4.1.0",
          "System.Runtime.Handles": "4.0.1",
          "runtime.any.System.Runtime.InteropServices": "4.3.0"
        }
      },
      "System.Text.Encoding": {
        "type": "Transitive",
        "resolved": "4.0.11",
        "contentHash": "U3gGeMlDZXxCEiY4DwVLSacg+DFWCvoiX+JThA/rvw37Sqrku7sEFeVBBBMBnfB6FeZHsyDx85HlKL19x0HtZA==",
        "dependencies": {
          "Microsoft.NETCore.Platforms": "1.0.1",
          "Microsoft.NETCore.Targets": "1.0.1",
          "System.Runtime": "4.1.0",
          "runtime.any.System.Text.Encoding": "4.3.0"
        }
      },
      "System.Text.Encoding.CodePages": {
        "type": "Transitive",
        "resolved": "4.5.1",
        "contentHash": "4J2JQXbftjPMppIHJ7IC+VXQ9XfEagN92vZZNoG12i+zReYlim5dMoXFC1Zzg7tsnKDM7JPo5bYfFK4Jheq44w==",
        "dependencies": {
          "Microsoft.NETCore.Platforms": "2.1.2",
          "System.Runtime.CompilerServices.Unsafe": "4.5.2"
        }
      },
      "System.Threading.Tasks": {
        "type": "Transitive",
        "resolved": "4.0.11",
        "contentHash": "k1S4Gc6IGwtHGT8188RSeGaX86Qw/wnrgNLshJvsdNUOPP9etMmo8S07c+UlOAx4K/xLuN9ivA1bD0LVurtIxQ==",
        "dependencies": {
          "Microsoft.NETCore.Platforms": "1.0.1",
          "Microsoft.NETCore.Targets": "1.0.1",
          "System.Runtime": "4.1.0",
          "runtime.any.System.Threading.Tasks": "4.3.0"
        }
      },
      "Microsoft.Win32.SystemEvents": {
        "type": "CentralTransitive",
        "requested": "[7.0.0, )",
        "resolved": "7.0.0",
        "contentHash": "2nXPrhdAyAzir0gLl8Yy8S5Mnm/uBSQQA7jEsILOS1MTyS7DbmV1NgViMtvV1sfCD1ebITpNwb1NIinKeJgUVQ=="
      }
    },
    "net7.0/linux-x64": {
      "System.Runtime": {
        "type": "Direct",
        "requested": "[4.3.1, )",
        "resolved": "4.3.1",
        "contentHash": "abhfv1dTK6NXOmu4bgHIONxHyEqFjW8HwXPmpY9gmll+ix9UNo4XDcmzJn6oLooftxNssVHdJC1pGT9jkSynQg==",
        "dependencies": {
          "Microsoft.NETCore.Platforms": "1.1.1",
          "Microsoft.NETCore.Targets": "1.1.3",
          "runtime.any.System.Runtime": "4.3.0"
        }
      },
      "HarfBuzzSharp.NativeAssets.Linux": {
        "type": "Transitive",
        "resolved": "2.8.2.3",
        "contentHash": "Qu1yJSHEN7PD3+fqfkaClnORWN5e2xJ2Xoziz/GUi/oBT1Z+Dp2oZeiONKP6NFltboSOBkvH90QuOA6YN/U1zg==",
        "dependencies": {
          "HarfBuzzSharp": "2.8.2.3"
        }
      },
      "HarfBuzzSharp.NativeAssets.macOS": {
        "type": "Transitive",
        "resolved": "2.8.2.3",
        "contentHash": "uwz9pB3hMuxzI/bSkjVrsOJH7Wo1L+0Md5ZmEMDM/j7xDHtR9d3mfg/CfxhMIcTiUC4JgX49FZK0y2ojgu1dww=="
      },
      "HarfBuzzSharp.NativeAssets.Win32": {
        "type": "Transitive",
        "resolved": "2.8.2.3",
        "contentHash": "Wo6QpE4+a+PFVdfIBoLkLr4wq2uC0m9TZC8FAfy4ZnLsUc10WL0Egk9EBHHhDCeokNOXDse5YtvuTYtS/rbHfg=="
      },
      "runtime.any.System.Collections": {
        "type": "Transitive",
        "resolved": "4.3.0",
        "contentHash": "23g6rqftKmovn2cLeGsuHUYm0FD7pdutb0uQMJpZ3qTvq+zHkgmt6J65VtRry4WDGYlmkMa4xDACtaQ94alNag==",
        "dependencies": {
          "System.Runtime": "4.3.0"
        }
      },
      "runtime.any.System.Diagnostics.Tracing": {
        "type": "Transitive",
        "resolved": "4.3.0",
        "contentHash": "1lpifymjGDzoYIaam6/Hyqf8GhBI3xXYLK2TgEvTtuZMorG3Kb9QnMTIKhLjJYXIiu1JvxjngHvtVFQQlpQ3HQ=="
      },
      "runtime.any.System.Globalization": {
        "type": "Transitive",
        "resolved": "4.3.0",
        "contentHash": "sMDBnad4rp4t7GY442Jux0MCUuKL4otn5BK6Ni0ARTXTSpRNBzZ7hpMfKSvnVSED5kYJm96YOWsqV0JH0d2uuw=="
      },
      "runtime.any.System.IO": {
        "type": "Transitive",
        "resolved": "4.3.0",
        "contentHash": "SDZ5AD1DtyRoxYtEcqQ3HDlcrorMYXZeCt7ZhG9US9I5Vva+gpIWDGMkcwa5XiKL0ceQKRZIX2x0XEjLX7PDzQ=="
      },
      "runtime.any.System.Reflection": {
        "type": "Transitive",
        "resolved": "4.3.0",
        "contentHash": "hLC3A3rI8jipR5d9k7+f0MgRCW6texsAp0MWkN/ci18FMtQ9KH7E2vDn/DH2LkxsszlpJpOn9qy6Z6/69rH6eQ=="
      },
      "runtime.any.System.Reflection.Primitives": {
        "type": "Transitive",
        "resolved": "4.3.0",
        "contentHash": "Nrm1p3armp6TTf2xuvaa+jGTTmncALWFq22CpmwRvhDf6dE9ZmH40EbOswD4GnFLrMRS0Ki6Kx5aUPmKK/hZBg=="
      },
      "runtime.any.System.Resources.ResourceManager": {
        "type": "Transitive",
        "resolved": "4.3.0",
        "contentHash": "Lxb89SMvf8w9p9+keBLyL6H6x/TEmc6QVsIIA0T36IuyOY3kNvIdyGddA2qt35cRamzxF8K5p0Opq4G4HjNbhQ=="
      },
      "runtime.any.System.Runtime": {
        "type": "Transitive",
        "resolved": "4.3.0",
        "contentHash": "fRS7zJgaG9NkifaAxGGclDDoRn9HC7hXACl52Or06a/fxdzDajWb5wov3c6a+gVSlekRoexfjwQSK9sh5um5LQ==",
        "dependencies": {
          "System.Private.Uri": "4.3.0"
        }
      },
      "runtime.any.System.Runtime.Handles": {
        "type": "Transitive",
        "resolved": "4.3.0",
        "contentHash": "GG84X6vufoEzqx8PbeBKheE4srOhimv+yLtGb/JkR3Y2FmoqmueLNFU4Xx8Y67plFpltQSdK74x0qlEhIpv/CQ=="
      },
      "runtime.any.System.Runtime.InteropServices": {
        "type": "Transitive",
        "resolved": "4.3.0",
        "contentHash": "lBoFeQfxe/4eqjPi46E0LU/YaCMdNkQ8B4MZu/mkzdIAZh8RQ1NYZSj0egrQKdgdvlPFtP4STtob40r4o2DBAw=="
      },
      "runtime.any.System.Text.Encoding": {
        "type": "Transitive",
        "resolved": "4.3.0",
        "contentHash": "+ihI5VaXFCMVPJNstG4O4eo1CfbrByLxRrQQTqOTp1ttK0kUKDqOdBSTaCB2IBk/QtjDrs6+x4xuezyMXdm0HQ=="
      },
      "runtime.any.System.Threading.Tasks": {
        "type": "Transitive",
        "resolved": "4.3.0",
        "contentHash": "OhBAVBQG5kFj1S+hCEQ3TUHBAEtZ3fbEMgZMRNdN8A0Pj4x+5nTELEqL59DU0TjKVE6II3dqKw4Dklb3szT65w=="
      },
      "runtime.debian.8-x64.runtime.native.System.Security.Cryptography.OpenSsl": {
        "type": "Transitive",
        "resolved": "4.3.0",
        "contentHash": "HdSSp5MnJSsg08KMfZThpuLPJpPwE5hBXvHwoKWosyHHfe8Mh5WKT0ylEOf6yNzX6Ngjxe4Whkafh5q7Ymac4Q=="
      },
      "runtime.fedora.23-x64.runtime.native.System.Security.Cryptography.OpenSsl": {
        "type": "Transitive",
        "resolved": "4.3.0",
        "contentHash": "+yH1a49wJMy8Zt4yx5RhJrxO/DBDByAiCzNwiETI+1S4mPdCu0OY4djdciC7Vssk0l22wQaDLrXxXkp+3+7bVA=="
      },
      "runtime.fedora.24-x64.runtime.native.System.Security.Cryptography.OpenSsl": {
        "type": "Transitive",
        "resolved": "4.3.0",
        "contentHash": "c3YNH1GQJbfIPJeCnr4avseugSqPrxwIqzthYyZDN6EuOyNOzq+y2KSUfRcXauya1sF4foESTgwM5e1A8arAKw=="
      },
      "runtime.native.System": {
        "type": "Transitive",
        "resolved": "4.3.0",
        "contentHash": "c/qWt2LieNZIj1jGnVNsE2Kl23Ya2aSTBuXMD6V7k9KWr6l16Tqdwq+hJScEpWER9753NWC8h96PaVNY5Ld7Jw==",
        "dependencies": {
          "Microsoft.NETCore.Platforms": "1.1.0",
          "Microsoft.NETCore.Targets": "1.1.0"
        }
      },
      "runtime.native.System.Security.Cryptography.OpenSsl": {
        "type": "Transitive",
        "resolved": "4.3.0",
        "contentHash": "NS1U+700m4KFRHR5o4vo9DSlTmlCKu/u7dtE5sUHVIPB+xpXxYQvgBgA6wEIeCz6Yfn0Z52/72WYsToCEPJnrw==",
        "dependencies": {
          "runtime.debian.8-x64.runtime.native.System.Security.Cryptography.OpenSsl": "4.3.0",
          "runtime.fedora.23-x64.runtime.native.System.Security.Cryptography.OpenSsl": "4.3.0",
          "runtime.fedora.24-x64.runtime.native.System.Security.Cryptography.OpenSsl": "4.3.0",
          "runtime.opensuse.13.2-x64.runtime.native.System.Security.Cryptography.OpenSsl": "4.3.0",
          "runtime.opensuse.42.1-x64.runtime.native.System.Security.Cryptography.OpenSsl": "4.3.0",
          "runtime.osx.10.10-x64.runtime.native.System.Security.Cryptography.OpenSsl": "4.3.0",
          "runtime.rhel.7-x64.runtime.native.System.Security.Cryptography.OpenSsl": "4.3.0",
          "runtime.ubuntu.14.04-x64.runtime.native.System.Security.Cryptography.OpenSsl": "4.3.0",
          "runtime.ubuntu.16.04-x64.runtime.native.System.Security.Cryptography.OpenSsl": "4.3.0",
          "runtime.ubuntu.16.10-x64.runtime.native.System.Security.Cryptography.OpenSsl": "4.3.0"
        }
      },
      "runtime.opensuse.13.2-x64.runtime.native.System.Security.Cryptography.OpenSsl": {
        "type": "Transitive",
        "resolved": "4.3.0",
        "contentHash": "b3pthNgxxFcD+Pc0WSEoC0+md3MyhRS6aCEeenvNE3Fdw1HyJ18ZhRFVJJzIeR/O/jpxPboB805Ho0T3Ul7w8A=="
      },
      "runtime.opensuse.42.1-x64.runtime.native.System.Security.Cryptography.OpenSsl": {
        "type": "Transitive",
        "resolved": "4.3.0",
        "contentHash": "KeLz4HClKf+nFS7p/6Fi/CqyLXh81FpiGzcmuS8DGi9lUqSnZ6Es23/gv2O+1XVGfrbNmviF7CckBpavkBoIFQ=="
      },
      "runtime.osx.10.10-x64.runtime.native.System.Security.Cryptography.OpenSsl": {
        "type": "Transitive",
        "resolved": "4.3.0",
        "contentHash": "X7IdhILzr4ROXd8mI1BUCQMSHSQwelUlBjF1JyTKCjXaOGn2fB4EKBxQbCK2VjO3WaWIdlXZL3W6TiIVnrhX4g=="
      },
      "runtime.rhel.7-x64.runtime.native.System.Security.Cryptography.OpenSsl": {
        "type": "Transitive",
        "resolved": "4.3.0",
        "contentHash": "nyFNiCk/r+VOiIqreLix8yN+q3Wga9+SE8BCgkf+2BwEKiNx6DyvFjCgkfV743/grxv8jHJ8gUK4XEQw7yzRYg=="
      },
      "runtime.ubuntu.14.04-x64.runtime.native.System.Security.Cryptography.OpenSsl": {
        "type": "Transitive",
        "resolved": "4.3.0",
        "contentHash": "ytoewC6wGorL7KoCAvRfsgoJPJbNq+64k2SqW6JcOAebWsFUvCCYgfzQMrnpvPiEl4OrblUlhF2ji+Q1+SVLrQ=="
      },
      "runtime.ubuntu.16.04-x64.runtime.native.System.Security.Cryptography.OpenSsl": {
        "type": "Transitive",
        "resolved": "4.3.0",
        "contentHash": "I8bKw2I8k58Wx7fMKQJn2R8lamboCAiHfHeV/pS65ScKWMMI0+wJkLYlEKvgW1D/XvSl/221clBoR2q9QNNM7A=="
      },
      "runtime.ubuntu.16.10-x64.runtime.native.System.Security.Cryptography.OpenSsl": {
        "type": "Transitive",
        "resolved": "4.3.0",
        "contentHash": "VB5cn/7OzUfzdnC8tqAIMQciVLiq2epm2NrAm1E9OjNRyG4lVhfR61SMcLizejzQP8R8Uf/0l5qOIbUEi+RdEg=="
      },
      "runtime.unix.System.Diagnostics.Debug": {
        "type": "Transitive",
        "resolved": "4.3.0",
        "contentHash": "WV8KLRHWVUVUDduFnvGMHt0FsEt2wK6xPl1EgDKlaMx2KnZ43A/O0GzP8wIuvAC7mq4T9V1mm90r+PXkL9FPdQ==",
        "dependencies": {
          "runtime.native.System": "4.3.0"
        }
      },
      "runtime.unix.System.Private.Uri": {
        "type": "Transitive",
        "resolved": "4.3.0",
        "contentHash": "ooWzobr5RAq34r9uan1r/WPXJYG1XWy9KanrxNvEnBzbFdQbMG7Y3bVi4QxR7xZMNLOxLLTAyXvnSkfj5boZSg==",
        "dependencies": {
          "runtime.native.System": "4.3.0"
        }
      },
      "runtime.unix.System.Runtime.Extensions": {
        "type": "Transitive",
        "resolved": "4.3.0",
        "contentHash": "zQiTBVpiLftTQZW8GFsV0gjYikB1WMkEPIxF5O6RkUrSV/OgvRRTYgeFQha/0keBpuS0HYweraGRwhfhJ7dj7w==",
        "dependencies": {
          "System.Private.Uri": "4.3.0",
          "runtime.native.System": "4.3.0",
          "runtime.native.System.Security.Cryptography.OpenSsl": "4.3.0"
        }
      },
      "SkiaSharp.NativeAssets.Linux": {
        "type": "Transitive",
        "resolved": "2.88.3",
        "contentHash": "wz29evZVWRqN7WHfenFwQIgqtr8f5vHCutcl1XuhWrHTRZeaIBk7ngjhyHpjUMcQxtIEAdq34ZRvMQshsBYjqg==",
        "dependencies": {
          "SkiaSharp": "2.88.3"
        }
      },
      "SkiaSharp.NativeAssets.macOS": {
        "type": "Transitive",
        "resolved": "2.88.3",
        "contentHash": "CEbWAXMGFkPV3S1snBKK7jEG3+xud/9kmSAhu0BEUKKtlMdxx+Qal0U9bntQREM9QpqP5xLWZooodi8IlV8MEg=="
      },
      "SkiaSharp.NativeAssets.Win32": {
        "type": "Transitive",
        "resolved": "2.88.3",
        "contentHash": "MU4ASL8VAbTv5vSw1PoiWjjjpjtGhWtFYuJnrN4sNHFCePb2ohQij9JhSdqLLxk7RpRtWPdV93fbA53Pt+J0yw=="
      },
      "SQLitePCLRaw.lib.e_sqlite3": {
        "type": "Transitive",
        "resolved": "2.1.4",
        "contentHash": "2C9Q9eX7CPLveJA0rIhf9RXAvu+7nWZu1A2MdG6SD/NOu26TakGgL1nsbc0JAspGijFOo3HoN79xrx8a368fBg=="
      },
      "System.Collections": {
        "type": "Transitive",
        "resolved": "4.0.11",
        "contentHash": "YUJGz6eFKqS0V//mLt25vFGrrCvOnsXjlvFQs+KimpwNxug9x0Pzy4PlFMU3Q2IzqAa9G2L4LsK3+9vCBK7oTg==",
        "dependencies": {
          "Microsoft.NETCore.Platforms": "1.0.1",
          "Microsoft.NETCore.Targets": "1.0.1",
          "System.Runtime": "4.1.0",
          "runtime.any.System.Collections": "4.3.0"
        }
      },
      "System.Diagnostics.Debug": {
        "type": "Transitive",
        "resolved": "4.0.11",
        "contentHash": "w5U95fVKHY4G8ASs/K5iK3J5LY+/dLFd4vKejsnI/ZhBsWS9hQakfx3Zr7lRWKg4tAw9r4iktyvsTagWkqYCiw==",
        "dependencies": {
          "Microsoft.NETCore.Platforms": "1.0.1",
          "Microsoft.NETCore.Targets": "1.0.1",
          "System.Runtime": "4.1.0",
          "runtime.unix.System.Diagnostics.Debug": "4.3.0"
        }
      },
      "System.Diagnostics.Tracing": {
        "type": "Transitive",
        "resolved": "4.1.0",
        "contentHash": "vDN1PoMZCkkdNjvZLql592oYJZgS7URcJzJ7bxeBgGtx5UtR5leNm49VmfHGqIffX4FKacHbI3H6UyNSHQknBg==",
        "dependencies": {
          "Microsoft.NETCore.Platforms": "1.0.1",
          "Microsoft.NETCore.Targets": "1.0.1",
          "System.Runtime": "4.1.0",
          "runtime.any.System.Diagnostics.Tracing": "4.3.0"
        }
      },
      "System.Globalization": {
        "type": "Transitive",
        "resolved": "4.0.11",
        "contentHash": "B95h0YLEL2oSnwF/XjqSWKnwKOy/01VWkNlsCeMTFJLLabflpGV26nK164eRs5GiaRSBGpOxQ3pKoSnnyZN5pg==",
        "dependencies": {
          "Microsoft.NETCore.Platforms": "1.0.1",
          "Microsoft.NETCore.Targets": "1.0.1",
          "System.Runtime": "4.1.0",
          "runtime.any.System.Globalization": "4.3.0"
        }
      },
      "System.IO": {
        "type": "Transitive",
        "resolved": "4.1.0",
        "contentHash": "3KlTJceQc3gnGIaHZ7UBZO26SHL1SHE4ddrmiwumFnId+CEHP+O8r386tZKaE6zlk5/mF8vifMBzHj9SaXN+mQ==",
        "dependencies": {
          "Microsoft.NETCore.Platforms": "1.0.1",
          "Microsoft.NETCore.Targets": "1.0.1",
          "System.Runtime": "4.1.0",
          "System.Text.Encoding": "4.0.11",
          "System.Threading.Tasks": "4.0.11",
          "runtime.any.System.IO": "4.3.0"
        }
      },
      "System.Private.Uri": {
        "type": "Transitive",
        "resolved": "4.3.0",
        "contentHash": "I4SwANiUGho1esj4V4oSlPllXjzCZDE+5XXso2P03LW2vOda2Enzh8DWOxwN6hnrJyp314c7KuVu31QYhRzOGg==",
        "dependencies": {
          "Microsoft.NETCore.Platforms": "1.1.0",
          "Microsoft.NETCore.Targets": "1.1.0",
          "runtime.unix.System.Private.Uri": "4.3.0"
        }
      },
      "System.Reflection": {
        "type": "Transitive",
        "resolved": "4.1.0",
        "contentHash": "JCKANJ0TI7kzoQzuwB/OoJANy1Lg338B6+JVacPl4TpUwi3cReg3nMLplMq2uqYfHFQpKIlHAUVAJlImZz/4ng==",
        "dependencies": {
          "Microsoft.NETCore.Platforms": "1.0.1",
          "Microsoft.NETCore.Targets": "1.0.1",
          "System.IO": "4.1.0",
          "System.Reflection.Primitives": "4.0.1",
          "System.Runtime": "4.1.0",
          "runtime.any.System.Reflection": "4.3.0"
        }
      },
      "System.Reflection.Primitives": {
        "type": "Transitive",
        "resolved": "4.0.1",
        "contentHash": "4inTox4wTBaDhB7V3mPvp9XlCbeGYWVEM9/fXALd52vNEAVisc1BoVWQPuUuD0Ga//dNbA/WeMy9u9mzLxGTHQ==",
        "dependencies": {
          "Microsoft.NETCore.Platforms": "1.0.1",
          "Microsoft.NETCore.Targets": "1.0.1",
          "System.Runtime": "4.1.0",
          "runtime.any.System.Reflection.Primitives": "4.3.0"
        }
      },
      "System.Resources.ResourceManager": {
        "type": "Transitive",
        "resolved": "4.0.1",
        "contentHash": "TxwVeUNoTgUOdQ09gfTjvW411MF+w9MBYL7AtNVc+HtBCFlutPLhUCdZjNkjbhj3bNQWMdHboF0KIWEOjJssbA==",
        "dependencies": {
          "Microsoft.NETCore.Platforms": "1.0.1",
          "Microsoft.NETCore.Targets": "1.0.1",
          "System.Globalization": "4.0.11",
          "System.Reflection": "4.1.0",
          "System.Runtime": "4.1.0",
          "runtime.any.System.Resources.ResourceManager": "4.3.0"
        }
      },
      "System.Runtime.Extensions": {
        "type": "Transitive",
        "resolved": "4.1.0",
        "contentHash": "CUOHjTT/vgP0qGW22U4/hDlOqXmcPq5YicBaXdUR2UiUoLwBT+olO6we4DVbq57jeX5uXH2uerVZhf0qGj+sVQ==",
        "dependencies": {
          "Microsoft.NETCore.Platforms": "1.0.1",
          "Microsoft.NETCore.Targets": "1.0.1",
          "System.Runtime": "4.1.0",
          "runtime.unix.System.Runtime.Extensions": "4.3.0"
        }
      },
      "System.Runtime.Handles": {
        "type": "Transitive",
        "resolved": "4.0.1",
        "contentHash": "nCJvEKguXEvk2ymk1gqj625vVnlK3/xdGzx0vOKicQkoquaTBJTP13AIYkocSUwHCLNBwUbXTqTWGDxBTWpt7g==",
        "dependencies": {
          "Microsoft.NETCore.Platforms": "1.0.1",
          "Microsoft.NETCore.Targets": "1.0.1",
          "System.Runtime": "4.1.0",
          "runtime.any.System.Runtime.Handles": "4.3.0"
        }
      },
      "System.Runtime.InteropServices": {
        "type": "Transitive",
        "resolved": "4.1.0",
        "contentHash": "16eu3kjHS633yYdkjwShDHZLRNMKVi/s0bY8ODiqJ2RfMhDMAwxZaUaWVnZ2P71kr/or+X9o/xFWtNqz8ivieQ==",
        "dependencies": {
          "Microsoft.NETCore.Platforms": "1.0.1",
          "Microsoft.NETCore.Targets": "1.0.1",
          "System.Reflection": "4.1.0",
          "System.Reflection.Primitives": "4.0.1",
          "System.Runtime": "4.1.0",
          "System.Runtime.Handles": "4.0.1",
          "runtime.any.System.Runtime.InteropServices": "4.3.0"
        }
      },
      "System.Text.Encoding": {
        "type": "Transitive",
        "resolved": "4.0.11",
        "contentHash": "U3gGeMlDZXxCEiY4DwVLSacg+DFWCvoiX+JThA/rvw37Sqrku7sEFeVBBBMBnfB6FeZHsyDx85HlKL19x0HtZA==",
        "dependencies": {
          "Microsoft.NETCore.Platforms": "1.0.1",
          "Microsoft.NETCore.Targets": "1.0.1",
          "System.Runtime": "4.1.0",
          "runtime.any.System.Text.Encoding": "4.3.0"
        }
      },
      "System.Text.Encoding.CodePages": {
        "type": "Transitive",
        "resolved": "4.5.1",
        "contentHash": "4J2JQXbftjPMppIHJ7IC+VXQ9XfEagN92vZZNoG12i+zReYlim5dMoXFC1Zzg7tsnKDM7JPo5bYfFK4Jheq44w==",
        "dependencies": {
          "Microsoft.NETCore.Platforms": "2.1.2",
          "System.Runtime.CompilerServices.Unsafe": "4.5.2"
        }
      },
      "System.Threading.Tasks": {
        "type": "Transitive",
        "resolved": "4.0.11",
        "contentHash": "k1S4Gc6IGwtHGT8188RSeGaX86Qw/wnrgNLshJvsdNUOPP9etMmo8S07c+UlOAx4K/xLuN9ivA1bD0LVurtIxQ==",
        "dependencies": {
          "Microsoft.NETCore.Platforms": "1.0.1",
          "Microsoft.NETCore.Targets": "1.0.1",
          "System.Runtime": "4.1.0",
          "runtime.any.System.Threading.Tasks": "4.3.0"
        }
      },
      "Microsoft.Win32.SystemEvents": {
        "type": "CentralTransitive",
        "requested": "[7.0.0, )",
        "resolved": "7.0.0",
        "contentHash": "2nXPrhdAyAzir0gLl8Yy8S5Mnm/uBSQQA7jEsILOS1MTyS7DbmV1NgViMtvV1sfCD1ebITpNwb1NIinKeJgUVQ=="
      }
    },
    "net7.0/osx-arm64": {
      "System.Runtime": {
        "type": "Direct",
        "requested": "[4.3.1, )",
        "resolved": "4.3.1",
        "contentHash": "abhfv1dTK6NXOmu4bgHIONxHyEqFjW8HwXPmpY9gmll+ix9UNo4XDcmzJn6oLooftxNssVHdJC1pGT9jkSynQg==",
        "dependencies": {
          "Microsoft.NETCore.Platforms": "1.1.1",
          "Microsoft.NETCore.Targets": "1.1.3",
          "runtime.any.System.Runtime": "4.3.0"
        }
      },
      "HarfBuzzSharp.NativeAssets.Linux": {
        "type": "Transitive",
        "resolved": "2.8.2.3",
        "contentHash": "Qu1yJSHEN7PD3+fqfkaClnORWN5e2xJ2Xoziz/GUi/oBT1Z+Dp2oZeiONKP6NFltboSOBkvH90QuOA6YN/U1zg==",
        "dependencies": {
          "HarfBuzzSharp": "2.8.2.3"
        }
      },
      "HarfBuzzSharp.NativeAssets.macOS": {
        "type": "Transitive",
        "resolved": "2.8.2.3",
        "contentHash": "uwz9pB3hMuxzI/bSkjVrsOJH7Wo1L+0Md5ZmEMDM/j7xDHtR9d3mfg/CfxhMIcTiUC4JgX49FZK0y2ojgu1dww=="
      },
      "HarfBuzzSharp.NativeAssets.Win32": {
        "type": "Transitive",
        "resolved": "2.8.2.3",
        "contentHash": "Wo6QpE4+a+PFVdfIBoLkLr4wq2uC0m9TZC8FAfy4ZnLsUc10WL0Egk9EBHHhDCeokNOXDse5YtvuTYtS/rbHfg=="
      },
      "runtime.any.System.Collections": {
        "type": "Transitive",
        "resolved": "4.3.0",
        "contentHash": "23g6rqftKmovn2cLeGsuHUYm0FD7pdutb0uQMJpZ3qTvq+zHkgmt6J65VtRry4WDGYlmkMa4xDACtaQ94alNag==",
        "dependencies": {
          "System.Runtime": "4.3.0"
        }
      },
      "runtime.any.System.Diagnostics.Tracing": {
        "type": "Transitive",
        "resolved": "4.3.0",
        "contentHash": "1lpifymjGDzoYIaam6/Hyqf8GhBI3xXYLK2TgEvTtuZMorG3Kb9QnMTIKhLjJYXIiu1JvxjngHvtVFQQlpQ3HQ=="
      },
      "runtime.any.System.Globalization": {
        "type": "Transitive",
        "resolved": "4.3.0",
        "contentHash": "sMDBnad4rp4t7GY442Jux0MCUuKL4otn5BK6Ni0ARTXTSpRNBzZ7hpMfKSvnVSED5kYJm96YOWsqV0JH0d2uuw=="
      },
      "runtime.any.System.IO": {
        "type": "Transitive",
        "resolved": "4.3.0",
        "contentHash": "SDZ5AD1DtyRoxYtEcqQ3HDlcrorMYXZeCt7ZhG9US9I5Vva+gpIWDGMkcwa5XiKL0ceQKRZIX2x0XEjLX7PDzQ=="
      },
      "runtime.any.System.Reflection": {
        "type": "Transitive",
        "resolved": "4.3.0",
        "contentHash": "hLC3A3rI8jipR5d9k7+f0MgRCW6texsAp0MWkN/ci18FMtQ9KH7E2vDn/DH2LkxsszlpJpOn9qy6Z6/69rH6eQ=="
      },
      "runtime.any.System.Reflection.Primitives": {
        "type": "Transitive",
        "resolved": "4.3.0",
        "contentHash": "Nrm1p3armp6TTf2xuvaa+jGTTmncALWFq22CpmwRvhDf6dE9ZmH40EbOswD4GnFLrMRS0Ki6Kx5aUPmKK/hZBg=="
      },
      "runtime.any.System.Resources.ResourceManager": {
        "type": "Transitive",
        "resolved": "4.3.0",
        "contentHash": "Lxb89SMvf8w9p9+keBLyL6H6x/TEmc6QVsIIA0T36IuyOY3kNvIdyGddA2qt35cRamzxF8K5p0Opq4G4HjNbhQ=="
      },
      "runtime.any.System.Runtime": {
        "type": "Transitive",
        "resolved": "4.3.0",
        "contentHash": "fRS7zJgaG9NkifaAxGGclDDoRn9HC7hXACl52Or06a/fxdzDajWb5wov3c6a+gVSlekRoexfjwQSK9sh5um5LQ==",
        "dependencies": {
          "System.Private.Uri": "4.3.0"
        }
      },
      "runtime.any.System.Runtime.Handles": {
        "type": "Transitive",
        "resolved": "4.3.0",
        "contentHash": "GG84X6vufoEzqx8PbeBKheE4srOhimv+yLtGb/JkR3Y2FmoqmueLNFU4Xx8Y67plFpltQSdK74x0qlEhIpv/CQ=="
      },
      "runtime.any.System.Runtime.InteropServices": {
        "type": "Transitive",
        "resolved": "4.3.0",
        "contentHash": "lBoFeQfxe/4eqjPi46E0LU/YaCMdNkQ8B4MZu/mkzdIAZh8RQ1NYZSj0egrQKdgdvlPFtP4STtob40r4o2DBAw=="
      },
      "runtime.any.System.Text.Encoding": {
        "type": "Transitive",
        "resolved": "4.3.0",
        "contentHash": "+ihI5VaXFCMVPJNstG4O4eo1CfbrByLxRrQQTqOTp1ttK0kUKDqOdBSTaCB2IBk/QtjDrs6+x4xuezyMXdm0HQ=="
      },
      "runtime.any.System.Threading.Tasks": {
        "type": "Transitive",
        "resolved": "4.3.0",
        "contentHash": "OhBAVBQG5kFj1S+hCEQ3TUHBAEtZ3fbEMgZMRNdN8A0Pj4x+5nTELEqL59DU0TjKVE6II3dqKw4Dklb3szT65w=="
      },
      "runtime.debian.8-x64.runtime.native.System.Security.Cryptography.OpenSsl": {
        "type": "Transitive",
        "resolved": "4.3.0",
        "contentHash": "HdSSp5MnJSsg08KMfZThpuLPJpPwE5hBXvHwoKWosyHHfe8Mh5WKT0ylEOf6yNzX6Ngjxe4Whkafh5q7Ymac4Q=="
      },
      "runtime.fedora.23-x64.runtime.native.System.Security.Cryptography.OpenSsl": {
        "type": "Transitive",
        "resolved": "4.3.0",
        "contentHash": "+yH1a49wJMy8Zt4yx5RhJrxO/DBDByAiCzNwiETI+1S4mPdCu0OY4djdciC7Vssk0l22wQaDLrXxXkp+3+7bVA=="
      },
      "runtime.fedora.24-x64.runtime.native.System.Security.Cryptography.OpenSsl": {
        "type": "Transitive",
        "resolved": "4.3.0",
        "contentHash": "c3YNH1GQJbfIPJeCnr4avseugSqPrxwIqzthYyZDN6EuOyNOzq+y2KSUfRcXauya1sF4foESTgwM5e1A8arAKw=="
      },
      "runtime.native.System": {
        "type": "Transitive",
        "resolved": "4.3.0",
        "contentHash": "c/qWt2LieNZIj1jGnVNsE2Kl23Ya2aSTBuXMD6V7k9KWr6l16Tqdwq+hJScEpWER9753NWC8h96PaVNY5Ld7Jw==",
        "dependencies": {
          "Microsoft.NETCore.Platforms": "1.1.0",
          "Microsoft.NETCore.Targets": "1.1.0"
        }
      },
      "runtime.native.System.Security.Cryptography.OpenSsl": {
        "type": "Transitive",
        "resolved": "4.3.0",
        "contentHash": "NS1U+700m4KFRHR5o4vo9DSlTmlCKu/u7dtE5sUHVIPB+xpXxYQvgBgA6wEIeCz6Yfn0Z52/72WYsToCEPJnrw==",
        "dependencies": {
          "runtime.debian.8-x64.runtime.native.System.Security.Cryptography.OpenSsl": "4.3.0",
          "runtime.fedora.23-x64.runtime.native.System.Security.Cryptography.OpenSsl": "4.3.0",
          "runtime.fedora.24-x64.runtime.native.System.Security.Cryptography.OpenSsl": "4.3.0",
          "runtime.opensuse.13.2-x64.runtime.native.System.Security.Cryptography.OpenSsl": "4.3.0",
          "runtime.opensuse.42.1-x64.runtime.native.System.Security.Cryptography.OpenSsl": "4.3.0",
          "runtime.osx.10.10-x64.runtime.native.System.Security.Cryptography.OpenSsl": "4.3.0",
          "runtime.rhel.7-x64.runtime.native.System.Security.Cryptography.OpenSsl": "4.3.0",
          "runtime.ubuntu.14.04-x64.runtime.native.System.Security.Cryptography.OpenSsl": "4.3.0",
          "runtime.ubuntu.16.04-x64.runtime.native.System.Security.Cryptography.OpenSsl": "4.3.0",
          "runtime.ubuntu.16.10-x64.runtime.native.System.Security.Cryptography.OpenSsl": "4.3.0"
        }
      },
      "runtime.opensuse.13.2-x64.runtime.native.System.Security.Cryptography.OpenSsl": {
        "type": "Transitive",
        "resolved": "4.3.0",
        "contentHash": "b3pthNgxxFcD+Pc0WSEoC0+md3MyhRS6aCEeenvNE3Fdw1HyJ18ZhRFVJJzIeR/O/jpxPboB805Ho0T3Ul7w8A=="
      },
      "runtime.opensuse.42.1-x64.runtime.native.System.Security.Cryptography.OpenSsl": {
        "type": "Transitive",
        "resolved": "4.3.0",
        "contentHash": "KeLz4HClKf+nFS7p/6Fi/CqyLXh81FpiGzcmuS8DGi9lUqSnZ6Es23/gv2O+1XVGfrbNmviF7CckBpavkBoIFQ=="
      },
      "runtime.osx.10.10-x64.runtime.native.System.Security.Cryptography.OpenSsl": {
        "type": "Transitive",
        "resolved": "4.3.0",
        "contentHash": "X7IdhILzr4ROXd8mI1BUCQMSHSQwelUlBjF1JyTKCjXaOGn2fB4EKBxQbCK2VjO3WaWIdlXZL3W6TiIVnrhX4g=="
      },
      "runtime.rhel.7-x64.runtime.native.System.Security.Cryptography.OpenSsl": {
        "type": "Transitive",
        "resolved": "4.3.0",
        "contentHash": "nyFNiCk/r+VOiIqreLix8yN+q3Wga9+SE8BCgkf+2BwEKiNx6DyvFjCgkfV743/grxv8jHJ8gUK4XEQw7yzRYg=="
      },
      "runtime.ubuntu.14.04-x64.runtime.native.System.Security.Cryptography.OpenSsl": {
        "type": "Transitive",
        "resolved": "4.3.0",
        "contentHash": "ytoewC6wGorL7KoCAvRfsgoJPJbNq+64k2SqW6JcOAebWsFUvCCYgfzQMrnpvPiEl4OrblUlhF2ji+Q1+SVLrQ=="
      },
      "runtime.ubuntu.16.04-x64.runtime.native.System.Security.Cryptography.OpenSsl": {
        "type": "Transitive",
        "resolved": "4.3.0",
        "contentHash": "I8bKw2I8k58Wx7fMKQJn2R8lamboCAiHfHeV/pS65ScKWMMI0+wJkLYlEKvgW1D/XvSl/221clBoR2q9QNNM7A=="
      },
      "runtime.ubuntu.16.10-x64.runtime.native.System.Security.Cryptography.OpenSsl": {
        "type": "Transitive",
        "resolved": "4.3.0",
        "contentHash": "VB5cn/7OzUfzdnC8tqAIMQciVLiq2epm2NrAm1E9OjNRyG4lVhfR61SMcLizejzQP8R8Uf/0l5qOIbUEi+RdEg=="
      },
      "runtime.unix.System.Diagnostics.Debug": {
        "type": "Transitive",
        "resolved": "4.3.0",
        "contentHash": "WV8KLRHWVUVUDduFnvGMHt0FsEt2wK6xPl1EgDKlaMx2KnZ43A/O0GzP8wIuvAC7mq4T9V1mm90r+PXkL9FPdQ==",
        "dependencies": {
          "runtime.native.System": "4.3.0"
        }
      },
      "runtime.unix.System.Private.Uri": {
        "type": "Transitive",
        "resolved": "4.3.0",
        "contentHash": "ooWzobr5RAq34r9uan1r/WPXJYG1XWy9KanrxNvEnBzbFdQbMG7Y3bVi4QxR7xZMNLOxLLTAyXvnSkfj5boZSg==",
        "dependencies": {
          "runtime.native.System": "4.3.0"
        }
      },
      "runtime.unix.System.Runtime.Extensions": {
        "type": "Transitive",
        "resolved": "4.3.0",
        "contentHash": "zQiTBVpiLftTQZW8GFsV0gjYikB1WMkEPIxF5O6RkUrSV/OgvRRTYgeFQha/0keBpuS0HYweraGRwhfhJ7dj7w==",
        "dependencies": {
          "System.Private.Uri": "4.3.0",
          "runtime.native.System": "4.3.0",
          "runtime.native.System.Security.Cryptography.OpenSsl": "4.3.0"
        }
      },
      "SkiaSharp.NativeAssets.Linux": {
        "type": "Transitive",
        "resolved": "2.88.3",
        "contentHash": "wz29evZVWRqN7WHfenFwQIgqtr8f5vHCutcl1XuhWrHTRZeaIBk7ngjhyHpjUMcQxtIEAdq34ZRvMQshsBYjqg==",
        "dependencies": {
          "SkiaSharp": "2.88.3"
        }
      },
      "SkiaSharp.NativeAssets.macOS": {
        "type": "Transitive",
        "resolved": "2.88.3",
        "contentHash": "CEbWAXMGFkPV3S1snBKK7jEG3+xud/9kmSAhu0BEUKKtlMdxx+Qal0U9bntQREM9QpqP5xLWZooodi8IlV8MEg=="
      },
      "SkiaSharp.NativeAssets.Win32": {
        "type": "Transitive",
        "resolved": "2.88.3",
        "contentHash": "MU4ASL8VAbTv5vSw1PoiWjjjpjtGhWtFYuJnrN4sNHFCePb2ohQij9JhSdqLLxk7RpRtWPdV93fbA53Pt+J0yw=="
      },
      "SQLitePCLRaw.lib.e_sqlite3": {
        "type": "Transitive",
        "resolved": "2.1.4",
        "contentHash": "2C9Q9eX7CPLveJA0rIhf9RXAvu+7nWZu1A2MdG6SD/NOu26TakGgL1nsbc0JAspGijFOo3HoN79xrx8a368fBg=="
      },
      "System.Collections": {
        "type": "Transitive",
        "resolved": "4.0.11",
        "contentHash": "YUJGz6eFKqS0V//mLt25vFGrrCvOnsXjlvFQs+KimpwNxug9x0Pzy4PlFMU3Q2IzqAa9G2L4LsK3+9vCBK7oTg==",
        "dependencies": {
          "Microsoft.NETCore.Platforms": "1.0.1",
          "Microsoft.NETCore.Targets": "1.0.1",
          "System.Runtime": "4.1.0",
          "runtime.any.System.Collections": "4.3.0"
        }
      },
      "System.Diagnostics.Debug": {
        "type": "Transitive",
        "resolved": "4.0.11",
        "contentHash": "w5U95fVKHY4G8ASs/K5iK3J5LY+/dLFd4vKejsnI/ZhBsWS9hQakfx3Zr7lRWKg4tAw9r4iktyvsTagWkqYCiw==",
        "dependencies": {
          "Microsoft.NETCore.Platforms": "1.0.1",
          "Microsoft.NETCore.Targets": "1.0.1",
          "System.Runtime": "4.1.0",
          "runtime.unix.System.Diagnostics.Debug": "4.3.0"
        }
      },
      "System.Diagnostics.Tracing": {
        "type": "Transitive",
        "resolved": "4.1.0",
        "contentHash": "vDN1PoMZCkkdNjvZLql592oYJZgS7URcJzJ7bxeBgGtx5UtR5leNm49VmfHGqIffX4FKacHbI3H6UyNSHQknBg==",
        "dependencies": {
          "Microsoft.NETCore.Platforms": "1.0.1",
          "Microsoft.NETCore.Targets": "1.0.1",
          "System.Runtime": "4.1.0",
          "runtime.any.System.Diagnostics.Tracing": "4.3.0"
        }
      },
      "System.Globalization": {
        "type": "Transitive",
        "resolved": "4.0.11",
        "contentHash": "B95h0YLEL2oSnwF/XjqSWKnwKOy/01VWkNlsCeMTFJLLabflpGV26nK164eRs5GiaRSBGpOxQ3pKoSnnyZN5pg==",
        "dependencies": {
          "Microsoft.NETCore.Platforms": "1.0.1",
          "Microsoft.NETCore.Targets": "1.0.1",
          "System.Runtime": "4.1.0",
          "runtime.any.System.Globalization": "4.3.0"
        }
      },
      "System.IO": {
        "type": "Transitive",
        "resolved": "4.1.0",
        "contentHash": "3KlTJceQc3gnGIaHZ7UBZO26SHL1SHE4ddrmiwumFnId+CEHP+O8r386tZKaE6zlk5/mF8vifMBzHj9SaXN+mQ==",
        "dependencies": {
          "Microsoft.NETCore.Platforms": "1.0.1",
          "Microsoft.NETCore.Targets": "1.0.1",
          "System.Runtime": "4.1.0",
          "System.Text.Encoding": "4.0.11",
          "System.Threading.Tasks": "4.0.11",
          "runtime.any.System.IO": "4.3.0"
        }
      },
      "System.Private.Uri": {
        "type": "Transitive",
        "resolved": "4.3.0",
        "contentHash": "I4SwANiUGho1esj4V4oSlPllXjzCZDE+5XXso2P03LW2vOda2Enzh8DWOxwN6hnrJyp314c7KuVu31QYhRzOGg==",
        "dependencies": {
          "Microsoft.NETCore.Platforms": "1.1.0",
          "Microsoft.NETCore.Targets": "1.1.0",
          "runtime.unix.System.Private.Uri": "4.3.0"
        }
      },
      "System.Reflection": {
        "type": "Transitive",
        "resolved": "4.1.0",
        "contentHash": "JCKANJ0TI7kzoQzuwB/OoJANy1Lg338B6+JVacPl4TpUwi3cReg3nMLplMq2uqYfHFQpKIlHAUVAJlImZz/4ng==",
        "dependencies": {
          "Microsoft.NETCore.Platforms": "1.0.1",
          "Microsoft.NETCore.Targets": "1.0.1",
          "System.IO": "4.1.0",
          "System.Reflection.Primitives": "4.0.1",
          "System.Runtime": "4.1.0",
          "runtime.any.System.Reflection": "4.3.0"
        }
      },
      "System.Reflection.Primitives": {
        "type": "Transitive",
        "resolved": "4.0.1",
        "contentHash": "4inTox4wTBaDhB7V3mPvp9XlCbeGYWVEM9/fXALd52vNEAVisc1BoVWQPuUuD0Ga//dNbA/WeMy9u9mzLxGTHQ==",
        "dependencies": {
          "Microsoft.NETCore.Platforms": "1.0.1",
          "Microsoft.NETCore.Targets": "1.0.1",
          "System.Runtime": "4.1.0",
          "runtime.any.System.Reflection.Primitives": "4.3.0"
        }
      },
      "System.Resources.ResourceManager": {
        "type": "Transitive",
        "resolved": "4.0.1",
        "contentHash": "TxwVeUNoTgUOdQ09gfTjvW411MF+w9MBYL7AtNVc+HtBCFlutPLhUCdZjNkjbhj3bNQWMdHboF0KIWEOjJssbA==",
        "dependencies": {
          "Microsoft.NETCore.Platforms": "1.0.1",
          "Microsoft.NETCore.Targets": "1.0.1",
          "System.Globalization": "4.0.11",
          "System.Reflection": "4.1.0",
          "System.Runtime": "4.1.0",
          "runtime.any.System.Resources.ResourceManager": "4.3.0"
        }
      },
      "System.Runtime.Extensions": {
        "type": "Transitive",
        "resolved": "4.1.0",
        "contentHash": "CUOHjTT/vgP0qGW22U4/hDlOqXmcPq5YicBaXdUR2UiUoLwBT+olO6we4DVbq57jeX5uXH2uerVZhf0qGj+sVQ==",
        "dependencies": {
          "Microsoft.NETCore.Platforms": "1.0.1",
          "Microsoft.NETCore.Targets": "1.0.1",
          "System.Runtime": "4.1.0",
          "runtime.unix.System.Runtime.Extensions": "4.3.0"
        }
      },
      "System.Runtime.Handles": {
        "type": "Transitive",
        "resolved": "4.0.1",
        "contentHash": "nCJvEKguXEvk2ymk1gqj625vVnlK3/xdGzx0vOKicQkoquaTBJTP13AIYkocSUwHCLNBwUbXTqTWGDxBTWpt7g==",
        "dependencies": {
          "Microsoft.NETCore.Platforms": "1.0.1",
          "Microsoft.NETCore.Targets": "1.0.1",
          "System.Runtime": "4.1.0",
          "runtime.any.System.Runtime.Handles": "4.3.0"
        }
      },
      "System.Runtime.InteropServices": {
        "type": "Transitive",
        "resolved": "4.1.0",
        "contentHash": "16eu3kjHS633yYdkjwShDHZLRNMKVi/s0bY8ODiqJ2RfMhDMAwxZaUaWVnZ2P71kr/or+X9o/xFWtNqz8ivieQ==",
        "dependencies": {
          "Microsoft.NETCore.Platforms": "1.0.1",
          "Microsoft.NETCore.Targets": "1.0.1",
          "System.Reflection": "4.1.0",
          "System.Reflection.Primitives": "4.0.1",
          "System.Runtime": "4.1.0",
          "System.Runtime.Handles": "4.0.1",
          "runtime.any.System.Runtime.InteropServices": "4.3.0"
        }
      },
      "System.Text.Encoding": {
        "type": "Transitive",
        "resolved": "4.0.11",
        "contentHash": "U3gGeMlDZXxCEiY4DwVLSacg+DFWCvoiX+JThA/rvw37Sqrku7sEFeVBBBMBnfB6FeZHsyDx85HlKL19x0HtZA==",
        "dependencies": {
          "Microsoft.NETCore.Platforms": "1.0.1",
          "Microsoft.NETCore.Targets": "1.0.1",
          "System.Runtime": "4.1.0",
          "runtime.any.System.Text.Encoding": "4.3.0"
        }
      },
      "System.Text.Encoding.CodePages": {
        "type": "Transitive",
        "resolved": "4.5.1",
        "contentHash": "4J2JQXbftjPMppIHJ7IC+VXQ9XfEagN92vZZNoG12i+zReYlim5dMoXFC1Zzg7tsnKDM7JPo5bYfFK4Jheq44w==",
        "dependencies": {
          "Microsoft.NETCore.Platforms": "2.1.2",
          "System.Runtime.CompilerServices.Unsafe": "4.5.2"
        }
      },
      "System.Threading.Tasks": {
        "type": "Transitive",
        "resolved": "4.0.11",
        "contentHash": "k1S4Gc6IGwtHGT8188RSeGaX86Qw/wnrgNLshJvsdNUOPP9etMmo8S07c+UlOAx4K/xLuN9ivA1bD0LVurtIxQ==",
        "dependencies": {
          "Microsoft.NETCore.Platforms": "1.0.1",
          "Microsoft.NETCore.Targets": "1.0.1",
          "System.Runtime": "4.1.0",
          "runtime.any.System.Threading.Tasks": "4.3.0"
        }
      },
      "Microsoft.Win32.SystemEvents": {
        "type": "CentralTransitive",
        "requested": "[7.0.0, )",
        "resolved": "7.0.0",
        "contentHash": "2nXPrhdAyAzir0gLl8Yy8S5Mnm/uBSQQA7jEsILOS1MTyS7DbmV1NgViMtvV1sfCD1ebITpNwb1NIinKeJgUVQ=="
      }
    },
    "net7.0/osx-x64": {
      "System.Runtime": {
        "type": "Direct",
        "requested": "[4.3.1, )",
        "resolved": "4.3.1",
        "contentHash": "abhfv1dTK6NXOmu4bgHIONxHyEqFjW8HwXPmpY9gmll+ix9UNo4XDcmzJn6oLooftxNssVHdJC1pGT9jkSynQg==",
        "dependencies": {
          "Microsoft.NETCore.Platforms": "1.1.1",
          "Microsoft.NETCore.Targets": "1.1.3",
          "runtime.any.System.Runtime": "4.3.0"
        }
      },
      "HarfBuzzSharp.NativeAssets.Linux": {
        "type": "Transitive",
        "resolved": "2.8.2.3",
        "contentHash": "Qu1yJSHEN7PD3+fqfkaClnORWN5e2xJ2Xoziz/GUi/oBT1Z+Dp2oZeiONKP6NFltboSOBkvH90QuOA6YN/U1zg==",
        "dependencies": {
          "HarfBuzzSharp": "2.8.2.3"
        }
      },
      "HarfBuzzSharp.NativeAssets.macOS": {
        "type": "Transitive",
        "resolved": "2.8.2.3",
        "contentHash": "uwz9pB3hMuxzI/bSkjVrsOJH7Wo1L+0Md5ZmEMDM/j7xDHtR9d3mfg/CfxhMIcTiUC4JgX49FZK0y2ojgu1dww=="
      },
      "HarfBuzzSharp.NativeAssets.Win32": {
        "type": "Transitive",
        "resolved": "2.8.2.3",
        "contentHash": "Wo6QpE4+a+PFVdfIBoLkLr4wq2uC0m9TZC8FAfy4ZnLsUc10WL0Egk9EBHHhDCeokNOXDse5YtvuTYtS/rbHfg=="
      },
      "runtime.any.System.Collections": {
        "type": "Transitive",
        "resolved": "4.3.0",
        "contentHash": "23g6rqftKmovn2cLeGsuHUYm0FD7pdutb0uQMJpZ3qTvq+zHkgmt6J65VtRry4WDGYlmkMa4xDACtaQ94alNag==",
        "dependencies": {
          "System.Runtime": "4.3.0"
        }
      },
      "runtime.any.System.Diagnostics.Tracing": {
        "type": "Transitive",
        "resolved": "4.3.0",
        "contentHash": "1lpifymjGDzoYIaam6/Hyqf8GhBI3xXYLK2TgEvTtuZMorG3Kb9QnMTIKhLjJYXIiu1JvxjngHvtVFQQlpQ3HQ=="
      },
      "runtime.any.System.Globalization": {
        "type": "Transitive",
        "resolved": "4.3.0",
        "contentHash": "sMDBnad4rp4t7GY442Jux0MCUuKL4otn5BK6Ni0ARTXTSpRNBzZ7hpMfKSvnVSED5kYJm96YOWsqV0JH0d2uuw=="
      },
      "runtime.any.System.IO": {
        "type": "Transitive",
        "resolved": "4.3.0",
        "contentHash": "SDZ5AD1DtyRoxYtEcqQ3HDlcrorMYXZeCt7ZhG9US9I5Vva+gpIWDGMkcwa5XiKL0ceQKRZIX2x0XEjLX7PDzQ=="
      },
      "runtime.any.System.Reflection": {
        "type": "Transitive",
        "resolved": "4.3.0",
        "contentHash": "hLC3A3rI8jipR5d9k7+f0MgRCW6texsAp0MWkN/ci18FMtQ9KH7E2vDn/DH2LkxsszlpJpOn9qy6Z6/69rH6eQ=="
      },
      "runtime.any.System.Reflection.Primitives": {
        "type": "Transitive",
        "resolved": "4.3.0",
        "contentHash": "Nrm1p3armp6TTf2xuvaa+jGTTmncALWFq22CpmwRvhDf6dE9ZmH40EbOswD4GnFLrMRS0Ki6Kx5aUPmKK/hZBg=="
      },
      "runtime.any.System.Resources.ResourceManager": {
        "type": "Transitive",
        "resolved": "4.3.0",
        "contentHash": "Lxb89SMvf8w9p9+keBLyL6H6x/TEmc6QVsIIA0T36IuyOY3kNvIdyGddA2qt35cRamzxF8K5p0Opq4G4HjNbhQ=="
      },
      "runtime.any.System.Runtime": {
        "type": "Transitive",
        "resolved": "4.3.0",
        "contentHash": "fRS7zJgaG9NkifaAxGGclDDoRn9HC7hXACl52Or06a/fxdzDajWb5wov3c6a+gVSlekRoexfjwQSK9sh5um5LQ==",
        "dependencies": {
          "System.Private.Uri": "4.3.0"
        }
      },
      "runtime.any.System.Runtime.Handles": {
        "type": "Transitive",
        "resolved": "4.3.0",
        "contentHash": "GG84X6vufoEzqx8PbeBKheE4srOhimv+yLtGb/JkR3Y2FmoqmueLNFU4Xx8Y67plFpltQSdK74x0qlEhIpv/CQ=="
      },
      "runtime.any.System.Runtime.InteropServices": {
        "type": "Transitive",
        "resolved": "4.3.0",
        "contentHash": "lBoFeQfxe/4eqjPi46E0LU/YaCMdNkQ8B4MZu/mkzdIAZh8RQ1NYZSj0egrQKdgdvlPFtP4STtob40r4o2DBAw=="
      },
      "runtime.any.System.Text.Encoding": {
        "type": "Transitive",
        "resolved": "4.3.0",
        "contentHash": "+ihI5VaXFCMVPJNstG4O4eo1CfbrByLxRrQQTqOTp1ttK0kUKDqOdBSTaCB2IBk/QtjDrs6+x4xuezyMXdm0HQ=="
      },
      "runtime.any.System.Threading.Tasks": {
        "type": "Transitive",
        "resolved": "4.3.0",
        "contentHash": "OhBAVBQG5kFj1S+hCEQ3TUHBAEtZ3fbEMgZMRNdN8A0Pj4x+5nTELEqL59DU0TjKVE6II3dqKw4Dklb3szT65w=="
      },
      "runtime.debian.8-x64.runtime.native.System.Security.Cryptography.OpenSsl": {
        "type": "Transitive",
        "resolved": "4.3.0",
        "contentHash": "HdSSp5MnJSsg08KMfZThpuLPJpPwE5hBXvHwoKWosyHHfe8Mh5WKT0ylEOf6yNzX6Ngjxe4Whkafh5q7Ymac4Q=="
      },
      "runtime.fedora.23-x64.runtime.native.System.Security.Cryptography.OpenSsl": {
        "type": "Transitive",
        "resolved": "4.3.0",
        "contentHash": "+yH1a49wJMy8Zt4yx5RhJrxO/DBDByAiCzNwiETI+1S4mPdCu0OY4djdciC7Vssk0l22wQaDLrXxXkp+3+7bVA=="
      },
      "runtime.fedora.24-x64.runtime.native.System.Security.Cryptography.OpenSsl": {
        "type": "Transitive",
        "resolved": "4.3.0",
        "contentHash": "c3YNH1GQJbfIPJeCnr4avseugSqPrxwIqzthYyZDN6EuOyNOzq+y2KSUfRcXauya1sF4foESTgwM5e1A8arAKw=="
      },
      "runtime.native.System": {
        "type": "Transitive",
        "resolved": "4.3.0",
        "contentHash": "c/qWt2LieNZIj1jGnVNsE2Kl23Ya2aSTBuXMD6V7k9KWr6l16Tqdwq+hJScEpWER9753NWC8h96PaVNY5Ld7Jw==",
        "dependencies": {
          "Microsoft.NETCore.Platforms": "1.1.0",
          "Microsoft.NETCore.Targets": "1.1.0"
        }
      },
      "runtime.native.System.Security.Cryptography.OpenSsl": {
        "type": "Transitive",
        "resolved": "4.3.0",
        "contentHash": "NS1U+700m4KFRHR5o4vo9DSlTmlCKu/u7dtE5sUHVIPB+xpXxYQvgBgA6wEIeCz6Yfn0Z52/72WYsToCEPJnrw==",
        "dependencies": {
          "runtime.debian.8-x64.runtime.native.System.Security.Cryptography.OpenSsl": "4.3.0",
          "runtime.fedora.23-x64.runtime.native.System.Security.Cryptography.OpenSsl": "4.3.0",
          "runtime.fedora.24-x64.runtime.native.System.Security.Cryptography.OpenSsl": "4.3.0",
          "runtime.opensuse.13.2-x64.runtime.native.System.Security.Cryptography.OpenSsl": "4.3.0",
          "runtime.opensuse.42.1-x64.runtime.native.System.Security.Cryptography.OpenSsl": "4.3.0",
          "runtime.osx.10.10-x64.runtime.native.System.Security.Cryptography.OpenSsl": "4.3.0",
          "runtime.rhel.7-x64.runtime.native.System.Security.Cryptography.OpenSsl": "4.3.0",
          "runtime.ubuntu.14.04-x64.runtime.native.System.Security.Cryptography.OpenSsl": "4.3.0",
          "runtime.ubuntu.16.04-x64.runtime.native.System.Security.Cryptography.OpenSsl": "4.3.0",
          "runtime.ubuntu.16.10-x64.runtime.native.System.Security.Cryptography.OpenSsl": "4.3.0"
        }
      },
      "runtime.opensuse.13.2-x64.runtime.native.System.Security.Cryptography.OpenSsl": {
        "type": "Transitive",
        "resolved": "4.3.0",
        "contentHash": "b3pthNgxxFcD+Pc0WSEoC0+md3MyhRS6aCEeenvNE3Fdw1HyJ18ZhRFVJJzIeR/O/jpxPboB805Ho0T3Ul7w8A=="
      },
      "runtime.opensuse.42.1-x64.runtime.native.System.Security.Cryptography.OpenSsl": {
        "type": "Transitive",
        "resolved": "4.3.0",
        "contentHash": "KeLz4HClKf+nFS7p/6Fi/CqyLXh81FpiGzcmuS8DGi9lUqSnZ6Es23/gv2O+1XVGfrbNmviF7CckBpavkBoIFQ=="
      },
      "runtime.osx.10.10-x64.runtime.native.System.Security.Cryptography.OpenSsl": {
        "type": "Transitive",
        "resolved": "4.3.0",
        "contentHash": "X7IdhILzr4ROXd8mI1BUCQMSHSQwelUlBjF1JyTKCjXaOGn2fB4EKBxQbCK2VjO3WaWIdlXZL3W6TiIVnrhX4g=="
      },
      "runtime.rhel.7-x64.runtime.native.System.Security.Cryptography.OpenSsl": {
        "type": "Transitive",
        "resolved": "4.3.0",
        "contentHash": "nyFNiCk/r+VOiIqreLix8yN+q3Wga9+SE8BCgkf+2BwEKiNx6DyvFjCgkfV743/grxv8jHJ8gUK4XEQw7yzRYg=="
      },
      "runtime.ubuntu.14.04-x64.runtime.native.System.Security.Cryptography.OpenSsl": {
        "type": "Transitive",
        "resolved": "4.3.0",
        "contentHash": "ytoewC6wGorL7KoCAvRfsgoJPJbNq+64k2SqW6JcOAebWsFUvCCYgfzQMrnpvPiEl4OrblUlhF2ji+Q1+SVLrQ=="
      },
      "runtime.ubuntu.16.04-x64.runtime.native.System.Security.Cryptography.OpenSsl": {
        "type": "Transitive",
        "resolved": "4.3.0",
        "contentHash": "I8bKw2I8k58Wx7fMKQJn2R8lamboCAiHfHeV/pS65ScKWMMI0+wJkLYlEKvgW1D/XvSl/221clBoR2q9QNNM7A=="
      },
      "runtime.ubuntu.16.10-x64.runtime.native.System.Security.Cryptography.OpenSsl": {
        "type": "Transitive",
        "resolved": "4.3.0",
        "contentHash": "VB5cn/7OzUfzdnC8tqAIMQciVLiq2epm2NrAm1E9OjNRyG4lVhfR61SMcLizejzQP8R8Uf/0l5qOIbUEi+RdEg=="
      },
      "runtime.unix.System.Diagnostics.Debug": {
        "type": "Transitive",
        "resolved": "4.3.0",
        "contentHash": "WV8KLRHWVUVUDduFnvGMHt0FsEt2wK6xPl1EgDKlaMx2KnZ43A/O0GzP8wIuvAC7mq4T9V1mm90r+PXkL9FPdQ==",
        "dependencies": {
          "runtime.native.System": "4.3.0"
        }
      },
      "runtime.unix.System.Private.Uri": {
        "type": "Transitive",
        "resolved": "4.3.0",
        "contentHash": "ooWzobr5RAq34r9uan1r/WPXJYG1XWy9KanrxNvEnBzbFdQbMG7Y3bVi4QxR7xZMNLOxLLTAyXvnSkfj5boZSg==",
        "dependencies": {
          "runtime.native.System": "4.3.0"
        }
      },
      "runtime.unix.System.Runtime.Extensions": {
        "type": "Transitive",
        "resolved": "4.3.0",
        "contentHash": "zQiTBVpiLftTQZW8GFsV0gjYikB1WMkEPIxF5O6RkUrSV/OgvRRTYgeFQha/0keBpuS0HYweraGRwhfhJ7dj7w==",
        "dependencies": {
          "System.Private.Uri": "4.3.0",
          "runtime.native.System": "4.3.0",
          "runtime.native.System.Security.Cryptography.OpenSsl": "4.3.0"
        }
      },
      "SkiaSharp.NativeAssets.Linux": {
        "type": "Transitive",
        "resolved": "2.88.3",
        "contentHash": "wz29evZVWRqN7WHfenFwQIgqtr8f5vHCutcl1XuhWrHTRZeaIBk7ngjhyHpjUMcQxtIEAdq34ZRvMQshsBYjqg==",
        "dependencies": {
          "SkiaSharp": "2.88.3"
        }
      },
      "SkiaSharp.NativeAssets.macOS": {
        "type": "Transitive",
        "resolved": "2.88.3",
        "contentHash": "CEbWAXMGFkPV3S1snBKK7jEG3+xud/9kmSAhu0BEUKKtlMdxx+Qal0U9bntQREM9QpqP5xLWZooodi8IlV8MEg=="
      },
      "SkiaSharp.NativeAssets.Win32": {
        "type": "Transitive",
        "resolved": "2.88.3",
        "contentHash": "MU4ASL8VAbTv5vSw1PoiWjjjpjtGhWtFYuJnrN4sNHFCePb2ohQij9JhSdqLLxk7RpRtWPdV93fbA53Pt+J0yw=="
      },
      "SQLitePCLRaw.lib.e_sqlite3": {
        "type": "Transitive",
        "resolved": "2.1.4",
        "contentHash": "2C9Q9eX7CPLveJA0rIhf9RXAvu+7nWZu1A2MdG6SD/NOu26TakGgL1nsbc0JAspGijFOo3HoN79xrx8a368fBg=="
      },
      "System.Collections": {
        "type": "Transitive",
        "resolved": "4.0.11",
        "contentHash": "YUJGz6eFKqS0V//mLt25vFGrrCvOnsXjlvFQs+KimpwNxug9x0Pzy4PlFMU3Q2IzqAa9G2L4LsK3+9vCBK7oTg==",
        "dependencies": {
          "Microsoft.NETCore.Platforms": "1.0.1",
          "Microsoft.NETCore.Targets": "1.0.1",
          "System.Runtime": "4.1.0",
          "runtime.any.System.Collections": "4.3.0"
        }
      },
      "System.Diagnostics.Debug": {
        "type": "Transitive",
        "resolved": "4.0.11",
        "contentHash": "w5U95fVKHY4G8ASs/K5iK3J5LY+/dLFd4vKejsnI/ZhBsWS9hQakfx3Zr7lRWKg4tAw9r4iktyvsTagWkqYCiw==",
        "dependencies": {
          "Microsoft.NETCore.Platforms": "1.0.1",
          "Microsoft.NETCore.Targets": "1.0.1",
          "System.Runtime": "4.1.0",
          "runtime.unix.System.Diagnostics.Debug": "4.3.0"
        }
      },
      "System.Diagnostics.Tracing": {
        "type": "Transitive",
        "resolved": "4.1.0",
        "contentHash": "vDN1PoMZCkkdNjvZLql592oYJZgS7URcJzJ7bxeBgGtx5UtR5leNm49VmfHGqIffX4FKacHbI3H6UyNSHQknBg==",
        "dependencies": {
          "Microsoft.NETCore.Platforms": "1.0.1",
          "Microsoft.NETCore.Targets": "1.0.1",
          "System.Runtime": "4.1.0",
          "runtime.any.System.Diagnostics.Tracing": "4.3.0"
        }
      },
      "System.Globalization": {
        "type": "Transitive",
        "resolved": "4.0.11",
        "contentHash": "B95h0YLEL2oSnwF/XjqSWKnwKOy/01VWkNlsCeMTFJLLabflpGV26nK164eRs5GiaRSBGpOxQ3pKoSnnyZN5pg==",
        "dependencies": {
          "Microsoft.NETCore.Platforms": "1.0.1",
          "Microsoft.NETCore.Targets": "1.0.1",
          "System.Runtime": "4.1.0",
          "runtime.any.System.Globalization": "4.3.0"
        }
      },
      "System.IO": {
        "type": "Transitive",
        "resolved": "4.1.0",
        "contentHash": "3KlTJceQc3gnGIaHZ7UBZO26SHL1SHE4ddrmiwumFnId+CEHP+O8r386tZKaE6zlk5/mF8vifMBzHj9SaXN+mQ==",
        "dependencies": {
          "Microsoft.NETCore.Platforms": "1.0.1",
          "Microsoft.NETCore.Targets": "1.0.1",
          "System.Runtime": "4.1.0",
          "System.Text.Encoding": "4.0.11",
          "System.Threading.Tasks": "4.0.11",
          "runtime.any.System.IO": "4.3.0"
        }
      },
      "System.Private.Uri": {
        "type": "Transitive",
        "resolved": "4.3.0",
        "contentHash": "I4SwANiUGho1esj4V4oSlPllXjzCZDE+5XXso2P03LW2vOda2Enzh8DWOxwN6hnrJyp314c7KuVu31QYhRzOGg==",
        "dependencies": {
          "Microsoft.NETCore.Platforms": "1.1.0",
          "Microsoft.NETCore.Targets": "1.1.0",
          "runtime.unix.System.Private.Uri": "4.3.0"
        }
      },
      "System.Reflection": {
        "type": "Transitive",
        "resolved": "4.1.0",
        "contentHash": "JCKANJ0TI7kzoQzuwB/OoJANy1Lg338B6+JVacPl4TpUwi3cReg3nMLplMq2uqYfHFQpKIlHAUVAJlImZz/4ng==",
        "dependencies": {
          "Microsoft.NETCore.Platforms": "1.0.1",
          "Microsoft.NETCore.Targets": "1.0.1",
          "System.IO": "4.1.0",
          "System.Reflection.Primitives": "4.0.1",
          "System.Runtime": "4.1.0",
          "runtime.any.System.Reflection": "4.3.0"
        }
      },
      "System.Reflection.Primitives": {
        "type": "Transitive",
        "resolved": "4.0.1",
        "contentHash": "4inTox4wTBaDhB7V3mPvp9XlCbeGYWVEM9/fXALd52vNEAVisc1BoVWQPuUuD0Ga//dNbA/WeMy9u9mzLxGTHQ==",
        "dependencies": {
          "Microsoft.NETCore.Platforms": "1.0.1",
          "Microsoft.NETCore.Targets": "1.0.1",
          "System.Runtime": "4.1.0",
          "runtime.any.System.Reflection.Primitives": "4.3.0"
        }
      },
      "System.Resources.ResourceManager": {
        "type": "Transitive",
        "resolved": "4.0.1",
        "contentHash": "TxwVeUNoTgUOdQ09gfTjvW411MF+w9MBYL7AtNVc+HtBCFlutPLhUCdZjNkjbhj3bNQWMdHboF0KIWEOjJssbA==",
        "dependencies": {
          "Microsoft.NETCore.Platforms": "1.0.1",
          "Microsoft.NETCore.Targets": "1.0.1",
          "System.Globalization": "4.0.11",
          "System.Reflection": "4.1.0",
          "System.Runtime": "4.1.0",
          "runtime.any.System.Resources.ResourceManager": "4.3.0"
        }
      },
      "System.Runtime.Extensions": {
        "type": "Transitive",
        "resolved": "4.1.0",
        "contentHash": "CUOHjTT/vgP0qGW22U4/hDlOqXmcPq5YicBaXdUR2UiUoLwBT+olO6we4DVbq57jeX5uXH2uerVZhf0qGj+sVQ==",
        "dependencies": {
          "Microsoft.NETCore.Platforms": "1.0.1",
          "Microsoft.NETCore.Targets": "1.0.1",
          "System.Runtime": "4.1.0",
          "runtime.unix.System.Runtime.Extensions": "4.3.0"
        }
      },
      "System.Runtime.Handles": {
        "type": "Transitive",
        "resolved": "4.0.1",
        "contentHash": "nCJvEKguXEvk2ymk1gqj625vVnlK3/xdGzx0vOKicQkoquaTBJTP13AIYkocSUwHCLNBwUbXTqTWGDxBTWpt7g==",
        "dependencies": {
          "Microsoft.NETCore.Platforms": "1.0.1",
          "Microsoft.NETCore.Targets": "1.0.1",
          "System.Runtime": "4.1.0",
          "runtime.any.System.Runtime.Handles": "4.3.0"
        }
      },
      "System.Runtime.InteropServices": {
        "type": "Transitive",
        "resolved": "4.1.0",
        "contentHash": "16eu3kjHS633yYdkjwShDHZLRNMKVi/s0bY8ODiqJ2RfMhDMAwxZaUaWVnZ2P71kr/or+X9o/xFWtNqz8ivieQ==",
        "dependencies": {
          "Microsoft.NETCore.Platforms": "1.0.1",
          "Microsoft.NETCore.Targets": "1.0.1",
          "System.Reflection": "4.1.0",
          "System.Reflection.Primitives": "4.0.1",
          "System.Runtime": "4.1.0",
          "System.Runtime.Handles": "4.0.1",
          "runtime.any.System.Runtime.InteropServices": "4.3.0"
        }
      },
      "System.Text.Encoding": {
        "type": "Transitive",
        "resolved": "4.0.11",
        "contentHash": "U3gGeMlDZXxCEiY4DwVLSacg+DFWCvoiX+JThA/rvw37Sqrku7sEFeVBBBMBnfB6FeZHsyDx85HlKL19x0HtZA==",
        "dependencies": {
          "Microsoft.NETCore.Platforms": "1.0.1",
          "Microsoft.NETCore.Targets": "1.0.1",
          "System.Runtime": "4.1.0",
          "runtime.any.System.Text.Encoding": "4.3.0"
        }
      },
      "System.Text.Encoding.CodePages": {
        "type": "Transitive",
        "resolved": "4.5.1",
        "contentHash": "4J2JQXbftjPMppIHJ7IC+VXQ9XfEagN92vZZNoG12i+zReYlim5dMoXFC1Zzg7tsnKDM7JPo5bYfFK4Jheq44w==",
        "dependencies": {
          "Microsoft.NETCore.Platforms": "2.1.2",
          "System.Runtime.CompilerServices.Unsafe": "4.5.2"
        }
      },
      "System.Threading.Tasks": {
        "type": "Transitive",
        "resolved": "4.0.11",
        "contentHash": "k1S4Gc6IGwtHGT8188RSeGaX86Qw/wnrgNLshJvsdNUOPP9etMmo8S07c+UlOAx4K/xLuN9ivA1bD0LVurtIxQ==",
        "dependencies": {
          "Microsoft.NETCore.Platforms": "1.0.1",
          "Microsoft.NETCore.Targets": "1.0.1",
          "System.Runtime": "4.1.0",
          "runtime.any.System.Threading.Tasks": "4.3.0"
        }
      },
      "Microsoft.Win32.SystemEvents": {
        "type": "CentralTransitive",
        "requested": "[7.0.0, )",
        "resolved": "7.0.0",
        "contentHash": "2nXPrhdAyAzir0gLl8Yy8S5Mnm/uBSQQA7jEsILOS1MTyS7DbmV1NgViMtvV1sfCD1ebITpNwb1NIinKeJgUVQ=="
      }
    },
    "net7.0/win7-x64": {
      "System.Runtime": {
        "type": "Direct",
        "requested": "[4.3.1, )",
        "resolved": "4.3.1",
        "contentHash": "abhfv1dTK6NXOmu4bgHIONxHyEqFjW8HwXPmpY9gmll+ix9UNo4XDcmzJn6oLooftxNssVHdJC1pGT9jkSynQg==",
        "dependencies": {
          "Microsoft.NETCore.Platforms": "1.1.1",
          "Microsoft.NETCore.Targets": "1.1.3",
          "runtime.any.System.Runtime": "4.3.0"
        }
      },
      "HarfBuzzSharp.NativeAssets.Linux": {
        "type": "Transitive",
        "resolved": "2.8.2.3",
        "contentHash": "Qu1yJSHEN7PD3+fqfkaClnORWN5e2xJ2Xoziz/GUi/oBT1Z+Dp2oZeiONKP6NFltboSOBkvH90QuOA6YN/U1zg==",
        "dependencies": {
          "HarfBuzzSharp": "2.8.2.3"
        }
      },
      "HarfBuzzSharp.NativeAssets.macOS": {
        "type": "Transitive",
        "resolved": "2.8.2.3",
        "contentHash": "uwz9pB3hMuxzI/bSkjVrsOJH7Wo1L+0Md5ZmEMDM/j7xDHtR9d3mfg/CfxhMIcTiUC4JgX49FZK0y2ojgu1dww=="
      },
      "HarfBuzzSharp.NativeAssets.Win32": {
        "type": "Transitive",
        "resolved": "2.8.2.3",
        "contentHash": "Wo6QpE4+a+PFVdfIBoLkLr4wq2uC0m9TZC8FAfy4ZnLsUc10WL0Egk9EBHHhDCeokNOXDse5YtvuTYtS/rbHfg=="
      },
      "runtime.any.System.Collections": {
        "type": "Transitive",
        "resolved": "4.3.0",
        "contentHash": "23g6rqftKmovn2cLeGsuHUYm0FD7pdutb0uQMJpZ3qTvq+zHkgmt6J65VtRry4WDGYlmkMa4xDACtaQ94alNag==",
        "dependencies": {
          "System.Runtime": "4.3.0"
        }
      },
      "runtime.any.System.Diagnostics.Tracing": {
        "type": "Transitive",
        "resolved": "4.3.0",
        "contentHash": "1lpifymjGDzoYIaam6/Hyqf8GhBI3xXYLK2TgEvTtuZMorG3Kb9QnMTIKhLjJYXIiu1JvxjngHvtVFQQlpQ3HQ=="
      },
      "runtime.any.System.Globalization": {
        "type": "Transitive",
        "resolved": "4.3.0",
        "contentHash": "sMDBnad4rp4t7GY442Jux0MCUuKL4otn5BK6Ni0ARTXTSpRNBzZ7hpMfKSvnVSED5kYJm96YOWsqV0JH0d2uuw=="
      },
      "runtime.any.System.IO": {
        "type": "Transitive",
        "resolved": "4.3.0",
        "contentHash": "SDZ5AD1DtyRoxYtEcqQ3HDlcrorMYXZeCt7ZhG9US9I5Vva+gpIWDGMkcwa5XiKL0ceQKRZIX2x0XEjLX7PDzQ=="
      },
      "runtime.any.System.Reflection": {
        "type": "Transitive",
        "resolved": "4.3.0",
        "contentHash": "hLC3A3rI8jipR5d9k7+f0MgRCW6texsAp0MWkN/ci18FMtQ9KH7E2vDn/DH2LkxsszlpJpOn9qy6Z6/69rH6eQ=="
      },
      "runtime.any.System.Reflection.Primitives": {
        "type": "Transitive",
        "resolved": "4.3.0",
        "contentHash": "Nrm1p3armp6TTf2xuvaa+jGTTmncALWFq22CpmwRvhDf6dE9ZmH40EbOswD4GnFLrMRS0Ki6Kx5aUPmKK/hZBg=="
      },
      "runtime.any.System.Resources.ResourceManager": {
        "type": "Transitive",
        "resolved": "4.3.0",
        "contentHash": "Lxb89SMvf8w9p9+keBLyL6H6x/TEmc6QVsIIA0T36IuyOY3kNvIdyGddA2qt35cRamzxF8K5p0Opq4G4HjNbhQ=="
      },
      "runtime.any.System.Runtime": {
        "type": "Transitive",
        "resolved": "4.3.0",
        "contentHash": "fRS7zJgaG9NkifaAxGGclDDoRn9HC7hXACl52Or06a/fxdzDajWb5wov3c6a+gVSlekRoexfjwQSK9sh5um5LQ==",
        "dependencies": {
          "System.Private.Uri": "4.3.0"
        }
      },
      "runtime.any.System.Runtime.Handles": {
        "type": "Transitive",
        "resolved": "4.3.0",
        "contentHash": "GG84X6vufoEzqx8PbeBKheE4srOhimv+yLtGb/JkR3Y2FmoqmueLNFU4Xx8Y67plFpltQSdK74x0qlEhIpv/CQ=="
      },
      "runtime.any.System.Runtime.InteropServices": {
        "type": "Transitive",
        "resolved": "4.3.0",
        "contentHash": "lBoFeQfxe/4eqjPi46E0LU/YaCMdNkQ8B4MZu/mkzdIAZh8RQ1NYZSj0egrQKdgdvlPFtP4STtob40r4o2DBAw=="
      },
      "runtime.any.System.Text.Encoding": {
        "type": "Transitive",
        "resolved": "4.3.0",
        "contentHash": "+ihI5VaXFCMVPJNstG4O4eo1CfbrByLxRrQQTqOTp1ttK0kUKDqOdBSTaCB2IBk/QtjDrs6+x4xuezyMXdm0HQ=="
      },
      "runtime.any.System.Threading.Tasks": {
        "type": "Transitive",
        "resolved": "4.3.0",
        "contentHash": "OhBAVBQG5kFj1S+hCEQ3TUHBAEtZ3fbEMgZMRNdN8A0Pj4x+5nTELEqL59DU0TjKVE6II3dqKw4Dklb3szT65w=="
      },
      "runtime.win.System.Diagnostics.Debug": {
        "type": "Transitive",
        "resolved": "4.3.0",
        "contentHash": "hHHP0WCStene2jjeYcuDkETozUYF/3sHVRHAEOgS3L15hlip24ssqCTnJC28Z03Wpo078oMcJd0H4egD2aJI8g=="
      },
      "runtime.win.System.Runtime.Extensions": {
        "type": "Transitive",
        "resolved": "4.3.0",
        "contentHash": "RkgHVhUPvzZxuUubiZe8yr/6CypRVXj0VBzaR8hsqQ8f+rUo7e4PWrHTLOCjd8fBMGWCrY//fi7Ku3qXD7oHRw==",
        "dependencies": {
          "System.Private.Uri": "4.3.0"
        }
      },
      "runtime.win7.System.Private.Uri": {
        "type": "Transitive",
        "resolved": "4.3.0",
        "contentHash": "Q+IBgaPYicSQs2tBlmXqbS25c/JLIthWrgrpMwxKSOobW/OqIMVFruUGfuaz4QABVzV8iKdCAbN7APY7Tclbnw=="
      },
      "SkiaSharp.NativeAssets.Linux": {
        "type": "Transitive",
        "resolved": "2.88.3",
        "contentHash": "wz29evZVWRqN7WHfenFwQIgqtr8f5vHCutcl1XuhWrHTRZeaIBk7ngjhyHpjUMcQxtIEAdq34ZRvMQshsBYjqg==",
        "dependencies": {
          "SkiaSharp": "2.88.3"
        }
      },
      "SkiaSharp.NativeAssets.macOS": {
        "type": "Transitive",
        "resolved": "2.88.3",
        "contentHash": "CEbWAXMGFkPV3S1snBKK7jEG3+xud/9kmSAhu0BEUKKtlMdxx+Qal0U9bntQREM9QpqP5xLWZooodi8IlV8MEg=="
      },
      "SkiaSharp.NativeAssets.Win32": {
        "type": "Transitive",
        "resolved": "2.88.3",
        "contentHash": "MU4ASL8VAbTv5vSw1PoiWjjjpjtGhWtFYuJnrN4sNHFCePb2ohQij9JhSdqLLxk7RpRtWPdV93fbA53Pt+J0yw=="
      },
      "SQLitePCLRaw.lib.e_sqlite3": {
        "type": "Transitive",
        "resolved": "2.1.4",
        "contentHash": "2C9Q9eX7CPLveJA0rIhf9RXAvu+7nWZu1A2MdG6SD/NOu26TakGgL1nsbc0JAspGijFOo3HoN79xrx8a368fBg=="
      },
      "System.Collections": {
        "type": "Transitive",
        "resolved": "4.0.11",
        "contentHash": "YUJGz6eFKqS0V//mLt25vFGrrCvOnsXjlvFQs+KimpwNxug9x0Pzy4PlFMU3Q2IzqAa9G2L4LsK3+9vCBK7oTg==",
        "dependencies": {
          "Microsoft.NETCore.Platforms": "1.0.1",
          "Microsoft.NETCore.Targets": "1.0.1",
          "System.Runtime": "4.1.0",
          "runtime.any.System.Collections": "4.3.0"
        }
      },
      "System.Diagnostics.Debug": {
        "type": "Transitive",
        "resolved": "4.0.11",
        "contentHash": "w5U95fVKHY4G8ASs/K5iK3J5LY+/dLFd4vKejsnI/ZhBsWS9hQakfx3Zr7lRWKg4tAw9r4iktyvsTagWkqYCiw==",
        "dependencies": {
          "Microsoft.NETCore.Platforms": "1.0.1",
          "Microsoft.NETCore.Targets": "1.0.1",
          "System.Runtime": "4.1.0",
          "runtime.win.System.Diagnostics.Debug": "4.3.0"
        }
      },
      "System.Diagnostics.Tracing": {
        "type": "Transitive",
        "resolved": "4.1.0",
        "contentHash": "vDN1PoMZCkkdNjvZLql592oYJZgS7URcJzJ7bxeBgGtx5UtR5leNm49VmfHGqIffX4FKacHbI3H6UyNSHQknBg==",
        "dependencies": {
          "Microsoft.NETCore.Platforms": "1.0.1",
          "Microsoft.NETCore.Targets": "1.0.1",
          "System.Runtime": "4.1.0",
          "runtime.any.System.Diagnostics.Tracing": "4.3.0"
        }
      },
      "System.Globalization": {
        "type": "Transitive",
        "resolved": "4.0.11",
        "contentHash": "B95h0YLEL2oSnwF/XjqSWKnwKOy/01VWkNlsCeMTFJLLabflpGV26nK164eRs5GiaRSBGpOxQ3pKoSnnyZN5pg==",
        "dependencies": {
          "Microsoft.NETCore.Platforms": "1.0.1",
          "Microsoft.NETCore.Targets": "1.0.1",
          "System.Runtime": "4.1.0",
          "runtime.any.System.Globalization": "4.3.0"
        }
      },
      "System.IO": {
        "type": "Transitive",
        "resolved": "4.1.0",
        "contentHash": "3KlTJceQc3gnGIaHZ7UBZO26SHL1SHE4ddrmiwumFnId+CEHP+O8r386tZKaE6zlk5/mF8vifMBzHj9SaXN+mQ==",
        "dependencies": {
          "Microsoft.NETCore.Platforms": "1.0.1",
          "Microsoft.NETCore.Targets": "1.0.1",
          "System.Runtime": "4.1.0",
          "System.Text.Encoding": "4.0.11",
          "System.Threading.Tasks": "4.0.11",
          "runtime.any.System.IO": "4.3.0"
        }
      },
      "System.Private.Uri": {
        "type": "Transitive",
        "resolved": "4.3.0",
        "contentHash": "I4SwANiUGho1esj4V4oSlPllXjzCZDE+5XXso2P03LW2vOda2Enzh8DWOxwN6hnrJyp314c7KuVu31QYhRzOGg==",
        "dependencies": {
          "Microsoft.NETCore.Platforms": "1.1.0",
          "Microsoft.NETCore.Targets": "1.1.0",
          "runtime.win7.System.Private.Uri": "4.3.0"
        }
      },
      "System.Reflection": {
        "type": "Transitive",
        "resolved": "4.1.0",
        "contentHash": "JCKANJ0TI7kzoQzuwB/OoJANy1Lg338B6+JVacPl4TpUwi3cReg3nMLplMq2uqYfHFQpKIlHAUVAJlImZz/4ng==",
        "dependencies": {
          "Microsoft.NETCore.Platforms": "1.0.1",
          "Microsoft.NETCore.Targets": "1.0.1",
          "System.IO": "4.1.0",
          "System.Reflection.Primitives": "4.0.1",
          "System.Runtime": "4.1.0",
          "runtime.any.System.Reflection": "4.3.0"
        }
      },
      "System.Reflection.Primitives": {
        "type": "Transitive",
        "resolved": "4.0.1",
        "contentHash": "4inTox4wTBaDhB7V3mPvp9XlCbeGYWVEM9/fXALd52vNEAVisc1BoVWQPuUuD0Ga//dNbA/WeMy9u9mzLxGTHQ==",
        "dependencies": {
          "Microsoft.NETCore.Platforms": "1.0.1",
          "Microsoft.NETCore.Targets": "1.0.1",
          "System.Runtime": "4.1.0",
          "runtime.any.System.Reflection.Primitives": "4.3.0"
        }
      },
      "System.Resources.ResourceManager": {
        "type": "Transitive",
        "resolved": "4.0.1",
        "contentHash": "TxwVeUNoTgUOdQ09gfTjvW411MF+w9MBYL7AtNVc+HtBCFlutPLhUCdZjNkjbhj3bNQWMdHboF0KIWEOjJssbA==",
        "dependencies": {
          "Microsoft.NETCore.Platforms": "1.0.1",
          "Microsoft.NETCore.Targets": "1.0.1",
          "System.Globalization": "4.0.11",
          "System.Reflection": "4.1.0",
          "System.Runtime": "4.1.0",
          "runtime.any.System.Resources.ResourceManager": "4.3.0"
        }
      },
      "System.Runtime.Extensions": {
        "type": "Transitive",
        "resolved": "4.1.0",
        "contentHash": "CUOHjTT/vgP0qGW22U4/hDlOqXmcPq5YicBaXdUR2UiUoLwBT+olO6we4DVbq57jeX5uXH2uerVZhf0qGj+sVQ==",
        "dependencies": {
          "Microsoft.NETCore.Platforms": "1.0.1",
          "Microsoft.NETCore.Targets": "1.0.1",
          "System.Runtime": "4.1.0",
          "runtime.win.System.Runtime.Extensions": "4.3.0"
        }
      },
      "System.Runtime.Handles": {
        "type": "Transitive",
        "resolved": "4.0.1",
        "contentHash": "nCJvEKguXEvk2ymk1gqj625vVnlK3/xdGzx0vOKicQkoquaTBJTP13AIYkocSUwHCLNBwUbXTqTWGDxBTWpt7g==",
        "dependencies": {
          "Microsoft.NETCore.Platforms": "1.0.1",
          "Microsoft.NETCore.Targets": "1.0.1",
          "System.Runtime": "4.1.0",
          "runtime.any.System.Runtime.Handles": "4.3.0"
        }
      },
      "System.Runtime.InteropServices": {
        "type": "Transitive",
        "resolved": "4.1.0",
        "contentHash": "16eu3kjHS633yYdkjwShDHZLRNMKVi/s0bY8ODiqJ2RfMhDMAwxZaUaWVnZ2P71kr/or+X9o/xFWtNqz8ivieQ==",
        "dependencies": {
          "Microsoft.NETCore.Platforms": "1.0.1",
          "Microsoft.NETCore.Targets": "1.0.1",
          "System.Reflection": "4.1.0",
          "System.Reflection.Primitives": "4.0.1",
          "System.Runtime": "4.1.0",
          "System.Runtime.Handles": "4.0.1",
          "runtime.any.System.Runtime.InteropServices": "4.3.0"
        }
      },
      "System.Text.Encoding": {
        "type": "Transitive",
        "resolved": "4.0.11",
        "contentHash": "U3gGeMlDZXxCEiY4DwVLSacg+DFWCvoiX+JThA/rvw37Sqrku7sEFeVBBBMBnfB6FeZHsyDx85HlKL19x0HtZA==",
        "dependencies": {
          "Microsoft.NETCore.Platforms": "1.0.1",
          "Microsoft.NETCore.Targets": "1.0.1",
          "System.Runtime": "4.1.0",
          "runtime.any.System.Text.Encoding": "4.3.0"
        }
      },
      "System.Text.Encoding.CodePages": {
        "type": "Transitive",
        "resolved": "4.5.1",
        "contentHash": "4J2JQXbftjPMppIHJ7IC+VXQ9XfEagN92vZZNoG12i+zReYlim5dMoXFC1Zzg7tsnKDM7JPo5bYfFK4Jheq44w==",
        "dependencies": {
          "Microsoft.NETCore.Platforms": "2.1.2",
          "System.Runtime.CompilerServices.Unsafe": "4.5.2"
        }
      },
      "System.Threading.Tasks": {
        "type": "Transitive",
        "resolved": "4.0.11",
        "contentHash": "k1S4Gc6IGwtHGT8188RSeGaX86Qw/wnrgNLshJvsdNUOPP9etMmo8S07c+UlOAx4K/xLuN9ivA1bD0LVurtIxQ==",
        "dependencies": {
          "Microsoft.NETCore.Platforms": "1.0.1",
          "Microsoft.NETCore.Targets": "1.0.1",
          "System.Runtime": "4.1.0",
          "runtime.any.System.Threading.Tasks": "4.3.0"
        }
      },
      "Microsoft.Win32.SystemEvents": {
        "type": "CentralTransitive",
        "requested": "[7.0.0, )",
        "resolved": "7.0.0",
        "contentHash": "2nXPrhdAyAzir0gLl8Yy8S5Mnm/uBSQQA7jEsILOS1MTyS7DbmV1NgViMtvV1sfCD1ebITpNwb1NIinKeJgUVQ=="
      }
    }
  }
}<|MERGE_RESOLUTION|>--- conflicted
+++ resolved
@@ -4,67 +4,67 @@
     "net7.0": {
       "Avalonia": {
         "type": "Direct",
-        "requested": "[11.0.0-rc1.1, )",
-        "resolved": "11.0.0-rc1.1",
-        "contentHash": "IQ/pV0UlmZ+trXNxCzTRPjYHXrodEsa7RR4qvW2UGT22Z40jNgbefDWH0bCUAkfoBIaKzwSIp+asc6vcDtCHTA==",
-        "dependencies": {
-          "Avalonia.BuildServices": "0.0.19",
-          "Avalonia.Remote.Protocol": "11.0.0-rc1.1",
+        "requested": "[11.0.0-rc2.2, )",
+        "resolved": "11.0.0-rc2.2",
+        "contentHash": "0ucbmSCtYSrul+cHXpQc7+dgASZUzH9tlL1j3tCPKzd/DHwNX3+x39FT3QseO40yevfvz5N/Xa3aQTEOn+FZzQ==",
+        "dependencies": {
+          "Avalonia.BuildServices": "0.0.28",
+          "Avalonia.Remote.Protocol": "11.0.0-rc2.2",
           "MicroCom.Runtime": "0.11.0",
           "System.ComponentModel.Annotations": "4.5.0"
         }
       },
       "Avalonia.Controls.TreeDataGrid": {
         "type": "Direct",
-        "requested": "[11.0.999-build20230602.5, )",
-        "resolved": "11.0.999-build20230602.5",
-        "contentHash": "53LcWc2uZ/4wp2TO0+1AOeNjV/YjYt01cNsYBCr2Gfh0eV0qBax2x8gHGjSFjoxMxITysuZ/jVHboenoagn6iA==",
-        "dependencies": {
-          "Avalonia": "11.0.0-rc1.1",
+        "requested": "[11.0.0-rc2.2, )",
+        "resolved": "11.0.0-rc2.2",
+        "contentHash": "eNEQXq3kuy6dXTRCbSXZzlGhpOcKbAOVgtcVJzZYXGBtJZEJU0hXSh/Eb6kAPhUfCLVnWrLzm8RXqo3xCPy1vw==",
+        "dependencies": {
+          "Avalonia": "11.0.0-rc2.2",
           "System.Reactive": "5.0.0"
         }
       },
       "Avalonia.Diagnostics": {
         "type": "Direct",
-        "requested": "[11.0.0-rc1.1, )",
-        "resolved": "11.0.0-rc1.1",
-        "contentHash": "EmeYtZrbN7mvX2Y+9ezTWogph8LLO3vF5bZqcTq0RKYxc33vzSrklve+GSQdrq40ZMHyljul2fwknbz4bJjjyQ==",
-        "dependencies": {
-          "Avalonia": "11.0.0-rc1.1",
-          "Avalonia.Controls.ColorPicker": "11.0.0-rc1.1",
-          "Avalonia.Controls.DataGrid": "11.0.0-rc1.1",
-          "Avalonia.Themes.Simple": "11.0.0-rc1.1",
+        "requested": "[11.0.0-rc2.2, )",
+        "resolved": "11.0.0-rc2.2",
+        "contentHash": "MVFMi8qxDdjedDZZ/jv6IlTSzcXApcc9k6P6PwNEaP+2PoWteAGnuouSI87YoqhE3lzinzz/O5C/kdm2L8FOQA==",
+        "dependencies": {
+          "Avalonia": "11.0.0-rc2.2",
+          "Avalonia.Controls.ColorPicker": "11.0.0-rc2.2",
+          "Avalonia.Controls.DataGrid": "11.0.0-rc2.2",
+          "Avalonia.Themes.Simple": "11.0.0-rc2.2",
           "Microsoft.CodeAnalysis.CSharp.Scripting": "3.8.0",
           "Microsoft.CodeAnalysis.Common": "3.8.0"
         }
       },
       "Avalonia.Fonts.Inter": {
         "type": "Direct",
-        "requested": "[11.0.0-rc1.1, )",
-        "resolved": "11.0.0-rc1.1",
-        "contentHash": "INqDnxwqGx1sDolaQQdOWvnsgG2WtLI1yn+gf29KhXfSmkBmpoi6/IZO0xXLEfcF6thwzgAAPNm2U5qVnOTnkg==",
-        "dependencies": {
-          "Avalonia": "11.0.0-rc1.1"
+        "requested": "[11.0.0-rc2.2, )",
+        "resolved": "11.0.0-rc2.2",
+        "contentHash": "Bu9/K/VL//d4ncBfM33grOoP4YKRVmw8W2XWqFr0P0MAJY5DDFk5sINBSzlB28cQkqJAB6X9C1O7dWArhkNzpQ==",
+        "dependencies": {
+          "Avalonia": "11.0.0-rc2.2"
         }
       },
       "Avalonia.ReactiveUI": {
         "type": "Direct",
-        "requested": "[11.0.0-rc1.1, )",
-        "resolved": "11.0.0-rc1.1",
-        "contentHash": "rNErZFF9azkrK+msPgiG0cMYXnXSQ2fTiVmY54Fi167NlfiTbc3LoK5igquiOey+zUpZO4erVyulAtsGDdNVQA==",
-        "dependencies": {
-          "Avalonia": "11.0.0-rc1.1",
+        "requested": "[11.0.0-rc2.2, )",
+        "resolved": "11.0.0-rc2.2",
+        "contentHash": "WW8meNgANaHEDaKduSWWNBkiplmhYfSDUVY4yzYmiJz1HLQbbvDCaxId5uw/0C5gW9dKAiT+KgV3YC1U4t8a6A==",
+        "dependencies": {
+          "Avalonia": "11.0.0-rc2.2",
           "ReactiveUI": "18.3.1",
           "System.Reactive": "5.0.0"
         }
       },
       "Avalonia.Skia": {
         "type": "Direct",
-        "requested": "[11.0.0-rc1.1, )",
-        "resolved": "11.0.0-rc1.1",
-        "contentHash": "mfqqLmRxYi9SfgQ4p873um33bMTDLgYUdsX4l6TARJ3qOY1s4sRTyjep1D9Fqs3rLpA8aJesg59wsNKjrLg+sw==",
-        "dependencies": {
-          "Avalonia": "11.0.0-rc1.1",
+        "requested": "[11.0.0-rc2.2, )",
+        "resolved": "11.0.0-rc2.2",
+        "contentHash": "OA5cEjYzKI3hqpg2x3cADvVsu29LauuLIU5EtAe69y/b5yONdOROW1maf0F/7FRI/cl1j0MV7qVN269cvoe+BA==",
+        "dependencies": {
+          "Avalonia": "11.0.0-rc2.2",
           "HarfBuzzSharp": "2.8.2.3",
           "HarfBuzzSharp.NativeAssets.Linux": "2.8.2.3",
           "HarfBuzzSharp.NativeAssets.WebAssembly": "2.8.2.3",
@@ -75,28 +75,29 @@
       },
       "Avalonia.Themes.Fluent": {
         "type": "Direct",
-        "requested": "[11.0.0-rc1.1, )",
-        "resolved": "11.0.0-rc1.1",
-        "contentHash": "rvp/E+KPfIOjGbFEiO/qaFu3sXaNrkBkqY69EBHwaYIXQA1vtyoq/rSgo0/R73ciGXZTeyIOuF6+tV3MA9zl/g==",
-        "dependencies": {
-          "Avalonia": "11.0.0-rc1.1"
+        "requested": "[11.0.0-rc2.2, )",
+        "resolved": "11.0.0-rc2.2",
+        "contentHash": "40wV2E9YBdZazf0i5sywW8Oj87KG7cJOKTPz9+XELSjPJQl0rsqg9STmthGvoALpQE3UtRbbR6N7g8EwaTmtIA==",
+        "dependencies": {
+          "Avalonia": "11.0.0-rc2.2"
         }
       },
       "Avalonia.Xaml.Behaviors": {
         "type": "Direct",
-        "requested": "[11.0.0-rc1.1, )",
-        "resolved": "11.0.0-rc1.1",
-        "contentHash": "7Te3qDYv2/l/S0MftPiUwi4BpngwZBqbHwc2ANYdTTEtr1TMD88fnVBJMLV0p72sXs15a6RR/Z1p//5nPE2aKA==",
-        "dependencies": {
-          "Avalonia": "11.0.0-rc1.1",
-          "Avalonia.Xaml.Interactions": "11.0.0-rc1.1",
-          "Avalonia.Xaml.Interactions.Custom": "11.0.0-rc1.1",
-          "Avalonia.Xaml.Interactions.DragAndDrop": "11.0.0-rc1.1",
-          "Avalonia.Xaml.Interactions.Draggable": "11.0.0-rc1.1",
-          "Avalonia.Xaml.Interactions.Events": "11.0.0-rc1.1",
-          "Avalonia.Xaml.Interactions.Reactive": "11.0.0-rc1.1",
-          "Avalonia.Xaml.Interactions.Responsive": "11.0.0-rc1.1",
-          "Avalonia.Xaml.Interactivity": "11.0.0-rc1.1"
+        "requested": "[11.0.0-rc2.2, )",
+        "resolved": "11.0.0-rc2.2",
+        "contentHash": "aK94J7LJz7kI8+5QitVxrcKFmxhSyAf2uB7w5ALzL2yLfBjtM04qilClCr8u1NS4R8cyT9ktKyuCy/VB4qoytA==",
+        "dependencies": {
+          "Avalonia": "11.0.0-rc2.2",
+          "Avalonia.Xaml.Interactions": "11.0.0-rc2.2",
+          "Avalonia.Xaml.Interactions.Custom": "11.0.0-rc2.2",
+          "Avalonia.Xaml.Interactions.DragAndDrop": "11.0.0-rc2.2",
+          "Avalonia.Xaml.Interactions.Draggable": "11.0.0-rc2.2",
+          "Avalonia.Xaml.Interactions.Events": "11.0.0-rc2.2",
+          "Avalonia.Xaml.Interactions.Reactive": "11.0.0-rc2.2",
+          "Avalonia.Xaml.Interactions.Responsive": "11.0.0-rc2.2",
+          "Avalonia.Xaml.Interactivity": "11.0.0-rc2.2",
+          "Microsoft.NETFramework.ReferenceAssemblies": "1.0.0"
         }
       },
       "QRackers": {
@@ -120,110 +121,118 @@
       },
       "Avalonia.BuildServices": {
         "type": "Transitive",
-        "resolved": "0.0.19",
-        "contentHash": "pGjCClF2mYpC4dl3eUB1Jkmb0RVAgo+CYlAXwtB8yBSNf/L6im+e7lyfLMRT6UFHjDAusqapWBQDfTa3n1SDIA=="
+        "resolved": "0.0.28",
+        "contentHash": "MSM0H8d8PlsPOj490DrmM4qOWAWJsweUQznZPqJ92Rdy2Rp8LfQ7JUFF0b3zceO3LXpGKKi+GSUk1GNsjjkfFQ=="
       },
       "Avalonia.Controls.ColorPicker": {
         "type": "Transitive",
-        "resolved": "11.0.0-rc1.1",
-        "contentHash": "K5+P3xnzKJRVEY+KeDmtl10Z6Jv4QB1RotFKUJ5tYE+r46gJXcibXCmwocg8gL0cVviq2LS0oa5rrJvZMUNkVg==",
-        "dependencies": {
-          "Avalonia": "11.0.0-rc1.1",
-          "Avalonia.Remote.Protocol": "11.0.0-rc1.1"
+        "resolved": "11.0.0-rc2.2",
+        "contentHash": "qoj/1ldu6Y0RwxJvF09btr//j+DCPzgwAq7g47C1Eb2A4Y8WktIe+uex2dMqxznLO68GLgpDIKx/0JzF91pLGw==",
+        "dependencies": {
+          "Avalonia": "11.0.0-rc2.2",
+          "Avalonia.Remote.Protocol": "11.0.0-rc2.2"
         }
       },
       "Avalonia.Controls.DataGrid": {
         "type": "Transitive",
-        "resolved": "11.0.0-rc1.1",
-        "contentHash": "+RNuGlBqpRHYEv7vgVp+nEdnc4QN0lh6cB5qXob2Kz+ti5EJASb+LuYunYZDecvkNDVKSQn74msd4paYZZ/JBw==",
-        "dependencies": {
-          "Avalonia": "11.0.0-rc1.1",
-          "Avalonia.Remote.Protocol": "11.0.0-rc1.1"
+        "resolved": "11.0.0-rc2.2",
+        "contentHash": "pSMEmxIc78B0RtY5huVLQ6QYLP31XSnKsPYnO5HT+/RVPCfLS/Qh3SjVciwFBAnQ4/D3r+ObTcDDRJpcDVsWXg==",
+        "dependencies": {
+          "Avalonia": "11.0.0-rc2.2",
+          "Avalonia.Remote.Protocol": "11.0.0-rc2.2"
         }
       },
       "Avalonia.Remote.Protocol": {
         "type": "Transitive",
-        "resolved": "11.0.0-rc1.1",
-        "contentHash": "jBCrXnisv6T7d1pQjq2IcvjTPKZV9ysH+Dm0Uwrg2acldymK9rmXBEm2M/M/VUQbsvt3xeBhIHpJVCRaqTu9KA=="
+        "resolved": "11.0.0-rc2.2",
+        "contentHash": "x0jQQKGkkWePxai9qp3Dz8bnC82ugBxGMPXUog1aMjWkYOYCSScnlSY4QwHkSEsp9bAfFOw3jkckZyBwXmfh8A=="
       },
       "Avalonia.Themes.Simple": {
         "type": "Transitive",
-        "resolved": "11.0.0-rc1.1",
-        "contentHash": "mD/MzClZ4Wi1Akll8M1l7b3pka8dClsCxPD1wiLdUYJHIH1ziWHDquue/YCRiiGnaXafKQGzjdN8fuxfQWaIJA==",
-        "dependencies": {
-          "Avalonia": "11.0.0-rc1.1"
+        "resolved": "11.0.0-rc2.2",
+        "contentHash": "coaHsz+608eLyCkTNhuvmi7bVJjJCq35SqqV47L+e0vAN0QJ6zbm7anrJRV/Lm/5ghQ/+k2sgHxnx72/kHFYgg==",
+        "dependencies": {
+          "Avalonia": "11.0.0-rc2.2"
         }
       },
       "Avalonia.Xaml.Interactions": {
         "type": "Transitive",
-        "resolved": "11.0.0-rc1.1",
-        "contentHash": "oC92k2y2Q8ZEhJEcKsWvDZZsPT3mTACrnCY9rVHPWaBDzY+x4N/hNkgCVMDx8qas4qmxqPzWnDDdmDhesmBXZg==",
-        "dependencies": {
-          "Avalonia": "11.0.0-rc1.1",
-          "Avalonia.Xaml.Interactivity": "11.0.0-rc1.1"
+        "resolved": "11.0.0-rc2.2",
+        "contentHash": "Kvfbq1TgS3yt7yQ8KqmPAji4l0qBQWeFXURQtgpALCvXvGs8V4FweYRGkFt1moYcgbTFgCyrhHYH7rRHvPub9A==",
+        "dependencies": {
+          "Avalonia": "11.0.0-rc2.2",
+          "Avalonia.Xaml.Interactivity": "11.0.0-rc2.2",
+          "Microsoft.NETFramework.ReferenceAssemblies": "1.0.0"
         }
       },
       "Avalonia.Xaml.Interactions.Custom": {
         "type": "Transitive",
-        "resolved": "11.0.0-rc1.1",
-        "contentHash": "UWI1B3iPpAlfaCdOaTpCEJq0w8F9fH1CDCpC2tBmZhwLP/5+eYaUTHui8m8eGrU0p3xU4XxquFTyK8kAzqx1Rw==",
-        "dependencies": {
-          "Avalonia": "11.0.0-rc1.1",
-          "Avalonia.Xaml.Interactivity": "11.0.0-rc1.1"
+        "resolved": "11.0.0-rc2.2",
+        "contentHash": "qRpaViWiKdr64kMP28K0q0cepb8BNaMmIWrto4OrbbqHsmhkpEpEMJip9Q5fP7UDfW2tp2bbaaQ2Br/mczkJbg==",
+        "dependencies": {
+          "Avalonia": "11.0.0-rc2.2",
+          "Avalonia.Xaml.Interactivity": "11.0.0-rc2.2",
+          "Microsoft.NETFramework.ReferenceAssemblies": "1.0.0"
         }
       },
       "Avalonia.Xaml.Interactions.DragAndDrop": {
         "type": "Transitive",
-        "resolved": "11.0.0-rc1.1",
-        "contentHash": "WmbCoLMJ1zI8ocmmdhHSGLrZivOkoxdY1TsTBI+VGAkrXgd6xzabiGUvFa39UcaDrDO87Yi6q5nbCC2VmXhZYQ==",
-        "dependencies": {
-          "Avalonia": "11.0.0-rc1.1",
-          "Avalonia.Xaml.Interactivity": "11.0.0-rc1.1"
+        "resolved": "11.0.0-rc2.2",
+        "contentHash": "6pEoSjXSPsTDVlZex26MDORyOGzLW8J08FV/BsVgmGxly7YQYECSMrm7f0xyzE1Z1got3ZN2QpO/3wNtP1SpOQ==",
+        "dependencies": {
+          "Avalonia": "11.0.0-rc2.2",
+          "Avalonia.Xaml.Interactivity": "11.0.0-rc2.2",
+          "Microsoft.NETFramework.ReferenceAssemblies": "1.0.0"
         }
       },
       "Avalonia.Xaml.Interactions.Draggable": {
         "type": "Transitive",
-        "resolved": "11.0.0-rc1.1",
-        "contentHash": "uTtL7hsp/b+I3NOBh3gMgHUCvniPCVOdrmIWTJNGMWwoBb3CIM5pKL4QJTvB6EVv4va+BYZaaKiivIpQZYR/rg==",
-        "dependencies": {
-          "Avalonia": "11.0.0-rc1.1",
-          "Avalonia.Xaml.Interactivity": "11.0.0-rc1.1"
+        "resolved": "11.0.0-rc2.2",
+        "contentHash": "iBd7PFzKqEQightKJtKHunhwGaGAnpHKcZ+Qi2TMiCF7PMNp1aI4CELLHmjcGOfhwWihitYgHbt62Uvk4w0YKw==",
+        "dependencies": {
+          "Avalonia": "11.0.0-rc2.2",
+          "Avalonia.Xaml.Interactivity": "11.0.0-rc2.2",
+          "Microsoft.NETFramework.ReferenceAssemblies": "1.0.0"
         }
       },
       "Avalonia.Xaml.Interactions.Events": {
         "type": "Transitive",
-        "resolved": "11.0.0-rc1.1",
-        "contentHash": "1VoF8wF8ZOEcME/liPr6hgWhMBiuooNOw1owli0yp1OzD8ID9oEFJx6wF3KuSOi+IHJPqoEZWc9EX5Q2UwKz3w==",
-        "dependencies": {
-          "Avalonia": "11.0.0-rc1.1",
-          "Avalonia.Xaml.Interactivity": "11.0.0-rc1.1"
+        "resolved": "11.0.0-rc2.2",
+        "contentHash": "s94+OTkiQKutPCGGGPiwF8+U8gvR0sDqpox3czKx7IehPY6yq8ZQDchqs6FRJ5C3q453M+e9xeXRGpPJK9S77Q==",
+        "dependencies": {
+          "Avalonia": "11.0.0-rc2.2",
+          "Avalonia.Xaml.Interactivity": "11.0.0-rc2.2",
+          "Microsoft.NETFramework.ReferenceAssemblies": "1.0.0"
         }
       },
       "Avalonia.Xaml.Interactions.Reactive": {
         "type": "Transitive",
-        "resolved": "11.0.0-rc1.1",
-        "contentHash": "wIFY3VJYKN8gmqIYtwQSeNjDdGoSBuBuN6yJa8rnjxfvcfP+MZ8GtYE3HWL4C19jUrb01mdWxFycxTGc6mJNag==",
-        "dependencies": {
-          "Avalonia": "11.0.0-rc1.1",
-          "Avalonia.Xaml.Interactivity": "11.0.0-rc1.1",
+        "resolved": "11.0.0-rc2.2",
+        "contentHash": "7vC30nS0vybog4okqx5oofW8orC7kez/8IcgQbqAzV5OUVAqbT/Pg6/DYUWA1ofGfTdUayQu6XACCYEY1NLqAQ==",
+        "dependencies": {
+          "Avalonia": "11.0.0-rc2.2",
+          "Avalonia.Xaml.Interactivity": "11.0.0-rc2.2",
+          "Microsoft.NETFramework.ReferenceAssemblies": "1.0.0",
           "System.Reactive": "5.0.0"
         }
       },
       "Avalonia.Xaml.Interactions.Responsive": {
         "type": "Transitive",
-        "resolved": "11.0.0-rc1.1",
-        "contentHash": "JMJqEZJmk30OMMczmyDSnlpeqqz8oT9qH5zjo8nKl5Q12iwHk3Rovz3pXLH96iBK+EC5CFp8cKavxSN52p2Jzw==",
-        "dependencies": {
-          "Avalonia": "11.0.0-rc1.1",
-          "Avalonia.Xaml.Interactivity": "11.0.0-rc1.1"
+        "resolved": "11.0.0-rc2.2",
+        "contentHash": "Fzo+so3Xc87Wpcj2YOSDmE364aMqXy7yWdmrJI3fpwKe7Yf6TM0Uw8pp+81n+oE8iNga5CBsXWEu1uMrg2pEMw==",
+        "dependencies": {
+          "Avalonia": "11.0.0-rc2.2",
+          "Avalonia.Xaml.Interactivity": "11.0.0-rc2.2",
+          "Microsoft.NETFramework.ReferenceAssemblies": "1.0.0"
         }
       },
       "Avalonia.Xaml.Interactivity": {
         "type": "Transitive",
-        "resolved": "11.0.0-rc1.1",
-        "contentHash": "4g3SqzTl5y3fHAGuYaXKzGmWHL4//JzWE/Qj97ZTMzXllk1ycOlul55qy7XFczW69ZvJu09VD0Df68AS0EKw7g==",
-        "dependencies": {
-          "Avalonia": "11.0.0-rc1.1"
+        "resolved": "11.0.0-rc2.2",
+        "contentHash": "PznK6psGZkgWE1Nv/yUUdL97xQdOeuUqJwNM3eSMUhLOJzO/0ATBFr/ssN8/IFLvaSEfucQj3K7lJUl9Ac71mg==",
+        "dependencies": {
+          "Avalonia": "11.0.0-rc2.2",
+          "Microsoft.NETFramework.ReferenceAssemblies": "1.0.0"
         }
       },
       "DynamicData": {
@@ -280,46 +289,6 @@
           "Newtonsoft.Json": "13.0.1"
         }
       },
-<<<<<<< HEAD
-      "Microsoft.AspNetCore.Mvc.NewtonsoftJson": {
-        "type": "Transitive",
-        "resolved": "7.0.0",
-        "contentHash": "IJOsB1cm6FYGXxhlNoWR6zZYFREEBzeFX76NlBGhrZ7+VMK4piLm3fAgUBliasyEUg5MOOqFz5EGv8nmU5rXWQ==",
-        "dependencies": {
-          "Microsoft.AspNetCore.JsonPatch": "7.0.0",
-          "Newtonsoft.Json": "13.0.1",
-          "Newtonsoft.Json.Bson": "1.0.2"
-        }
-      },
-      "Microsoft.CodeAnalysis.Analyzers": {
-        "type": "Transitive",
-        "resolved": "3.0.0",
-        "contentHash": "ojG5pGAhTPmjxRGTNvuszO3H8XPZqksDwr9xLd4Ae/JBjZZdl6GuoLk7uLMf+o7yl5wO0TAqoWcEKkEWqrZE5g=="
-      },
-      "Microsoft.CodeAnalysis.Common": {
-        "type": "Transitive",
-        "resolved": "3.8.0",
-        "contentHash": "8YTZ7GpsbTdC08DITx7/kwV0k4SC6cbBAFqc13cOm5vKJZcEIAh51tNSyGSkWisMgYCr96B2wb5Zri1bsla3+g==",
-        "dependencies": {
-          "Microsoft.CodeAnalysis.Analyzers": "3.0.0",
-          "System.Collections.Immutable": "5.0.0",
-          "System.Memory": "4.5.4",
-          "System.Reflection.Metadata": "5.0.0",
-          "System.Runtime.CompilerServices.Unsafe": "4.7.1",
-          "System.Text.Encoding.CodePages": "4.5.1",
-          "System.Threading.Tasks.Extensions": "4.5.4"
-        }
-      },
-      "Microsoft.CodeAnalysis.CSharp": {
-        "type": "Transitive",
-        "resolved": "3.8.0",
-        "contentHash": "hKqFCUSk9TIMBDjiYMF8/ZfK9p9mzpU+slM73CaCHu4ctfkoqJGHLQhyT8wvrYsIg+ufrUWBF8hcJYmyr5rc5Q==",
-        "dependencies": {
-          "Microsoft.CodeAnalysis.Common": "[3.8.0]"
-        }
-      },
-=======
->>>>>>> 391001dd
       "Microsoft.CodeAnalysis.CSharp.Scripting": {
         "type": "Transitive",
         "resolved": "3.8.0",
@@ -378,6 +347,19 @@
         "resolved": "1.1.3",
         "contentHash": "3Wrmi0kJDzClwAC+iBdUBpEKmEle8FQNsCs77fkiOIw/9oYA07bL1EZNX0kQ2OMN3xpwvl0vAtOCYY3ndDNlhQ=="
       },
+      "Microsoft.NETFramework.ReferenceAssemblies": {
+        "type": "Transitive",
+        "resolved": "1.0.0",
+        "contentHash": "7D2TMufjGiowmt0E941kVoTIS+GTNzaPopuzM1/1LSaJAdJdBrVP0SkZW7AgDd0a2U1DjsIeaKG1wxGVBNLDMw==",
+        "dependencies": {
+          "Microsoft.NETFramework.ReferenceAssemblies.net461": "1.0.0"
+        }
+      },
+      "Microsoft.NETFramework.ReferenceAssemblies.net461": {
+        "type": "Transitive",
+        "resolved": "1.0.0",
+        "contentHash": "t4HKFwTQk/TkCCe1Sr2veze2QU6/RkRHkSQrZMHo2oFAoPANBg1l93O2Gh+ogqKRLFCRBbInm9hvEeSKVsuepw=="
+      },
       "NBitcoin.Secp256k1": {
         "type": "Transitive",
         "resolved": "3.1.0",
@@ -723,31 +705,31 @@
       "Microsoft.CodeAnalysis.Analyzers": {
         "type": "CentralTransitive",
         "requested": "[3.3.3, )",
-        "resolved": "2.9.6",
-        "contentHash": "Kmms3TxGQMNb95Cu/3K+0bIcMnV4qf/phZBLAB0HUi65rBPxP4JO3aM2LoAcb+DFS600RQJMZ7ZLyYDTbLwJOQ=="
+        "resolved": "3.0.0",
+        "contentHash": "ojG5pGAhTPmjxRGTNvuszO3H8XPZqksDwr9xLd4Ae/JBjZZdl6GuoLk7uLMf+o7yl5wO0TAqoWcEKkEWqrZE5g=="
       },
       "Microsoft.CodeAnalysis.Common": {
         "type": "CentralTransitive",
         "requested": "[4.2.0, )",
-        "resolved": "3.4.0",
-        "contentHash": "3ncA7cV+iXGA1VYwe2UEZXcvWyZSlbexWjM9AvocP7sik5UD93qt9Hq0fMRGk0jFRmvmE4T2g+bGfXiBVZEhLw==",
-        "dependencies": {
-          "Microsoft.CodeAnalysis.Analyzers": "2.9.6",
-          "System.Collections.Immutable": "1.5.0",
-          "System.Memory": "4.5.3",
-          "System.Reflection.Metadata": "1.6.0",
-          "System.Runtime.CompilerServices.Unsafe": "4.5.2",
+        "resolved": "3.8.0",
+        "contentHash": "8YTZ7GpsbTdC08DITx7/kwV0k4SC6cbBAFqc13cOm5vKJZcEIAh51tNSyGSkWisMgYCr96B2wb5Zri1bsla3+g==",
+        "dependencies": {
+          "Microsoft.CodeAnalysis.Analyzers": "3.0.0",
+          "System.Collections.Immutable": "5.0.0",
+          "System.Memory": "4.5.4",
+          "System.Reflection.Metadata": "5.0.0",
+          "System.Runtime.CompilerServices.Unsafe": "4.7.1",
           "System.Text.Encoding.CodePages": "4.5.1",
-          "System.Threading.Tasks.Extensions": "4.5.3"
+          "System.Threading.Tasks.Extensions": "4.5.4"
         }
       },
       "Microsoft.CodeAnalysis.CSharp": {
         "type": "CentralTransitive",
         "requested": "[4.2.0, )",
-        "resolved": "3.4.0",
-        "contentHash": "/LsTtgcMN6Tu1oo7/WYbRAHL4/ubXC/miEakwTpcZKJKtFo7D0AK95Hw0dbGxul6C8WJu60v6NP2435TDYZM+Q==",
-        "dependencies": {
-          "Microsoft.CodeAnalysis.Common": "[3.4.0]"
+        "resolved": "3.8.0",
+        "contentHash": "hKqFCUSk9TIMBDjiYMF8/ZfK9p9mzpU+slM73CaCHu4ctfkoqJGHLQhyT8wvrYsIg+ufrUWBF8hcJYmyr5rc5Q==",
+        "dependencies": {
+          "Microsoft.CodeAnalysis.Common": "[3.8.0]"
         }
       },
       "Microsoft.Data.Sqlite": {
