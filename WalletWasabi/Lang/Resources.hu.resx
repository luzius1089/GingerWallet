﻿<?xml version="1.0" encoding="utf-8"?>
<root>
  <!-- 
    Microsoft ResX Schema 
    
    Version 2.0
    
    The primary goals of this format is to allow a simple XML format 
    that is mostly human readable. The generation and parsing of the 
    various data types are done through the TypeConverter classes 
    associated with the data types.
    
    Example:
    
    ... ado.net/XML headers & schema ...
    <resheader name="resmimetype">text/microsoft-resx</resheader>
    <resheader name="version">2.0</resheader>
    <resheader name="reader">System.Resources.ResXResourceReader, System.Windows.Forms, ...</resheader>
    <resheader name="writer">System.Resources.ResXResourceWriter, System.Windows.Forms, ...</resheader>
    <data name="Name1"><value>this is my long string</value><comment>this is a comment</comment></data>
    <data name="Color1" type="System.Drawing.Color, System.Drawing">Blue</data>
    <data name="Bitmap1" mimetype="application/x-microsoft.net.object.binary.base64">
        <value>[base64 mime encoded serialized .NET Framework object]</value>
    </data>
    <data name="Icon1" type="System.Drawing.Icon, System.Drawing" mimetype="application/x-microsoft.net.object.bytearray.base64">
        <value>[base64 mime encoded string representing a byte array form of the .NET Framework object]</value>
        <comment>This is a comment</comment>
    </data>
                
    There are any number of "resheader" rows that contain simple 
    name/value pairs.
    
    Each data row contains a name, and value. The row also contains a 
    type or mimetype. Type corresponds to a .NET class that support 
    text/value conversion through the TypeConverter architecture. 
    Classes that don't support this are serialized and stored with the 
    mimetype set.
    
    The mimetype is used for serialized objects, and tells the 
    ResXResourceReader how to depersist the object. This is currently not 
    extensible. For a given mimetype the value must be set accordingly:
    
    Note - application/x-microsoft.net.object.binary.base64 is the format 
    that the ResXResourceWriter will generate, however the reader can 
    read any of the formats listed below.
    
    mimetype: application/x-microsoft.net.object.binary.base64
    value   : The object must be serialized with 
            : System.Runtime.Serialization.Formatters.Binary.BinaryFormatter
            : and then encoded with base64 encoding.
    
    mimetype: application/x-microsoft.net.object.soap.base64
    value   : The object must be serialized with 
            : System.Runtime.Serialization.Formatters.Soap.SoapFormatter
            : and then encoded with base64 encoding.

    mimetype: application/x-microsoft.net.object.bytearray.base64
    value   : The object must be serialized into a byte array 
            : using a System.ComponentModel.TypeConverter
            : and then encoded with base64 encoding.
    -->
  <xsd:schema id="root" xmlns="" xmlns:xsd="http://www.w3.org/2001/XMLSchema" xmlns:msdata="urn:schemas-microsoft-com:xml-msdata">
    <xsd:import namespace="http://www.w3.org/XML/1998/namespace" />
    <xsd:element name="root" msdata:IsDataSet="true">
      <xsd:complexType>
        <xsd:choice maxOccurs="unbounded">
          <xsd:element name="metadata">
            <xsd:complexType>
              <xsd:sequence>
                <xsd:element name="value" type="xsd:string" minOccurs="0" />
              </xsd:sequence>
              <xsd:attribute name="name" use="required" type="xsd:string" />
              <xsd:attribute name="type" type="xsd:string" />
              <xsd:attribute name="mimetype" type="xsd:string" />
              <xsd:attribute ref="xml:space" />
            </xsd:complexType>
          </xsd:element>
          <xsd:element name="assembly">
            <xsd:complexType>
              <xsd:attribute name="alias" type="xsd:string" />
              <xsd:attribute name="name" type="xsd:string" />
            </xsd:complexType>
          </xsd:element>
          <xsd:element name="data">
            <xsd:complexType>
              <xsd:sequence>
                <xsd:element name="value" type="xsd:string" minOccurs="0" msdata:Ordinal="1" />
                <xsd:element name="comment" type="xsd:string" minOccurs="0" msdata:Ordinal="2" />
              </xsd:sequence>
              <xsd:attribute name="name" type="xsd:string" use="required" msdata:Ordinal="1" />
              <xsd:attribute name="type" type="xsd:string" msdata:Ordinal="3" />
              <xsd:attribute name="mimetype" type="xsd:string" msdata:Ordinal="4" />
              <xsd:attribute ref="xml:space" />
            </xsd:complexType>
          </xsd:element>
          <xsd:element name="resheader">
            <xsd:complexType>
              <xsd:sequence>
                <xsd:element name="value" type="xsd:string" minOccurs="0" msdata:Ordinal="1" />
              </xsd:sequence>
              <xsd:attribute name="name" type="xsd:string" use="required" />
            </xsd:complexType>
          </xsd:element>
        </xsd:choice>
      </xsd:complexType>
    </xsd:element>
  </xsd:schema>
  <resheader name="resmimetype">
    <value>text/microsoft-resx</value>
  </resheader>
  <resheader name="version">
    <value>2.0</value>
  </resheader>
  <resheader name="reader">
    <value>System.Resources.ResXResourceReader, System.Windows.Forms, Version=4.0.0.0, Culture=neutral, PublicKeyToken=b77a5c561934e089</value>
  </resheader>
  <resheader name="writer">
    <value>System.Resources.ResXResourceWriter, System.Windows.Forms, Version=4.0.0.0, Culture=neutral, PublicKeyToken=b77a5c561934e089</value>
  </resheader>
  <data name="Open" xml:space="preserve">
    <value>Megnyitás</value>
  </data>
  <data name="TwoFactorDisabledWarnMessage" xml:space="preserve">
    <value>A kétlépcsős hitelesítés le van tiltva. Engedélyezze a Beállításokban a nagyobb védelem érdekében.</value>
  </data>
  <data name="AddWalletPageViewModelTitle" xml:space="preserve">
    <value>Új tárca</value>
  </data>
  <data name="AddWalletPageViewModelCaption" xml:space="preserve">
    <value>Létrehozás, csatlakozás, importálás vagy helyreállítás</value>
  </data>
  <data name="AddWalletPageViewModelKeywords" xml:space="preserve">
    <value>Pénztárca, Hozzáadás, Létrehozás, Új, Helyreállítás, Importálás, Csatlakozás, Hardver, ColdCard, Trezor, Ledger</value>
  </data>
  <data name="NoCategory" xml:space="preserve">
    <value>Nincs kategória</value>
  </data>
  <data name="General" xml:space="preserve">
    <value>Általános</value>
  </data>
  <data name="Wallet" xml:space="preserve">
    <value>Tárca</value>
  </data>
  <data name="HelpAndSupport" xml:space="preserve">
    <value>Segítség &amp; támogatás</value>
  </data>
  <data name="Settings" xml:space="preserve">
    <value>Beállítások</value>
  </data>
  <data name="GeneralSettingsTabViewModelTitle" xml:space="preserve">
    <value>Általános</value>
  </data>
  <data name="GeneralSettingsTabViewModelCaption" xml:space="preserve">
    <value>Általános beállítások kezelése</value>
  </data>
  <data name="GeneralSettingsTabViewModelKeywords" xml:space="preserve">
    <value>Beállítások, Általános, Bitcoin, Sötét, Mód, Futtatás, Ginger, Számítógép, Rendszer, Indítás, Háttér, Bezárás, Automatikus, Másolás, Beillesztés, Címek, Egyéni, Módosítás, Cím, Díj, Kijelző, Formátum, BTC, sats, böngésző</value>
  </data>
  <data name="BitcoinTabSettingsViewModelTitle" xml:space="preserve">
    <value>Bitcoin</value>
  </data>
  <data name="BitcoinTabSettingsViewModelCaption" xml:space="preserve">
    <value>Bitcoin beállítások kezelése</value>
  </data>
  <data name="BitcoinTabSettingsViewModelKeywords" xml:space="preserve">
    <value>Beállítások, Bitcoin, Hálózat, Fő, TestNet, RegTest, Futtatás, Csomópont, Core, Knots, Verzió, Indítás, P2P, Végpont, Por, Küszöb, BTC</value>
  </data>
  <data name="AdvancedSettingsTabViewModelTitle" xml:space="preserve">
    <value>Haladó</value>
  </data>
  <data name="AdvancedSettingsTabViewModelCaption" xml:space="preserve">
    <value>Haladó beállítások kezelése</value>
  </data>
  <data name="AdvancedSettingsTabViewModelKeywords" xml:space="preserve">
    <value>Beállítások, Fejlett, Engedélyezés, GPU</value>
  </data>
  <data name="SecuritySettingsTabViewModelTitle" xml:space="preserve">
    <value>Biztonság</value>
  </data>
  <data name="SecuritySettingsTabViewModelCaption" xml:space="preserve">
    <value>Biztonsági beállítások kezelése</value>
  </data>
  <data name="SecuritySettingsTabViewModelKeywords" xml:space="preserve">
    <value>Biztonság, Beállítások, 2FA, Kétfaktoros, Hitelesítés, Két, Faktor</value>
  </data>
  <data name="AboutViewModelCaption" xml:space="preserve">
    <value>A Ginger Wallet aktuális információinak megjelenítése</value>
  </data>
  <data name="AboutViewModelTitle" xml:space="preserve">
    <value>Névjegy</value>
  </data>
  <data name="AboutViewModelKeywords" xml:space="preserve">
    <value>Szoftver, Verzió, Forrás, Kód, Github, Weboldal, Koordinátor, Statisztika, Tor, Onion, Felhasználó, Támogatás, Hiba, Jelentés, GYIK, Kérdések, Dokumentumok, Dokumentáció, Licenc, Fejlett, Információ, Hardver, Pénztárca</value>
  </data>
  <data name="BroadcasterViewModelTitle" xml:space="preserve">
    <value>Tranzakció közzététele</value>
  </data>
  <data name="BroadcasterViewModelCaption" xml:space="preserve">
    <value>Küldje el a tranzakcióját itt</value>
  </data>
  <data name="BroadcasterViewModelKeywords" xml:space="preserve">
    <value>Tranzakció azonosító, Bemenet, Kimenet, Összeg, Hálózat, Díj, Szám, BTC, Aláírt, Beillesztés, Importálás, Közvetítés, Tranzakció</value>
  </data>
  <data name="LegalDocumentsViewModelTitle" xml:space="preserve">
    <value>Jogi dokumentum</value>
  </data>
  <data name="LegalDocumentsViewModelCaption" xml:space="preserve">
    <value>A feltételek és kikötések megjelenítése</value>
  </data>
  <data name="LegalDocumentsViewModelKeywords" xml:space="preserve">
    <value>Nézet, Jogi, Dokumentum, Feltételek, Kikötések, Adatvédelmi, Politika, Nyilatkozat</value>
  </data>
  <data name="UserSupportViewModelTitle" xml:space="preserve">
    <value>Felhasználói támogatás</value>
  </data>
  <data name="UserSupportViewModelCaption" xml:space="preserve">
    <value>Nyissa meg a Ginger Wallet felhasználói támogatási weboldalát</value>
  </data>
  <data name="UserSupportViewModelKeywords" xml:space="preserve">
    <value>Felhasználó, Támogatás, Weboldal</value>
  </data>
  <data name="BugReportLinkViewModelTitle" xml:space="preserve">
    <value>Hiba jelentése</value>
  </data>
  <data name="BugReportLinkViewModelCaption" xml:space="preserve">
    <value>Nyissa meg a Ginger Wallet GitHub hibák weboldalát</value>
  </data>
  <data name="BugReportLinkViewModelKeywords" xml:space="preserve">
    <value>Támogatás, Weboldal, Hiba, Jelentés</value>
  </data>
  <data name="DocsLinkViewModelTitle" xml:space="preserve">
    <value>Felhasználói útmutató/GYIK</value>
  </data>
  <data name="DocsLinkViewModelCaption" xml:space="preserve">
    <value>Nyissa meg a Ginger Wallet GYIK weboldalát</value>
  </data>
  <data name="DocsLinkViewModelKeywords" xml:space="preserve">
    <value>Felhasználó, Támogatás, Weboldal, Dokumentumok, Dokumentáció, Útmutató</value>
  </data>
  <data name="OpenDataFolderViewModelTitle" xml:space="preserve">
    <value>Adatmappa</value>
  </data>
  <data name="OpenDataFolderViewModelKeywords" xml:space="preserve">
    <value>Böngészés, Megnyitás, Adatok, Mappa</value>
  </data>
  <data name="OpenWalletsFolderViewModelTitle" xml:space="preserve">
    <value>Tárca mappa</value>
  </data>
  <data name="OpenWalletsFolderViewModelKeywords" xml:space="preserve">
    <value>Böngészés, Megnyitás, Tárca, Mappa</value>
  </data>
  <data name="OpenLogsViewModelTitle" xml:space="preserve">
    <value>Naplók</value>
  </data>
  <data name="OpenLogsViewModelKeywords" xml:space="preserve">
    <value>Böngészés, Megnyitás, Naplók, log</value>
  </data>
  <data name="OpenTorLogsViewModelKeywords" xml:space="preserve">
    <value>Böngészés, Megnyitás, Tor, Naplók, log</value>
  </data>
  <data name="OpenTorLogsViewModelTitle" xml:space="preserve">
    <value>Tor naplók</value>
  </data>
  <data name="OpenConfigFileViewModelTitle" xml:space="preserve">
    <value>Beállítási fájl</value>
  </data>
  <data name="OpenConfigFileViewModelKeywords" xml:space="preserve">
    <value>Böngészés, Megnyitás, Beállítás, Fájl</value>
  </data>
  <data name="SearchBoxWatermark" xml:space="preserve">
    <value>Beállítások keresése / haladó funkciók</value>
  </data>
  <data name="OpenPasswordBoxWatermark" xml:space="preserve">
    <value>Jelszó</value>
  </data>
  <data name="DiscreetMode" xml:space="preserve">
    <value>Diszkrét mód</value>
  </data>
  <data name="SettingsPageViewModelKeywords" xml:space="preserve">
    <value>Beállítások, Általános, Felhasználó, Felület, Haladó</value>
  </data>
  <data name="SettingsPageViewModelCaption" xml:space="preserve">
    <value>Kezelje a megjelenést, az adatvédelmet és egyéb beállításokat</value>
  </data>
  <data name="SettingsPageViewModelTitle" xml:space="preserve">
    <value>Beállítások</value>
  </data>
  <data name="TwoFactorDisabledWarnMessageOpenSettings" xml:space="preserve">
    <value>Nyissa meg a beállításokat</value>
  </data>
  <data name="LoadingViewModelPercentCompleted" xml:space="preserve">
    <value>{0}% kész</value>
  </data>
  <data name="LoadingViewModelTimeRemaining" xml:space="preserve">
    <value>- hátravan {0}</value>
  </data>
  <data name="day" xml:space="preserve">
    <value>nap</value>
  </data>
  <data name="hour" xml:space="preserve">
    <value>óra</value>
  </data>
  <data name="minute" xml:space="preserve">
    <value>perc</value>
  </data>
  <data name="second" xml:space="preserve">
    <value>másodperc</value>
  </data>
  <data name="and" xml:space="preserve">
    <value>és</value>
  </data>
  <data name="Plural" xml:space="preserve">
    <value> </value>
  </data>
  <data name="LoadingViewDownloadText" xml:space="preserve">
    <value>Bitcoin-hálózati adatok letöltése és feldolgozása</value>
  </data>
  <data name="LoadingViewThirdparty" xml:space="preserve">
    <value>A Ginger ezt anélkül teszi, hogy harmadik fél tudomást szerezne az egyenlegedről és pénzügyi tevékenységedről.</value>
  </data>
  <data name="LoadingViewProcessLonger" xml:space="preserve">
    <value>Ez a folyamat hosszabb lesz az első indításkor, nagyobb pénztárcáknál, vagy ha hosszabb idő telt el a szinkronizálások között.</value>
  </data>
  <data name="WalletBalance" xml:space="preserve">
    <value>EGYENLEG</value>
  </data>
  <data name="WalletPrivacyProgress" xml:space="preserve">
    <value>ANONIMITÁS ÁLLAPOTA</value>
  </data>
  <data name="WalletExchangeRate" xml:space="preserve">
    <value>ÁRFOLYAM</value>
  </data>
  <data name="WalletTransactions" xml:space="preserve">
    <value>Tranzakciók</value>
  </data>
  <data name="Sorting" xml:space="preserve">
    <value>Rendezés</value>
  </data>
  <data name="ShowDetails" xml:space="preserve">
    <value>Részletek megjelenítése</value>
  </data>
  <data name="CopyTransactionId" xml:space="preserve">
    <value>Tranzakcióazonosító másolása</value>
  </data>
  <data name="CopyLabel" xml:space="preserve">
    <value>Címke másolása</value>
  </data>
  <data name="CopyAmount" xml:space="preserve">
    <value>Összeg másolása</value>
  </data>
  <data name="WalletSend" xml:space="preserve">
    <value>Küldés</value>
  </data>
  <data name="WalletAutomatic" xml:space="preserve">
    <value>Automatikus</value>
  </data>
  <data name="WalletManualControl" xml:space="preserve">
    <value>Kézi vezérlés</value>
  </data>
  <data name="SpeedUpTransaction" xml:space="preserve">
    <value>Tranzakció Felgyorsítása</value>
  </data>
  <data name="CancelTransaction" xml:space="preserve">
    <value>Tranzakció Visszavonása</value>
  </data>
  <data name="OpenInTheBrowser" xml:space="preserve">
    <value>Megnyitás a böngészőben</value>
  </data>
  <data name="WalletSettings" xml:space="preserve">
    <value>Pénztárca beállítások</value>
  </data>
  <data name="WalletCoins" xml:space="preserve">
    <value>Pénztárca érmék</value>
  </data>
  <data name="WalletStats" xml:space="preserve">
    <value>Pénztárca statisztikák</value>
  </data>
  <data name="WalletInfo" xml:space="preserve">
    <value>Pénztárca információ</value>
  </data>
  <data name="WalletReceive" xml:space="preserve">
    <value>Fogadás</value>
  </data>
  <data name="ExcludeCoins" xml:space="preserve">
    <value>Érmék kizárása</value>
  </data>
  <data name="CoinjoinSettings" xml:space="preserve">
    <value>Coinjoin beállítások</value>
  </data>
  <data name="CountDownMessage" xml:space="preserve">
    <value>Coinjoin automatikus indítására várakozik</value>
  </data>
  <data name="WaitingMessage" xml:space="preserve">
    <value>Coinjoin-ra várakozik</value>
  </data>
  <data name="UneconomicalRoundMessage" xml:space="preserve">
    <value>Olcsóbb Coinjoin-ra várakozik</value>
  </data>
  <data name="RandomlySkippedRoundMessage" xml:space="preserve">
    <value>Egy kör kihagyása a jobb anonimitás érdekében</value>
  </data>
  <data name="PauseMessage" xml:space="preserve">
    <value>A Coinjoin szünetel</value>
  </data>
  <data name="StoppedMessage" xml:space="preserve">
    <value>A Coinjoin leállt</value>
  </data>
  <data name="PressPlayToStartMessage" xml:space="preserve">
    <value>Nyomd meg a Play gombot az indításhoz</value>
  </data>
  <data name="RoundSucceedMessage" xml:space="preserve">
    <value>Coinjoin sikeres! Folytatás...</value>
  </data>
  <data name="RoundFinishedMessage" xml:space="preserve">
    <value>A kör befejeződött, várakozás a következő körre</value>
  </data>
  <data name="AbortedNotEnoughAlicesMessage" xml:space="preserve">
    <value>Nincs elegendő résztvevő, újrapróbálkozás...</value>
  </data>
  <data name="CoinJoinInProgress" xml:space="preserve">
    <value>Coinjoin folyamatban</value>
  </data>
  <data name="InputRegistrationMessage" xml:space="preserve">
    <value>Várakozás más résztvevőkre</value>
  </data>
  <data name="WaitingForBlameRoundMessage" xml:space="preserve">
    <value>Várakozás az ismétlő körre</value>
  </data>
  <data name="WaitingRoundMessage" xml:space="preserve">
    <value>Várakozás egy körre</value>
  </data>
  <data name="PlebStopMessage" xml:space="preserve">
    <value>A Coinjoin gazdaságtalan lehet</value>
  </data>
  <data name="PlebStopMessageBelow" xml:space="preserve">
    <value>Adj hozzá több pénzt, vagy nyomd meg a Play gombot a folytatáshoz</value>
  </data>
  <data name="NoCoinsEligibleToMixMessage" xml:space="preserve">
    <value>Nincs elegendő Coinjoin-ra jogosult összeg</value>
  </data>
  <data name="UserInSendWorkflowMessage" xml:space="preserve">
    <value>Várakozás a küldési párbeszédablak bezárására</value>
  </data>
  <data name="AllPrivateMessage" xml:space="preserve">
    <value>Hurrá! Minden pénzed anonim!</value>
  </data>
  <data name="BackendNotConnected" xml:space="preserve">
    <value>Várakozás a kapcsolatra</value>
  </data>
  <data name="GeneralErrorMessage" xml:space="preserve">
    <value>Érvényes feltételekre várakozik</value>
  </data>
  <data name="WaitingForConfirmedFunds" xml:space="preserve">
    <value>Várakozás a megerősített érmékre</value>
  </data>
  <data name="CoinsRejectedMessage" xml:space="preserve">
    <value>Néhány érmét elutasítottak a Coinjoinból</value>
  </data>
  <data name="OnlyImmatureCoinsAvailableMessage" xml:space="preserve">
    <value>Csak konfirmálatlan érmék állnak rendelkezésre</value>
  </data>
  <data name="OnlyExcludedCoinsAvailableMessage" xml:space="preserve">
    <value>Csak kizárt érmék állnak rendelkezésre</value>
  </data>
  <data name="MiningFeeRateTooHighMessage" xml:space="preserve">
    <value>A bányászati díj túl magas volt</value>
  </data>
  <data name="CoordinationFeeRateTooHighMessage" xml:space="preserve">
    <value>A koordinációs díj túl magas volt</value>
  </data>
  <data name="MinInputCountTooLowMessage" xml:space="preserve">
    <value>A minimális bemenetszám túl alacsony volt</value>
  </data>
  <data name="ServerDidNotGiveFeeExemptionMessage" xml:space="preserve">
    <value>A szerver nem adott remix díjmentességet</value>
  </data>
  <data name="WaitingForResponse" xml:space="preserve">
    <value>Válaszra várakozás</value>
  </data>
  <data name="WalletSettingsViewModelTitle" xml:space="preserve">
    <value>Pénztárca beállítások</value>
  </data>
  <data name="WalletSettingsViewModelCaption" xml:space="preserve">
    <value>Pénztárca beállítások megjelenítése</value>
  </data>
  <data name="WalletSettingsViewModelKeywords" xml:space="preserve">
    <value>Pénztárca, Beállítások</value>
  </data>
  <data name="Coinjoin" xml:space="preserve">
    <value>Coinjoin</value>
  </data>
  <data name="Tools" xml:space="preserve">
    <value>Eszközök</value>
  </data>
  <data name="Name" xml:space="preserve">
    <value>Megnevezés</value>
  </data>
  <data name="PSBTworkflow" xml:space="preserve">
    <value>PSBT munkafolyamat</value>
  </data>
  <data name="AutomaticallyStartCoinjoin" xml:space="preserve">
    <value>Coinjoin automatikus indítása</value>
  </data>
  <data name="CoinjoinStrategy" xml:space="preserve">
    <value>Coinjoin stratégia:</value>
  </data>
  <data name="CoinjoinToThisWallet" xml:space="preserve">
    <value>Coinjoin erre a pénztárcára:</value>
  </data>
  <data name="CoinjoinToOtherWalletRestrictions1" xml:space="preserve">
    <value>- Csak betöltött pénztárcák választhatók ki.</value>
  </data>
  <data name="CoinjoinToOtherWalletRestrictions2" xml:space="preserve">
    <value>- A Coinjoin tranzakcióból származó érméket ez a pénztárca fogja megkapni. Azonban ez a beállítás a Ginger újraindítása után visszaáll.</value>
  </data>
  <data name="CoinjoinToOtherWalletRestrictions3" xml:space="preserve">
    <value>- A kiválasztott pénztárca nem változtatható meg, ha egy Coinjoin folyamatban van.</value>
  </data>
  <data name="PlebStopToolTip" xml:space="preserve">
    <value>A Coinjoin automatikusan leáll, ha a pénztárca egyenlege kevesebb ennél.</value>
  </data>
  <data name="PlebStopThreshold" xml:space="preserve">
    <value>Coinjoin leállításának küszöbértéke</value>
  </data>
  <data name="WalletToolsCheckBackup" xml:space="preserve">
    <value>Ellenőrizted a pénztárca biztonsági mentését?</value>
  </data>
  <data name="WalletToolsRecommend" xml:space="preserve">
    <value>Ajánlott időnként ellenőrizni a pénztárca helyreállítási szavait.</value>
  </data>
  <data name="WalletToolsDoNotForget" xml:space="preserve">
    <value>A pénztárca visszaállításához szükséges a jelszó is, ne felejtsd el.</value>
  </data>
  <data name="WalletToolsVerifyRecoveryWords" xml:space="preserve">
    <value>Helyreállítási szavak ellenőrzése</value>
  </data>
  <data name="Change" xml:space="preserve">
    <value>Módosítás</value>
  </data>
  <data name="WalletCoinJoinSettingsViewModelTitle" xml:space="preserve">
    <value>Coinjoin beállítások</value>
  </data>
  <data name="WalletCoinJoinSettingsViewModelCaption" xml:space="preserve">
    <value>Pénztárca Coinjoin beállítások megjelenítése</value>
  </data>
  <data name="WalletCoinJoinSettingsViewModelKeywords" xml:space="preserve">
    <value>Pénztárca, Beállítások</value>
  </data>
  <data name="CoinJoinProfilesViewModelTitle" xml:space="preserve">
    <value>Coinjoin stratégia</value>
  </data>
  <data name="CoinJoinProfilesCaption" xml:space="preserve">
    <value>A Ginger gondoskodik a pénzügyi anonimitásodról, automatikusan coinjoinba vonja az összes pénzedet egy fix 0,3%-os koordinációs díjért + a bányászati díjakért. Válassz egy hozzád legjobban illő coinjoin stratégiát!</value>
  </data>
  <data name="PrivateCoinJoinProfileTitle" xml:space="preserve">
    <value>Az anonimitás maximalizálása</value>
  </data>
  <data name="PrivateCoinJoinProfileDescription" xml:space="preserve">
    <value>A paranoiások választása. Bármi áron az anonimitást optimalizálja.</value>
  </data>
  <data name="EconomicCoinJoinProfileTitle" xml:space="preserve">
    <value>A költségek minimalizálása</value>
  </data>
  <data name="EconomicCoinJoinProfileDescription" xml:space="preserve">
    <value>A takarékoskodóknak. Csak a hét legolcsóbb szakaszaiban vesz részt a coinjoinokban.</value>
  </data>
  <data name="ManualCoinJoinProfileTitle" xml:space="preserve">
    <value>Egyéni</value>
  </data>
  <data name="SpeedyCoinJoinProfileTitle" xml:space="preserve">
    <value>A sebesség maximalizálása</value>
  </data>
  <data name="SpeedyCoinJoinProfileDescription" xml:space="preserve">
    <value>A dolgok elvégzése. A sebességre és a kényelemre van hangolva.</value>
  </data>
  <data name="Customize" xml:space="preserve">
    <value>Testreszabás</value>
  </data>
  <data name="Done" xml:space="preserve">
    <value>Kész</value>
  </data>
  <data name="ManualCoinJoinProfileDialogTitle" xml:space="preserve">
    <value>Coinjoin stratégia beállítások</value>
  </data>
  <data name="AdvancedCoinjoinOptionsViewRedcoinText" xml:space="preserve">
    <value>Piros érmék elkülönítése</value>
  </data>
  <data name="AdvancedCoinjoinOptionsViewRedcoinToolTip" xml:space="preserve">
    <value>Csak egy érmét engedélyezzen, amelynek anonimitási pontszáma 1, a Coinjoin regisztrációban.</value>
  </data>
  <data name="AdvancedCoinjoinOptionsViewAnonTargetText" xml:space="preserve">
    <value>Anonimitási pontszám cél</value>
  </data>
  <data name="AdvancedCoinjoinOptionsViewAnonTargetTooltip" xml:space="preserve">
    <value>A minimális anonimitási pontszám, amely szükséges ahhoz, hogy egy érme privátnak minősüljön.</value>
  </data>
  <data name="AdvancedCoinjoinOptionsViewSafeFeeText" xml:space="preserve">
    <value>Biztonságos díj mértéke</value>
  </data>
  <data name="AdvancedCoinjoinOptionsViewSafeFeeToolTip" xml:space="preserve">
    <value>Mindig végezzen Coinjoint, ha a díj mértéke ez alatti (elsőbbséget élvez a Coinjoin időpreferenciával szemben).</value>
  </data>
  <data name="AdvancedCoinjoinOptionsViewCoinJoinTimePrefText" xml:space="preserve">
    <value>Coinjoin időpreferencia</value>
  </data>
  <data name="AdvancedCoinjoinOptionsViewCoinJoinTimePrefToolTip" xml:space="preserve">
    <value>Csak akkor végezzen Coinjoint, ha a díj mértéke az adott időszak mediánja alatt van.</value>
  </data>
  <data name="Cancel" xml:space="preserve">
    <value>Mégse</value>
  </data>
  <data name="Next" xml:space="preserve">
    <value>Következő</value>
  </data>
  <data name="Skip" xml:space="preserve">
    <value>Kihagyás</value>
  </data>
  <data name="CreateNewWallet" xml:space="preserve">
    <value>Új pénztárca létrehozása</value>
  </data>
  <data name="ConnectHardwareWallet" xml:space="preserve">
    <value>Hardvertárca csatlakoztatása</value>
  </data>
  <data name="ImportWallet" xml:space="preserve">
    <value>Pénztárca importálása</value>
  </data>
  <data name="RecoverWallet" xml:space="preserve">
    <value>Pénztárca helyreállítása</value>
  </data>
  <data name="or" xml:space="preserve">
    <value>vagy</value>
  </data>
  <data name="WalletName" xml:space="preserve">
    <value>Pénztárca megnevezés</value>
  </data>
  <data name="WalletRenameCaption" xml:space="preserve">
    <value>Módosíthatod a pénztárcád megnevezését</value>
  </data>
  <data name="TypeInWalletName" xml:space="preserve">
    <value>Írd be a pénztárca megnevezését</value>
  </data>
  <data name="Continue" xml:space="preserve">
    <value>Folytatás</value>
  </data>
  <data name="Success" xml:space="preserve">
    <value>Siker</value>
  </data>
  <data name="UnexpextedError" xml:space="preserve">
    <value>Váratlan hiba történt. Kérjük, próbálja újra, vagy lépjen kapcsolatba az ügyfélszolgálattal.</value>
  </data>
  <data name="SomethingWrong" xml:space="preserve">
    <value>Valami hiba történt. Kérjük, próbálja újra.</value>
  </data>
  <data name="PermissionError" xml:space="preserve">
    <value>A Ginger Wallet nem tudta végrehajtani ezt a műveletet a jogosultság hiánya miatt.</value>
  </data>
  <data name="HardwareWalletNotFound" xml:space="preserve">
    <value>Nem található a hardvertárca. Győződjön meg róla, hogy csatlakoztatva van.</value>
  </data>
  <data name="TransactionCanceledOnDevice" xml:space="preserve">
    <value>A tranzakciót a készüléken törölték.</value>
  </data>
  <data name="UnknownErrorDeviceCheck" xml:space="preserve">
    <value>Ismeretlen hiba. Győződjön meg róla, hogy a készülék csatlakoztatva van, és nem foglalt, majd próbálja újra.</value>
  </data>
  <data name="CoinAlreadySpent" xml:space="preserve">
    <value>Legalább egy érme, amelyet megpróbál elkölteni, már el lett költve.</value>
  </data>
  <data name="CoinInUnconfirmedChain" xml:space="preserve">
    <value>Legalább egy érme, amelyet megpróbál elkölteni, egy hosszú vagy terhelt lánc része, amelyben még nem erősítették meg a tranzakciókat. Meg kell várnia, hogy néhány korábbi tranzakció megerősítést nyerjen.</value>
  </data>
  <data name="TransactionDuplicatedInputs" xml:space="preserve">
    <value>A tranzakció megismételt bemeneteket tartalmaz.</value>
  </data>
  <data name="TransactionNotFinal" xml:space="preserve">
    <value>A tranzakció nem végleges, és nem lehet továbbítani.</value>
  </data>
  <data name="TransactionTooBig" xml:space="preserve">
    <value>A tranzakció túl nagy.</value>
  </data>
  <data name="WrongPassphrase" xml:space="preserve">
    <value>Hibás jelszó.</value>
  </data>
  <data name="InvalidWalletName" xml:space="preserve">
    <value>Érvénytelen pénztárcanév.</value>
  </data>
  <data name="WalletNameTaken" xml:space="preserve">
    <value>A pénztárca neve már foglalt.</value>
  </data>
  <data name="BalanceNotAccurateServerConnection" xml:space="preserve">
    <value>A jelentett egyenleg nem biztos, hogy pontos, és más funkciók sem állhatnak rendelkezésre, mert a Ginger nem tudott csatlakozni a szerverhez. Újra próbálkozunk a csatlakozással.</value>
  </data>
  <data name="UpdateAvailable" xml:space="preserve">
    <value>Frissítés elérhető.</value>
  </data>
  <data name="CloseAndUpdate" xml:space="preserve">
    <value>Bezárás és frissítés.</value>
  </data>
  <data name="Update" xml:space="preserve">
    <value>Frissítés</value>
  </data>
  <data name="AskMeLater" xml:space="preserve">
    <value>Kérdezz meg később</value>
  </data>
  <data name="IsRunning" xml:space="preserve">
    <value>futásban van</value>
  </data>
  <data name="IsNotRunning" xml:space="preserve">
    <value>nem fut</value>
  </data>
  <data name="IsTurnedOff" xml:space="preserve">
    <value>ki van kapcsolva</value>
  </data>
  <data name="IsConnected" xml:space="preserve">
    <value>csatlakoztatva van</value>
  </data>
  <data name="IsNotConnected" xml:space="preserve">
    <value>nincs csatlakoztatva</value>
  </data>
  <data name="FullNodeConnecting" xml:space="preserve">
    <value>A teljes csomópont csatlakozik...</value>
  </data>
  <data name="FullNodeSynchronized" xml:space="preserve">
    <value>A teljes csomópont szinkronizálva van</value>
  </data>
  <data name="FullNodeDownloadingBlocks" xml:space="preserve">
    <value>A teljes csomópont {0} blokkot tölt le...</value>
  </data>
  <data name="FullNodeUnresponsive" xml:space="preserve">
    <value>A teljes csomópont nem válaszol</value>
  </data>
  <data name="ApplicationRestartApplyChanges" xml:space="preserve">
    <value>A Folytatás megnyomása után az alkalmazás újraindul a változtatások alkalmazásához.</value>
  </data>
  <data name="WelcomeToGingerWallet" xml:space="preserve">
    <value>Üdvözöljük a Ginger Walletban</value>
  </data>
  <data name="SelectPreferredLanguage" xml:space="preserve">
    <value>Válaszd ki a preferált nyelvedet:</value>
  </data>
  <data name="CoinjoinFees" xml:space="preserve">
    <value>Coinjoin díjak</value>
  </data>
  <data name="CoordinationFeeInfo" xml:space="preserve">
    <value>Csak az új érmék coinjoinálása után kell 0,3%-os díjat fizetnie.</value>
  </data>
  <data name="CoordinationFee" xml:space="preserve">
    <value>Koordinációs díj</value>
  </data>
  <data name="TransactionFee" xml:space="preserve">
    <value>Tranzakciós díj</value>
  </data>
  <data name="TransactionFeeInfo" xml:space="preserve">
    <value>Minden coinjoin után bányászati díjat kell fizetnie.</value>
  </data>
  <data name="PlebsDontPay" xml:space="preserve">
    <value>A plebejusok nem fizetnek</value>
  </data>
  <data name="PlebsDontPayInfo" xml:space="preserve">
    <value>Nem kell koordinációs díjat fizetnie a 0,01 BTC-nél kisebb vagy egyenlő érmék után.</value>
  </data>
  <data name="FriendsDontPay" xml:space="preserve">
    <value>A barátok nem fizetnek</value>
  </data>
  <data name="FriendsDontPayInfo" xml:space="preserve">
    <value>Nem kell koordinációs díjat fizetnie a más Ginger coinjoinoktól kapott érmék után.</value>
  </data>
  <data name="GetStarted" xml:space="preserve">
    <value>Kezdés</value>
  </data>
  <data name="AddressesAwaitingPayment" xml:space="preserve">
    <value>Fizetésre Váró Címek</value>
  </data>
  <data name="SeparateWithCommaOrEnter" xml:space="preserve">
    <value>Válassza el , vagy az Enter megnyomásával</value>
  </data>
  <data name="EnterNamesForAddress" xml:space="preserve">
    <value>Írd be azoknak a személyeknek vagy cégeknek a neveit, akiknek ezt a címet átadod</value>
  </data>
  <data name="ReceiveViewModelTitle" xml:space="preserve">
    <value>Fogadás</value>
  </data>
  <data name="ReceiveViewModelCaption" xml:space="preserve">
    <value>A pénztárca fogadási párbeszédpaneljének megjelenítése</value>
  </data>
  <data name="ReceiveViewModelKeywords" xml:space="preserve">
    <value>Pénztárca, Fogadni, Művelet</value>
  </data>
  <data name="AddressAwaitingPayment" xml:space="preserve">
    <value>Fizetésre Váró Cím</value>
  </data>
  <data name="ShowOnHardwareWallet" xml:space="preserve">
    <value>Megjelenítés a hardvertárcán</value>
  </data>
  <data name="Copy" xml:space="preserve">
    <value>Másolás</value>
  </data>
  <data name="UnableToSendAddressToDevice" xml:space="preserve">
    <value>Nem lehet elküldeni a címet az eszközre</value>
  </data>
  <data name="ChooseHideModifyDisplayAddresses" xml:space="preserve">
    <value>Választhatsz az alábbi címek elrejtése, módosítása vagy megjelenítése között</value>
  </data>
  <data name="Address" xml:space="preserve">
    <value>Cím</value>
  </data>
  <data name="Label" xml:space="preserve">
    <value>Címke</value>
  </data>
  <data name="HideAddress" xml:space="preserve">
    <value>Cím elrejtése</value>
  </data>
  <data name="Edit" xml:space="preserve">
    <value>Szerkesztés</value>
  </data>
  <data name="QRCode" xml:space="preserve">
    <value>QR Kód</value>
  </data>
  <data name="WishToHideAddressWithLabels" xml:space="preserve">
    <value>Szeretnéd elrejteni a címet a következő címkékkel?</value>
  </data>
  <data name="ThisCannotBeUndone" xml:space="preserve">
    <value>Ezt nem lehet visszavonni</value>
  </data>
  <data name="Yes" xml:space="preserve">
    <value>Igen</value>
  </data>
  <data name="No" xml:space="preserve">
    <value>Nem</value>
  </data>
  <data name="EditSelectedAddressLabels" xml:space="preserve">
    <value>Itt szerkeszd a kiválasztott cím címkéit:</value>
  </data>
  <data name="Save" xml:space="preserve">
    <value>Mentés</value>
  </data>
  <data name="ChangesAppliedAfterRestart" xml:space="preserve">
    <value>A változtatások a alkalmazás újraindítása után lépnek életbe.</value>
  </data>
  <data name="RestartApplication" xml:space="preserve">
    <value>Alkalmazás újraindítása</value>
  </data>
  <data name="ModifyingSettingsNotPossible" xml:space="preserve">
    <value>A beállítások módosítása nem lehetséges, mivel bizonyos paramétereket felülírtak a rendszerindítás során.</value>
  </data>
  <data name="Advanced" xml:space="preserve">
    <value>Haladó</value>
  </data>
  <data name="Security" xml:space="preserve">
    <value>Biztonság</value>
  </data>
  <data name="ApplyNewSettingRestart" xml:space="preserve">
    <value>Az új beállítás alkalmazásához a Ginger Walletot újra kell indítani.</value>
  </data>
  <data name="DarkMode" xml:space="preserve">
    <value>Sötét mód</value>
  </data>
  <data name="RunAtStartup" xml:space="preserve">
    <value>Ginger futtatása a számítógép indításakor</value>
  </data>
  <data name="RunInBackgroundWhenClosed" xml:space="preserve">
    <value>Háttérben futtatás az ablak bezárásakor</value>
  </data>
  <data name="AutoCopyAddresses" xml:space="preserve">
    <value>Címek automatikus másolása</value>
  </data>
  <data name="AutoPasteAddresses" xml:space="preserve">
    <value>Címek automatikus beillesztése</value>
  </data>
  <data name="NetworkAnonymizationTor" xml:space="preserve">
    <value>Hálózati anonimizálás (Tor)</value>
  </data>
  <data name="CannotModifyWithTwoFactorEnabled" xml:space="preserve">
    <value>Nem módosítható, ha a kétfaktoros hitelesítés engedélyezve van.</value>
  </data>
  <data name="TerminateTorWhenShutdown" xml:space="preserve">
    <value>A Tor leállítása, amikor a Ginger bezár</value>
  </data>
  <data name="AutoDownloadNewVersion" xml:space="preserve">
    <value>Új verzió automatikus letöltése</value>
  </data>
  <data name="FeeDisplayUnit" xml:space="preserve">
    <value>Díj megjelenítési egység</value>
  </data>
  <data name="SetPreferredBrowserPath" xml:space="preserve">
    <value>Állítsa be a preferált böngésző teljes elérési útját</value>
  </data>
  <data name="CustomBrowserPath" xml:space="preserve">
    <value>Egyedi böngésző elérési útja</value>
  </data>
  <data name="OpenInBrowser" xml:space="preserve">
    <value>Megnyitás a böngészőben</value>
  </data>
  <data name="Language" xml:space="preserve">
    <value>Nyelv</value>
  </data>
  <data name="CouldNotSaveChange" xml:space="preserve">
    <value>Nem lehetett menteni a változtatását, kérjük, nézze meg a naplókat a további információkért.</value>
  </data>
  <data name="Network" xml:space="preserve">
    <value>Hálózat</value>
  </data>
  <data name="RunBitcoinKnotsOnStartup" xml:space="preserve">
    <value>(KÍSÉRLETI) Bitcoin Knots futtatása indításkor</value>
  </data>
  <data name="StopBitcoinKnotsOnShutdown" xml:space="preserve">
    <value>Bitcoin Knots leállítása leállításkor</value>
  </data>
  <data name="LocalBitcoinCoreKnotsVersion" xml:space="preserve">
    <value>Helyi Bitcoin Core/Knots verzió</value>
  </data>
  <data name="BitcoinCoreKnotsDataFolder" xml:space="preserve">
    <value>Bitcoin Core/Knots adatkönyvtár</value>
  </data>
  <data name="WasabiDownloadBlocksFromFullNode" xml:space="preserve">
    <value>A Wasabi letölti a blokkokat egy teljes nodtól, amelyet te irányítasz.</value>
  </data>
  <data name="BitcoinP2PEndpoint" xml:space="preserve">
    <value>Bitcoin P2P végpont</value>
  </data>
  <data name="CoinsReceivedFromOthers" xml:space="preserve">
    <value>A másoktól kapott érmék, amelyek már használt címekre érkeznek, nem fognak megjelenni ezen összeg alatt. A potenciális por támadások megakadályozása érdekében.</value>
  </data>
  <data name="DustThreshold" xml:space="preserve">
    <value>Por küszöb</value>
  </data>
  <data name="InvalidEndpoint" xml:space="preserve">
    <value>Érvénytelen végpont.</value>
  </data>
  <data name="UseDecimalPoint" xml:space="preserve">
    <value>Használjon tizedespontot a vessző helyett.</value>
  </data>
  <data name="InvalidDustThreshold" xml:space="preserve">
    <value>Érvénytelen por küszöb.</value>
  </data>
  <data name="EnableGPURendering" xml:space="preserve">
    <value>Ha engedélyezve van, használjon grafikus kártyát (GPU) a felhasználói felület rendereléséhez. A GPU használata a CPU helyett javíthatja a teljesítményt.</value>
  </data>
  <data name="EnableGPU" xml:space="preserve">
    <value>GPU engedélyezése</value>
  </data>
  <data name="TwoFactorAuthentication" xml:space="preserve">
    <value>Kétfaktoros hitelesítés</value>
  </data>
  <data name="OnlyAvailableWhenTorEnabled" xml:space="preserve">
    <value>Csak akkor elérhető, ha a Tor engedélyezve van.</value>
  </data>
  <data name="SystemDefaultEnum" xml:space="preserve">
    <value>Rendszer alapértelmezett</value>
  </data>
  <data name="CustomEnum" xml:space="preserve">
    <value>Egyedi</value>
  </data>
  <data name="Max" xml:space="preserve">
    <value>Max:</value>
  </data>
  <data name="To" xml:space="preserve">
    <value>Címzett:</value>
  </data>
  <data name="ExampleBitcoinAddressOrPayjoinURI" xml:space="preserve">
    <value>(pl. Bitcoin cím vagy payjoin URI)</value>
  </data>
  <data name="Paste" xml:space="preserve">
    <value>Beillesztés</value>
  </data>
  <data name="ScanQRCode" xml:space="preserve">
    <value>QR kód beolvasása</value>
  </data>
  <data name="AmountWithColom" xml:space="preserve">
    <value>Összeg:</value>
  </data>
  <data name="RecipientWithColon" xml:space="preserve">
    <value>Címzett:</value>
  </data>
  <data name="SendViewModelTitle" xml:space="preserve">
    <value>Küldés</value>
  </data>
  <data name="SendViewModelCaption" xml:space="preserve">
    <value>A pénztárca küldési párbeszédablakának megjelenítése</value>
  </data>
  <data name="SendViewModelKeywords" xml:space="preserve">
    <value>Pénztárca, Küldés, Művelet</value>
  </data>
  <data name="SendNow" xml:space="preserve">
    <value>Küldés most</value>
  </data>
  <data name="PreviewTransaction" xml:space="preserve">
    <value>Tranzakció előnézete</value>
  </data>
  <data name="PrivacyProtectedWithPayjoin" xml:space="preserve">
    <value>A magánéletedet payjoin védi.</value>
  </data>
  <data name="UndoLastModification" xml:space="preserve">
    <value>Az utolsó módosítás visszavonása</value>
  </data>
  <data name="TransactionInterlinksLabels" xml:space="preserve">
    <value>Tranzakciók közötti hivatkozások címkéi:</value>
  </data>
  <data name="EntitiesKnowTransaction" xml:space="preserve">
    <value>Ezek a szervezetek tudják, hogy ez a te tranzakciód. Végezzen el több Coinjoint, vagy használja a címke-kezelő eszközt, hogy gondosan válassza ki, ki tudná, hogy ez a tranzakció a tiéd.</value>
  </data>
  <data name="TransactionKnownAsYoursBy" xml:space="preserve">
    <value>A tranzakció, amelyről tudják, hogy a tiéd:</value>
  </data>
  <data name="EntitiesKnowThisIsYourTransaction" xml:space="preserve">
    <value>Ezek a szervezetek tudják, hogy ez a te tranzakciód. Végezzen el több Coinjoint, vagy használja a címke-kezelő eszközt, hogy gondosan válassza ki, ki tudná, hogy ez a tranzakció a tiéd.</value>
  </data>
  <data name="TransactionUsesNonPrivateCoins" xml:space="preserve">
    <value>A tranzakció nem privát érméket használ.</value>
  </data>
  <data name="EntitiesCanDeanonymizeTransaction" xml:space="preserve">
    <value>Néhány entitás képes deanonimizálni ezt a tranzakciót, mivel olyan érméket költ, amelyek nem rendelkeznek magánélettel. Végezzen el több Coinjoint, hogy elegendő privát érméje legyen ehhez a tranzakcióhoz.</value>
  </data>
  <data name="TransactionUsesSemiPrivateCoins" xml:space="preserve">
    <value>A tranzakció félig privát érméket használ.</value>
  </data>
  <data name="TransactionNotPrivateEnough" xml:space="preserve">
    <value>Ez a tranzakció nem elég privát, mivel nem teljesen privát érméket költ. Végezzen el több Coinjoint, hogy elegendő privát érméje legyen ehhez a tranzakcióhoz.</value>
  </data>
  <data name="TransactionCreatesChange" xml:space="preserve">
    <value>A tranzakció visszajárót generál.</value>
  </data>
  <data name="ChangeCanLinkTransactions" xml:space="preserve">
    <value>A visszajáró felhasználható ennek a tranzakciónak a következő tranzakcióval való összekapcsolására. Használja a változás kerülésének javaslatát, hogy egy kicsit többet vagy kevesebbet küldjön, ha ez rendben van a címzett számára, vagy végezzen Coinjoint a visszajáróval később.</value>
  </data>
  <data name="TransactionConsolidatesCoins" xml:space="preserve">
    <value>A tranzakció több mint {0} érmét von össze.</value>
  </data>
  <data name="ReducePrivacyOfTransaction" xml:space="preserve">
    <value>Ez csökkentheti a tranzakciód magánéletét.</value>
  </data>
  <data name="TransactionUsesUnconfirmedCoins" xml:space="preserve">
    <value>A tranzakció nem megerősített érméket használ.</value>
  </data>
  <data name="UnconfirmedCoinsMayCauseIssues" xml:space="preserve">
    <value>Ez visszautasításhoz, a megerősítés késlekedéséhez vezethet, vagy többe kerülhet, mint amennyire szükség lenne ahhoz, hogy a kívánt időn belül megerősítsék. Várj egy megerősítésre, hogy csak megerősített érméket használj.</value>
  </data>
  <data name="TransactionUsesCoinjoiningCoins" xml:space="preserve">
    <value>A tranzakció coinjoin érméket használ.</value>
  </data>
  <data name="TransactionMayBeReplacedByCoinjoin" xml:space="preserve">
    <value>Ez a tranzakciódat a coinjoin helyettesítéséhez vezethet. Fontold meg, hogy megvárod a jelenlegi coinjoint, mielőtt elküldenéd ezt a tranzakciót.</value>
  </data>
  <data name="ImproveThisTransaction" xml:space="preserve">
    <value>Fejleszd ezt a tranzakciót:</value>
  </data>
  <data name="LabelManagement" xml:space="preserve">
    <value>Címke kezelés</value>
  </data>
  <data name="ChooseLabelsForTransaction" xml:space="preserve">
    <value>Válassz címkéket a tranzakció összekapcsolásához.</value>
  </data>
  <data name="FullPrivacy" xml:space="preserve">
    <value>Teljes Adatvédelem</value>
  </data>
  <data name="SendSuggestion" xml:space="preserve">
    <value>Küldj</value>
  </data>
  <data name="BetterPrivacy" xml:space="preserve">
    <value>Jobb Adatvédelem</value>
  </data>
  <data name="ChangeAvoidance" xml:space="preserve">
    <value>Visszajáró Kerülése</value>
  </data>
  <data name="TransactionWellOptimized" xml:space="preserve">
    <value>Ez a tranzakció jól optimalizált.</value>
  </data>
  <data name="ReviewCoins" xml:space="preserve">
    <value>Érmék áttekintése</value>
  </data>
  <data name="Amount" xml:space="preserve">
    <value>Összeg</value>
  </data>
  <data name="Recipient" xml:space="preserve">
    <value>Címzett</value>
  </data>
  <data name="ChangeTransactionFeeOrConfirmationTime" xml:space="preserve">
    <value>Változtassa meg a tranzakciós díjat vagy a megerősítési időt</value>
  </data>
  <data name="ExpectedConfirmationTime" xml:space="preserve">
    <value>Várt megerősítési idő</value>
  </data>
  <data name="ConfirmationTimeEstimation" xml:space="preserve">
    <value>Ez csak egy becslés, amely néhány tranzakcióra és blokkra vonatkozó adatokon alapul. A megerősítési idő változhat.</value>
  </data>
  <data name="Fee" xml:space="preserve">
    <value>Díj</value>
  </data>
  <data name="SavePSBTFile" xml:space="preserve">
    <value>PSBT fájl mentése</value>
  </data>
  <data name="Confirm" xml:space="preserve">
    <value>Megerősít</value>
  </data>
  <data name="TransactionExport" xml:space="preserve">
    <value>Tranzakció Exportálása</value>
  </data>
  <data name="UnableToExportPSBT" xml:space="preserve">
    <value>A Ginger Wallet nem tudta exportálni a PSBT-t.</value>
  </data>
  <data name="TransactionBuilding" xml:space="preserve">
    <value>Tranzakció Építése</value>
  </data>
  <data name="TransactionFeeExceedsPaymentAmount" xml:space="preserve">
    <value>A tranzakciót nem lehet elküldeni, mert a díja meghaladja a kifizetés összegét.</value>
  </data>
  <data name="UnableToCreateTransaction" xml:space="preserve">
    <value>A Ginger Wallet nem tudta létrehozni a tranzakciódat.</value>
  </data>
  <data name="InsufficientFundsForTransactionFee" xml:space="preserve">
    <value>Nincs elegendő pénz a tranzakciós díj fedezésére.</value>
  </data>
  <data name="Transaction" xml:space="preserve">
    <value>Tranzakció</value>
  </data>
  <data name="UnableToSendTransaction" xml:space="preserve">
    <value>A Ginger Wallet nem tudta elküldeni a tranzakciódat.</value>
  </data>
  <data name="Camera" xml:space="preserve">
    <value>Kamera</value>
  </data>
  <data name="InternalError" xml:space="preserve">
    <value>Belső hiba.</value>
  </data>
  <data name="InvalidInputLength" xml:space="preserve">
    <value>A bemenet hossza érvénytelen.</value>
  </data>
  <data name="InputTooLong" xml:space="preserve">
    <value>A bemenet túl hosszú.</value>
  </data>
  <data name="LightningAddressesNotSupported" xml:space="preserve">
    <value>A Lightning címek nem támogatottak.</value>
  </data>
  <data name="BitcoinAddressValidity" xml:space="preserve">
    <value>A Bitcoin cím érvényes {0}-ra és nem érvényes {1}-re.</value>
  </data>
  <data name="SetTransactionConfirmationPreference" xml:space="preserve">
    <value>Állítsa be az előnyben részesített időt, ameddig a tranzakciót meg kell erősíteni.</value>
  </data>
  <data name="FeeRateSatPerVByte" xml:space="preserve">
    <value>Díj Mérték (sat/vByte)</value>
  </data>
  <data name="EstimatedConfirmationTime" xml:space="preserve">
    <value>Becsült Megerősítési Idő</value>
  </data>
  <data name="TransactionFeeEstimationsUnavailable" xml:space="preserve">
    <value>A tranzakciós díjak becslése jelenleg nem elérhető. Kérjük, próbálja meg később, vagy manuálisan is megadhatja a díjat.</value>
  </data>
  <data name="ChooseTransactionVisibility" xml:space="preserve">
    <value>Válaszd ki, ki láthatja és ki nem láthatja ezt a tranzakciót.</value>
  </data>
  <data name="CouldSeeThisTransaction" xml:space="preserve">
    <value>Láthatja ezt a tranzakciót:</value>
  </data>
  <data name="CantSeeThisTransaction" xml:space="preserve">
    <value>Nem láthatja ezt a tranzakciót:</value>
  </data>
  <data name="NoInformationAboutPeople" xml:space="preserve">
    <value>Nincs információ ezekről az emberekről, csak akkor használd, amikor szükséges!</value>
  </data>
  <data name="CoinControl" xml:space="preserve">
    <value>Érmeirányítás</value>
  </data>
  <data name="RecoveryWordsViewCaption" xml:space="preserve">
    <value>Írd le a helyreállítási szavakat a megfelelő sorrendben, és tárold őket biztonságos helyen. Szükségesek a pénztárca visszaállításához.</value>
  </data>
  <data name="RecoveryWordsViewCopyRecoveryWords" xml:space="preserve">
    <value>Helyreállítási szavak másolása</value>
  </data>
  <data name="RecoveryWordsViewNotSeeAfter" xml:space="preserve">
    <value>A pénztárca létrehozása után nem fogod tudni újra megtekinteni ezeket a szavakat.</value>
  </data>
  <data name="ConfirmRecoveryWordsViewModel" xml:space="preserve">
    <value>Helyreállítási szavak megerősítése</value>
  </data>
  <data name="ConfirmRecoveryWordsViewModelStoreSafely" xml:space="preserve">
    <value>Tárold biztonságosan a jelszavadat, nem állítható vissza, ha elveszik.
A pénztárcád megnyitásához és visszaállításához szükséges.
Ez a helyreállítási szavak kiterjesztése a nagyobb biztonság érdekében.
</value>
  </data>
  <data name="ConfirmRecoveryWordsViewModelClickRecovery" xml:space="preserve">
    <value>Kattints a helyreállítási szóra: #{0}</value>
  </data>
  <data name="RecoveryWords" xml:space="preserve">
    <value>Helyreállítási szavak</value>
  </data>
  <data name="VerifyRecoveryWords" xml:space="preserve">
    <value>Helyreállítási szavak ellenőrzése</value>
  </data>
  <data name="CreatePasswordDialogTypePassphrase" xml:space="preserve">
    <value>Írj be egy jelszót</value>
  </data>
  <data name="CreatePasswordDialogConfirmPassphrase" xml:space="preserve">
    <value>Erősítsd meg a jelszót</value>
  </data>
  <data name="PassphrasesNotMatch" xml:space="preserve">
    <value>A jelszavak nem egyeznek.</value>
  </data>
  <data name="TrimWarnMessage" xml:space="preserve">
    <value>A kezdő és a záró szóközök eltávolításra kerülnek!</value>
  </data>
  <data name="WhitespaceMessage" xml:space="preserve">
    <value>Kezdő és záró szóközök nem engedélyezettek!</value>
  </data>
  <data name="AddPassphrase" xml:space="preserve">
    <value>Jelszó hozzáadása</value>
  </data>
  <data name="HardwareWallet" xml:space="preserve">
    <value>Hardveres pénztárca</value>
  </data>
  <data name="ConnectHardwareWalletViewModelCaption" xml:space="preserve">
    <value>Csatlakoztasd a hardveres pénztárcádat a számítógéphez</value>
  </data>
  <data name="ConnectHardwareWalletViewModelEnterPassphrase" xml:space="preserve">
    <value>Add meg a jelszavadat a hardveres pénztárcán, ha szükséges.</value>
  </data>
  <data name="HardwareWalletAuthDialogViewModelCaption" xml:space="preserve">
    <value>Csatlakoztasd a hardveres pénztárcádat, nyomd meg a Folytatás gombot, majd kövesd az utasításokat az eszközön.</value>
  </data>
  <data name="Rescan" xml:space="preserve">
    <value>Újraszkennelés</value>
  </data>
  <data name="OpenWallet" xml:space="preserve">
    <value>Pénztárca megnyitása</value>
  </data>
  <data name="ConnectHardwareWalletViewModelConnectPc" xml:space="preserve">
    <value>Csatlakoztasd a hardveres pénztárcát a számítógéphez / Add meg a PIN-kódot az eszközön.</value>
  </data>
  <data name="ConnectHardwareWalletViewModelMakeSureOnlyOne" xml:space="preserve">
    <value>Győződj meg arról, hogy csak egy hardveres pénztárca van csatlakoztatva a számítógéphez.</value>
  </data>
  <data name="ConnectHardwareWalletViewModelAlreadyAdded" xml:space="preserve">
    <value>A csatlakoztatott hardveres pénztárca már hozzá van adva a szoftverhez, kattints alul a megnyitáshoz, vagy kattints az Újraszkennelésre a kereséshez.</value>
  </data>
  <data name="ConnectHardwareWalletViewModelEnterPassphraseOnDevice" xml:space="preserve">
    <value>Add meg a jelszavadat az eszközön.</value>
  </data>
  <data name="ConnectHardwareWalletViewModelEnterPin" xml:space="preserve">
    <value>Add meg a PIN-kódodat az eszközön.</value>
  </data>
  <data name="TypeInYourRecoveryWords" xml:space="preserve">
    <value>Írd be a helyreállítási szavaidat a megfelelő sorrendben</value>
  </data>
  <data name="EnterPassphrase" xml:space="preserve">
    <value>Add meg a helyes jelszót</value>
  </data>
  <data name="RecoverWalletViewModelPassphraseMessage" xml:space="preserve">
    <value>Ha használtál jelszót a pénztárca létrehozásakor, akkor azt lent kell megadnod, különben hagyd üresen.</value>
  </data>
  <data name="AdvancedRecoveryOptionsViewModelTitle" xml:space="preserve">
    <value>Speciális helyreállítási lehetőségek</value>
  </data>
  <data name="AdvancedRecoveryOptionsViewModelMinimumGapLimit" xml:space="preserve">
    <value>Minimális _Rés határ:</value>
  </data>
  <data name="PeersConnected" xml:space="preserve">
    <value>{0} csatlakoztatva</value>
  </data>
  <data name="AmountLessThanTotalSupply" xml:space="preserve">
    <value>Az összegnek kisebbnek kell lennie a BTC teljes készleténél.</value>
  </data>
  <data name="InsufficientFunds" xml:space="preserve">
    <value>Nincs elegendő fedezet a kért összeghez.</value>
  </data>
  <data name="AmountMoreThanZero" xml:space="preserve">
    <value>Az összegnek nagyobbnak kell lennie, mint 0 BTC.</value>
  </data>
  <data name="InvalidBTCAddressOrURI" xml:space="preserve">
    <value>Adjon meg egy érvényes BTC címet vagy URI-t.</value>
  </data>
  <data name="PayjoinNotPossibleWithHardwareWallets" xml:space="preserve">
    <value>Payjoin nem lehetséges hardveres tárcákkal.</value>
  </data>
  <data name="TermsAndConditionsViewCaption" xml:space="preserve">
    <value>A Ginger használatának folytatásához kérjük, fogadd el a feltételeket és kikötéseket.</value>
  </data>
  <data name="TermsAndConditionsViewTermsAndConditions" xml:space="preserve">
    <value>Általános szerződési feltételek</value>
  </data>
  <data name="TermsAndConditionsViewIAgree" xml:space="preserve">
    <value>Elfogadom az </value>
  </data>
<<<<<<< HEAD
  <data name="TransactionID" xml:space="preserve">
    <value>Tranzakcióazonosító</value>
  </data>
  <data name="Index" xml:space="preserve">
    <value>Index</value>
  </data>
  <data name="CoinDetails" xml:space="preserve">
    <value>Érme részletei</value>
=======
  <data name="ResyncWallet" xml:space="preserve">
    <value>Tárca újraszinkronizálása</value>
  </data>
  <data name="ApplicationRestartRescan" xml:space="preserve">
    <value>Az alkalmazás újraindul, és a tárca megnyitásakor elkezdődik az újraszkennelés. Ez a folyamat eltarthat egy ideig, a tárcában lévő tranzakciók számától függően.</value>
  </data>
  <data name="ProceedConfirmation" xml:space="preserve">
    <value>Szeretné folytatni?</value>
>>>>>>> 074c3b10
  </data>
</root><|MERGE_RESOLUTION|>--- conflicted
+++ resolved
@@ -1281,7 +1281,15 @@
   <data name="TermsAndConditionsViewIAgree" xml:space="preserve">
     <value>Elfogadom az </value>
   </data>
-<<<<<<< HEAD
+  <data name="ResyncWallet" xml:space="preserve">
+    <value>Tárca újraszinkronizálása</value>
+  </data>
+  <data name="ApplicationRestartRescan" xml:space="preserve">
+    <value>Az alkalmazás újraindul, és a tárca megnyitásakor elkezdődik az újraszkennelés. Ez a folyamat eltarthat egy ideig, a tárcában lévő tranzakciók számától függően.</value>
+  </data>
+  <data name="ProceedConfirmation" xml:space="preserve">
+    <value>Szeretné folytatni?</value>
+  </data>
   <data name="TransactionID" xml:space="preserve">
     <value>Tranzakcióazonosító</value>
   </data>
@@ -1290,15 +1298,5 @@
   </data>
   <data name="CoinDetails" xml:space="preserve">
     <value>Érme részletei</value>
-=======
-  <data name="ResyncWallet" xml:space="preserve">
-    <value>Tárca újraszinkronizálása</value>
-  </data>
-  <data name="ApplicationRestartRescan" xml:space="preserve">
-    <value>Az alkalmazás újraindul, és a tárca megnyitásakor elkezdődik az újraszkennelés. Ez a folyamat eltarthat egy ideig, a tárcában lévő tranzakciók számától függően.</value>
-  </data>
-  <data name="ProceedConfirmation" xml:space="preserve">
-    <value>Szeretné folytatni?</value>
->>>>>>> 074c3b10
   </data>
 </root>