--- conflicted
+++ resolved
@@ -111,11 +111,9 @@
 		NetworkBadgeName = Services.Config.Network == Network.Main ? "" : Services.Config.Network.Name;
 	}
 
-<<<<<<< HEAD
 	public IObservable<bool> IsMainContentEnabled { get; }
-=======
+
 	public string NetworkBadgeName { get; }
->>>>>>> 9fb8d68d
 
 	public IObservable<WalletViewModel> CurrentWallet { get; }
 
