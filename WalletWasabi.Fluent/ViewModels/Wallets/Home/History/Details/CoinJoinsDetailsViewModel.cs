--- conflicted
+++ resolved
@@ -3,13 +3,9 @@
 using System.Reactive;
 using System.Reactive.Disposables;
 using NBitcoin;
-<<<<<<< HEAD
 using ReactiveUI;
-using WalletWasabi.Fluent.Extensions;
 using WalletWasabi.Fluent.Helpers;
-=======
 using WalletWasabi.Fluent.Models.UI;
->>>>>>> 3d9cc443
 using WalletWasabi.Fluent.ViewModels.Navigation;
 using WalletWasabi.Fluent.ViewModels.Wallets.Home.History.HistoryItems;
 
@@ -38,17 +34,6 @@
 		SetupCancel(enableCancel: false, enableCancelOnEscape: true, enableCancelOnPressed: true);
 		NextCommand = CancelCommand;
 
-<<<<<<< HEAD
-		CopyCommand = ReactiveCommand.CreateFromTask<uint256>(async txid =>
-		{
-			if (ApplicationHelper.Clipboard is { } clipboard)
-			{
-				await clipboard.SetTextAsync(txid.ToString());
-			}
-		});
-
-=======
->>>>>>> 3d9cc443
 		Update();
 
 		ConfirmationTime = TimeSpan.Zero; // TODO: Calculate confirmation time
