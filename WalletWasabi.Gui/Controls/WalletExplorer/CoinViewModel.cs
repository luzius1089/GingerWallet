--- conflicted
+++ resolved
@@ -20,12 +20,8 @@
 		{
 			Model = model;
 
-<<<<<<< HEAD
+			_history = new List<string>();
 			model.WhenAnyValue(x => x.Confirmed).ObserveOn(RxApp.MainThreadScheduler).Subscribe(_ =>
-=======
-			_history = new List<string>();
-			model.WhenAnyValue(x => x.Confirmed).ObserveOn(RxApp.MainThreadScheduler).Subscribe(confirmed =>
->>>>>>> e5b93920
 			{
 				this.RaisePropertyChanged(nameof(Confirmed));
 			});
