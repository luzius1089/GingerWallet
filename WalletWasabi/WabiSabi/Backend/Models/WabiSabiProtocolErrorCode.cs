using System;
using System.Collections.Generic;
using System.Linq;
using System.Text;
using System.Threading.Tasks;

namespace WalletWasabi.WabiSabi.Backend.Models
{
	public enum WabiSabiProtocolErrorCode
	{
		RoundNotFound,
		WrongPhase,
		InputSpent,
		InputUnconfirmed,
		InputImmature,
		WrongRoundSignature,
		TooManyInputs,
		NotEnoughFunds,
		TooMuchFunds,
		NonUniqueInputs,
		InputBanned,
		InputNotWhitelisted,
		AliceNotFound,
		IncorrectRequestedVsizeCredentials,
		TooMuchVsize,
		ScriptNotAllowed,
		IncorrectRequestedAmountCredentials,
		WrongCoinjoinSignature,
		AliceAlreadyRegistered,
		NonStandardInput,
		NonStandardOutput,
		WitnessAlreadyProvided,
		InsufficientFees,
		SizeLimitExceeded,
		DustOutput,
		UneconomicalInput,
<<<<<<< HEAD
		TooMuchTotalWeight,
		DeltaNotZero,
		WrongNumberOfCreds
=======
		VsizeQuotaExceeded
>>>>>>> f3d060be
	}
}<|MERGE_RESOLUTION|>--- conflicted
+++ resolved
@@ -34,12 +34,7 @@
 		SizeLimitExceeded,
 		DustOutput,
 		UneconomicalInput,
-<<<<<<< HEAD
-		TooMuchTotalWeight,
+		VsizeQuotaExceeded,
 		DeltaNotZero,
-		WrongNumberOfCreds
-=======
-		VsizeQuotaExceeded
->>>>>>> f3d060be
-	}
+		WrongNumberOfCreds	}
 }