--- conflicted
+++ resolved
@@ -467,19 +467,11 @@
 	public static Money EffectiveCost(this TxOut output, FeeRate feeRate) =>
 		output.Value + feeRate.GetFee(output.ScriptPubKey.EstimateOutputVsize());
 
-<<<<<<< HEAD
 		public static Money EffectiveValue(this Coin coin, FeeRate feeRate, CoordinationFeeRate coordinationFeeRate) =>
 			coin.Amount - feeRate.GetFee(coin.ScriptPubKey.EstimateInputVsize()) - coordinationFeeRate.GetFee(coin.Amount);
 
 		public static Money EffectiveValue(this SmartCoin coin, FeeRate feeRate, CoordinationFeeRate coordinationFeeRate) =>
 			EffectiveValue(coin.Coin, feeRate, coordinationFeeRate);
-=======
-	public static Money EffectiveValue(this Coin coin, FeeRate feeRate) =>
-		coin.Amount - feeRate.GetFee(coin.ScriptPubKey.EstimateInputVsize());
-
-	public static Money EffectiveValue(this SmartCoin coin, FeeRate feeRate) =>
-		EffectiveValue(coin.Coin, feeRate);
->>>>>>> 5e1ef197
 
 	public static T FromBytes<T>(byte[] input) where T : IBitcoinSerializable, new()
 	{
