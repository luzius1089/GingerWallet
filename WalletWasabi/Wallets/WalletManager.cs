using NBitcoin;
using Nito.AsyncEx;
using System.Collections.Generic;
using System.IO;
using System.Linq;
using System.Threading;
using System.Threading.Tasks;
using WalletWasabi.Blockchain.Keys;
using WalletWasabi.Blockchain.TransactionOutputs;
using WalletWasabi.Blockchain.TransactionProcessing;
using WalletWasabi.Blockchain.Transactions;
using WalletWasabi.Extensions;
using WalletWasabi.Helpers;
using WalletWasabi.Logging;
using WalletWasabi.Models;
using WalletWasabi.WabiSabi.Client;

namespace WalletWasabi.Wallets;

public class WalletManager : IWalletProvider
{
	/// <remarks>All access must be guarded by <see cref="Lock"/> object.</remarks>
	private volatile bool _disposedValue = false;

	public WalletManager(
		Network network,
		string workDir,
		WalletDirectories walletDirectories,
<<<<<<< HEAD
		BitcoinStore bitcoinStore,
		WasabiSynchronizer synchronizer,
		HybridFeeProvider feeProvider,
		IBlockProvider blockProvider,
		ServiceConfiguration serviceConfiguration,
		UnconfirmedTransactionChainProvider unconfirmedTransactionChainProvider)
=======
		WalletFactory walletFactory)
>>>>>>> e27019a5
	{
		using IDisposable _ = BenchmarkLogger.Measure();

		Network = network;
		WorkDir = Guard.NotNullOrEmptyOrWhitespace(nameof(workDir), workDir, true);
		Directory.CreateDirectory(WorkDir);
		WalletDirectories = walletDirectories;
<<<<<<< HEAD
		BitcoinStore = bitcoinStore;
		Synchronizer = synchronizer;
		FeeProvider = feeProvider;
		BlockProvider = blockProvider;
		ServiceConfiguration = serviceConfiguration;
		UnconfirmedTransactionChainProvider = unconfirmedTransactionChainProvider;
=======
		WalletFactory = walletFactory;
>>>>>>> e27019a5
		CancelAllTasksToken = CancelAllTasks.Token;

		LoadWalletListFromFileSystem();
	}

	/// <summary>
	/// Triggered if any of the Wallets changes its state. The sender of the event will be the Wallet.
	/// </summary>
	public event EventHandler<WalletState>? WalletStateChanged;

	/// <summary>
	/// Triggered if a wallet added to the Wallet collection. The sender of the event will be the WalletManager and the argument is the added Wallet.
	/// </summary>
	public event EventHandler<Wallet>? WalletAdded;

	/// <summary>Cancels initialization of wallets.</summary>
	private CancellationTokenSource CancelAllTasks { get; } = new();

	/// <summary>Token from <see cref="CancelAllTasks"/>.</summary>
	/// <remarks>Accessing the token of <see cref="CancelAllTasks"/> can lead to <see cref="ObjectDisposedException"/>. So we copy the token and no exception can be thrown.</remarks>
	private CancellationToken CancelAllTasksToken { get; }

	/// <remarks>All access must be guarded by <see cref="Lock"/> object.</remarks>
	private HashSet<Wallet> Wallets { get; } = new();

	private object Lock { get; } = new();
	private AsyncLock StartStopWalletLock { get; } = new();

<<<<<<< HEAD
	private BitcoinStore BitcoinStore { get; }
	private WasabiSynchronizer Synchronizer { get; }
	private ServiceConfiguration ServiceConfiguration { get; }
	private UnconfirmedTransactionChainProvider UnconfirmedTransactionChainProvider { get; }
=======
>>>>>>> e27019a5
	private bool IsInitialized { get; set; }

	private WalletFactory WalletFactory { get; }
	public Network Network { get; }
	public WalletDirectories WalletDirectories { get; }
	private string WorkDir { get; }

	private void LoadWalletListFromFileSystem()
	{
		var walletFileNames = WalletDirectories.EnumerateWalletFiles().Select(fi => Path.GetFileNameWithoutExtension(fi.FullName));

		string[]? walletNamesToLoad = null;
		lock (Lock)
		{
			walletNamesToLoad = walletFileNames.Where(walletFileName => !Wallets.Any(wallet => wallet.WalletName == walletFileName)).ToArray();
		}

		if (walletNamesToLoad.Length == 0)
		{
			return;
		}

		List<Task<Wallet>> walletLoadTasks = walletNamesToLoad.Select(walletName => Task.Run(() => LoadWalletByNameFromDisk(walletName), CancelAllTasksToken)).ToList();

		while (walletLoadTasks.Count > 0)
		{
			var tasksArray = walletLoadTasks.ToArray();
			var finishedTaskIndex = Task.WaitAny(tasksArray, CancelAllTasksToken);
			var finishedTask = tasksArray[finishedTaskIndex];
			walletLoadTasks.Remove(finishedTask);
			try
			{
				var wallet = finishedTask.Result;
				AddWallet(wallet);
			}
			catch (Exception ex)
			{
				Logger.LogWarning(ex);
			}
		}
	}

	public void RenameWallet(Wallet wallet, string newWalletName)
	{
		if (newWalletName == wallet.WalletName)
		{
			return;
		}

		if (ValidateWalletName(newWalletName) is { } error)
		{
			Logger.LogWarning($"Invalid name '{newWalletName}' when attempting to rename '{error.Message}'");
			throw new InvalidOperationException($"Invalid name {newWalletName} - {error.Message}");
		}

		var (currentWalletFilePath, currentWalletBackupFilePath) = WalletDirectories.GetWalletFilePaths(wallet.WalletName);
		var (newWalletFilePath, newWalletBackupFilePath) = WalletDirectories.GetWalletFilePaths(newWalletName);

		Logger.LogInfo($"Renaming file {currentWalletFilePath} to {newWalletFilePath}");
		File.Move(currentWalletFilePath, newWalletFilePath);

		try
		{
			File.Move(currentWalletBackupFilePath, newWalletBackupFilePath);
		}
		catch (Exception e)
		{
			Logger.LogWarning($"Could not rename wallet backup file. Reason: {e.Message}");
		}

		wallet.KeyManager.SetFilePath(newWalletFilePath);
	}

	public (ErrorSeverity Severity, string Message)? ValidateWalletName(string walletName)
	{
		string walletFilePath = Path.Combine(WalletDirectories.WalletsDir, $"{walletName}.json");

		if (string.IsNullOrEmpty(walletName))
		{
			return (ErrorSeverity.Error, "The name cannot be empty");
		}

		if (walletName.IsTrimmable())
		{
			return (ErrorSeverity.Error, "Leading and trailing white spaces are not allowed!");
		}

		if (File.Exists(walletFilePath))
		{
			return (ErrorSeverity.Error, $"A wallet named {walletName} already exists. Please try a different name.");
		}

		if (!WalletGenerator.ValidateWalletName(walletName))
		{
			return (ErrorSeverity.Error, "Selected wallet name is not valid. Please try a different name.");
		}

		return null;
	}

	public Task<IEnumerable<IWallet>> GetWalletsAsync() => Task.FromResult<IEnumerable<IWallet>>(GetWallets());

	public IEnumerable<Wallet> GetWallets()
	{
		lock (Lock)
		{
			return Wallets.ToList();
		}
	}

	public bool HasWallet()
	{
		lock (Lock)
		{
			return Wallets.Count > 0;
		}
	}

	public async Task<Wallet> StartWalletAsync(Wallet wallet)
	{
		lock (Lock)
		{
			if (_disposedValue)
			{
				Logger.LogError("Object was already disposed.");
				throw new OperationCanceledException("Object was already disposed.");
			}

			if (CancelAllTasks.IsCancellationRequested)
			{
				throw new OperationCanceledException($"Stopped loading {wallet}, because cancel was requested.");
			}

			// Throw an exception if the wallet was not added to the WalletManager.
			Wallets.Single(x => x == wallet);
		}

		wallet.SetWaitingForInitState();

		// Wait for the WalletManager to be initialized.
		while (!IsInitialized)
		{
			await Task.Delay(100, CancelAllTasks.Token).ConfigureAwait(false);
		}

		if (wallet.State == WalletState.WaitingForInit)
		{
			wallet.Initialize();
		}

		using (await StartStopWalletLock.LockAsync(CancelAllTasks.Token).ConfigureAwait(false))
		{
			try
			{
				Logger.LogInfo($"Starting wallet '{wallet.WalletName}'...");
				await wallet.StartAsync(CancelAllTasksToken).ConfigureAwait(false);
				Logger.LogInfo($"Wallet '{wallet.WalletName}' started.");
				CancelAllTasksToken.ThrowIfCancellationRequested();
				return wallet;
			}
			catch
			{
				await wallet.StopAsync(CancellationToken.None).ConfigureAwait(false);
				throw;
			}
		}
	}

	public Task<Wallet> AddAndStartWalletAsync(KeyManager keyManager)
	{
		var wallet = AddWallet(keyManager);
		return StartWalletAsync(wallet);
	}

	public Wallet AddWallet(KeyManager keyManager)
	{
		Wallet wallet = WalletFactory.Create(keyManager);
		AddWallet(wallet);
		return wallet;
	}

	private Wallet LoadWalletByNameFromDisk(string walletName)
	{
		(string walletFullPath, string walletBackupFullPath) = WalletDirectories.GetWalletFilePaths(walletName);
		Wallet wallet;
		try
		{
			wallet = WalletFactory.Create(KeyManager.FromFile(walletFullPath));
		}
		catch (Exception ex)
		{
			if (!File.Exists(walletBackupFullPath))
			{
				throw;
			}

			Logger.LogWarning($"Wallet got corrupted.\n" +
				$"Wallet file path: {walletFullPath}\n" +
				$"Trying to recover it from backup.\n" +
				$"Backup path: {walletBackupFullPath}\n" +
				$"Exception: {ex}");
			if (File.Exists(walletFullPath))
			{
				string corruptedWalletBackupPath = $"{walletBackupFullPath}_CorruptedBackup";
				if (File.Exists(corruptedWalletBackupPath))
				{
					File.Delete(corruptedWalletBackupPath);
					Logger.LogInfo($"Deleted previous corrupted wallet file backup from `{corruptedWalletBackupPath}`.");
				}
				File.Move(walletFullPath, corruptedWalletBackupPath);
				Logger.LogInfo($"Backed up corrupted wallet file to `{corruptedWalletBackupPath}`.");
			}
			File.Copy(walletBackupFullPath, walletFullPath);

			wallet = WalletFactory.Create(KeyManager.FromFile(walletFullPath));
		}

		return wallet;
	}

	private void AddWallet(Wallet wallet)
	{
		lock (Lock)
		{
			if (Wallets.Any(w => w.WalletId == wallet.WalletId))
			{
				throw new InvalidOperationException($"Wallet with the same name was already added: {wallet.WalletName}.");
			}
			Wallets.Add(wallet);
		}

		if (!File.Exists(WalletDirectories.GetWalletFilePaths(wallet.WalletName).walletFilePath))
		{
			wallet.KeyManager.ToFile();
		}

		wallet.StateChanged += Wallet_StateChanged;

		WalletAdded?.Invoke(this, wallet);
	}

	public bool WalletExists(HDFingerprint? fingerprint) => GetWallets().Any(x => fingerprint is { } && x.KeyManager.MasterFingerprint == fingerprint);

<<<<<<< HEAD
	private void TransactionProcessor_WalletRelevantTransactionProcessed(object? sender, ProcessedResult e)
	{
		WalletRelevantTransactionProcessed?.Invoke(sender, e);
		UnconfirmedTransactionChainProvider.BeginRequestUnconfirmedChain(e.Transaction);
	}

=======
>>>>>>> e27019a5
	private void Wallet_StateChanged(object? sender, WalletState e)
	{
		WalletStateChanged?.Invoke(sender, e);
	}

	public async Task RemoveAndStopAllAsync(CancellationToken cancel)
	{
		lock (Lock)
		{
			// Already disposed.
			if (_disposedValue)
			{
				return;
			}

			_disposedValue = true;
		}

		CancelAllTasks.Cancel();

		using (await StartStopWalletLock.LockAsync(cancel).ConfigureAwait(false))
		{
			foreach (var wallet in GetWallets())
			{
				cancel.ThrowIfCancellationRequested();

				wallet.StateChanged -= Wallet_StateChanged;

				lock (Lock)
				{
					if (!Wallets.Remove(wallet))
					{
						throw new InvalidOperationException("Wallet service doesn't exist.");
					}
				}

				try
				{
					if (wallet.State >= WalletState.Initialized)
					{
						var keyManager = wallet.KeyManager;
						string backupWalletFilePath = WalletDirectories.GetWalletFilePaths(Path.GetFileName(keyManager.FilePath)!).walletBackupFilePath;
						keyManager.ToFile(backupWalletFilePath);
						Logger.LogInfo($"{nameof(wallet.KeyManager)} backup saved to `{backupWalletFilePath}`.");
						await wallet.StopAsync(cancel).ConfigureAwait(false);
						Logger.LogInfo($"'{wallet.WalletName}' wallet is stopped.");
					}

					wallet.Dispose();
				}
				catch (Exception ex)
				{
					Logger.LogError(ex);
				}
			}
		}

		CancelAllTasks.Dispose();
	}

	public void ProcessCoinJoin(SmartTransaction tx)
	{
		lock (Lock)
		{
			foreach (var wallet in Wallets.Where(x => x.State == WalletState.Started && !x.TransactionProcessor.IsAware(tx.GetHash())))
			{
				wallet.TransactionProcessor.Process(tx);
			}
		}
	}

	public void Process(SmartTransaction transaction)
	{
		lock (Lock)
		{
			foreach (var wallet in Wallets.Where(x => x.State == WalletState.Started))
			{
				wallet.TransactionProcessor.Process(transaction);
			}
		}
	}

	public IEnumerable<SmartCoin> CoinsByOutPoint(OutPoint input)
	{
		lock (Lock)
		{
			var res = new List<SmartCoin>();
			foreach (var wallet in Wallets.Where(x => x.State == WalletState.Started))
			{
				if (wallet.Coins.TryGetByOutPoint(input, out var coin))
				{
					res.Add(coin);
				}
			}

			return res;
		}
	}

	public ISet<uint256> FilterUnknownCoinjoins(IEnumerable<uint256> cjs)
	{
		lock (Lock)
		{
			var unknowns = new HashSet<uint256>();
			foreach (var wallet in Wallets.Where(x => x.State == WalletState.Started))
			{
				// If a wallet service doesn't know about the tx, then we add it for processing.
				foreach (var tx in cjs.Where(x => !wallet.TransactionProcessor.IsAware(x)))
				{
					unknowns.Add(tx);
				}
			}
			return unknowns;
		}
	}

	public void Initialize()
	{
		foreach (var wallet in GetWallets().Where(w => w.State == WalletState.WaitingForInit))
		{
			wallet.Initialize();
		}

		IsInitialized = true;
	}

	public void EnsureTurboSyncHeightConsistency()
	{
		foreach (var km in GetWallets().Select(x => x.KeyManager).Where(x => x.GetNetwork() == Network))
		{
			km.EnsureTurboSyncHeightConsistency();
		}
	}

	public void SetMaxBestHeight(uint bestHeight)
	{
		foreach (var km in GetWallets().Select(x => x.KeyManager).Where(x => x.GetNetwork() == Network))
		{
			km.SetMaxBestHeight(new Height(bestHeight));
		}
	}

	public Wallet GetWalletByName(string walletName)
	{
		lock (Lock)
		{
			return Wallets.Single(x => x.KeyManager.WalletName == walletName);
		}
	}
}<|MERGE_RESOLUTION|>--- conflicted
+++ resolved
@@ -26,16 +26,7 @@
 		Network network,
 		string workDir,
 		WalletDirectories walletDirectories,
-<<<<<<< HEAD
-		BitcoinStore bitcoinStore,
-		WasabiSynchronizer synchronizer,
-		HybridFeeProvider feeProvider,
-		IBlockProvider blockProvider,
-		ServiceConfiguration serviceConfiguration,
-		UnconfirmedTransactionChainProvider unconfirmedTransactionChainProvider)
-=======
 		WalletFactory walletFactory)
->>>>>>> e27019a5
 	{
 		using IDisposable _ = BenchmarkLogger.Measure();
 
@@ -43,16 +34,7 @@
 		WorkDir = Guard.NotNullOrEmptyOrWhitespace(nameof(workDir), workDir, true);
 		Directory.CreateDirectory(WorkDir);
 		WalletDirectories = walletDirectories;
-<<<<<<< HEAD
-		BitcoinStore = bitcoinStore;
-		Synchronizer = synchronizer;
-		FeeProvider = feeProvider;
-		BlockProvider = blockProvider;
-		ServiceConfiguration = serviceConfiguration;
-		UnconfirmedTransactionChainProvider = unconfirmedTransactionChainProvider;
-=======
 		WalletFactory = walletFactory;
->>>>>>> e27019a5
 		CancelAllTasksToken = CancelAllTasks.Token;
 
 		LoadWalletListFromFileSystem();
@@ -81,13 +63,6 @@
 	private object Lock { get; } = new();
 	private AsyncLock StartStopWalletLock { get; } = new();
 
-<<<<<<< HEAD
-	private BitcoinStore BitcoinStore { get; }
-	private WasabiSynchronizer Synchronizer { get; }
-	private ServiceConfiguration ServiceConfiguration { get; }
-	private UnconfirmedTransactionChainProvider UnconfirmedTransactionChainProvider { get; }
-=======
->>>>>>> e27019a5
 	private bool IsInitialized { get; set; }
 
 	private WalletFactory WalletFactory { get; }
@@ -331,15 +306,12 @@
 
 	public bool WalletExists(HDFingerprint? fingerprint) => GetWallets().Any(x => fingerprint is { } && x.KeyManager.MasterFingerprint == fingerprint);
 
-<<<<<<< HEAD
 	private void TransactionProcessor_WalletRelevantTransactionProcessed(object? sender, ProcessedResult e)
 	{
 		WalletRelevantTransactionProcessed?.Invoke(sender, e);
 		UnconfirmedTransactionChainProvider.BeginRequestUnconfirmedChain(e.Transaction);
 	}
 
-=======
->>>>>>> e27019a5
 	private void Wallet_StateChanged(object? sender, WalletState e)
 	{
 		WalletStateChanged?.Invoke(sender, e);
