--- conflicted
+++ resolved
@@ -30,20 +30,12 @@
 		{
 		}
 
-<<<<<<< HEAD
-		public WasabiClient(IRelativeHttpClient torHttpClient)
-=======
 		public WasabiClient(IRelativeHttpClient httpClient)
->>>>>>> 7ecc884e
 		{
 			HttpClient = httpClient;
 		}
 
-<<<<<<< HEAD
-		private IRelativeHttpClient TorClient { get; }
-=======
 		private IRelativeHttpClient HttpClient { get; }
->>>>>>> 7ecc884e
 
 		public static Dictionary<uint256, Transaction> TransactionCache { get; } = new Dictionary<uint256, Transaction>();
 		private static Queue<uint256> TransactionIdQueue { get; } = new Queue<uint256>();
