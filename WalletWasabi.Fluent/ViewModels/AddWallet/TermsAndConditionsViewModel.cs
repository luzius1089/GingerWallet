--- conflicted
+++ resolved
@@ -13,15 +13,11 @@
 
 		public TermsAndConditionsViewModel(LegalChecker legalChecker, RoutableViewModel next)
 		{
-<<<<<<< HEAD
-			ViewTermsCommand = ReactiveCommand.CreateFromTask(
-				async () =>
-=======
 			Title = "Welcome to Wasabi Wallet";
 
+					Navigate().To(legalDocs);
 			ViewTermsCommand = ReactiveCommand.Create(
 				() =>
->>>>>>> 44e96847
 				{
 					if (legalChecker.TryGetNewLegalDocs(out _))
 					{
