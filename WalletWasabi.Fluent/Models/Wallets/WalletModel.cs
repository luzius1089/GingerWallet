using System.Collections.Generic;
<<<<<<< HEAD
using System.ComponentModel;
using System.Collections.ObjectModel;
using System.Linq;
=======
>>>>>>> 31254c78
using System.Reactive.Linq;
using NBitcoin;
using ReactiveUI;
using WalletWasabi.Fluent.Helpers;
using WalletWasabi.Fluent.ViewModels.Wallets.Labels;
using WalletWasabi.Wallets;

namespace WalletWasabi.Fluent.Models.Wallets;

[AutoInterface]
public partial class WalletModel : ReactiveObject
{
	private readonly Lazy<IWalletCoinjoinModel> _coinjoin;
	private readonly Lazy<IWalletCoinsModel> _coins;
<<<<<<< HEAD
	private readonly ReadOnlyObservableCollection<IAddress> _addresses;
	[AutoNotify] private bool _isLoggedIn;
=======
>>>>>>> 31254c78

	public WalletModel(Wallet wallet, IAmountProvider amountProvider)
	{
		Wallet = wallet;
		AmountProvider = amountProvider;

		Auth = new WalletAuthModel(this, Wallet);
		Loader = new WalletLoadWorkflow(Wallet);
		Settings = new WalletSettingsModel(Wallet.KeyManager);

		_coinjoin = new(() => new WalletCoinjoinModel(Wallet, Settings));
		_coins = new(() => new WalletCoinsModel(wallet, this));

		Transactions = new WalletTransactionsModel(this, wallet);

		AddressesModel = new AddressesModel(Transactions.TransactionProcessed, Wallet.KeyManager);

		State =
			Observable.FromEventPattern<WalletState>(Wallet, nameof(Wallet.StateChanged))
					  .ObserveOn(RxApp.MainThreadScheduler)
					  .Select(_ => Wallet.State);

		Privacy = new WalletPrivacyModel(this, Wallet);

		Balances =
			Observable.Defer(() => Observable.Return(Wallet.Coins.TotalAmount()))
					  .Concat(Transactions.TransactionProcessed
					  .Select(_ => Wallet.Coins.TotalAmount()))
					  .Select(AmountProvider.Create);

		HasBalance = Balances.Select(x => x.HasBalance);

		// Start the Loader after wallet is logged in
		this.WhenAnyValue(x => x.Auth.IsLoggedIn)
			.Where(x => x)
			.Take(1)
			.Do(_ => Loader.Start())
			.Subscribe();

		// Stop the loader after load is completed
		State.Where(x => x == WalletState.Started)
			 .Do(_ => Loader.Stop())
			 .Subscribe();

		this.WhenAnyValue(x => x.Auth.IsLoggedIn).BindTo(this, x => x.IsLoggedIn);
	}

	public IAddressesModel AddressesModel { get; }

	internal Wallet Wallet { get; }

	public string Name => Wallet.WalletName;

	public Network Network => Wallet.Network;

	public IWalletTransactionsModel Transactions { get; }

	public IObservable<Amount> Balances { get; }

	public IObservable<bool> HasBalance { get; }

	public IWalletCoinsModel Coins => _coins.Value;

	public IWalletAuthModel Auth { get; }

	public IWalletLoadWorkflow Loader { get; }

	public IWalletSettingsModel Settings { get; }

	public IWalletPrivacyModel Privacy { get; }

	public IWalletCoinjoinModel Coinjoin => _coinjoin.Value;

	public IObservable<WalletState> State { get; }

	public IAmountProvider AmountProvider { get; }

	public IAddress GetNextReceiveAddress(IEnumerable<string> destinationLabels)
	{
		var pubKey = Wallet.GetNextReceiveAddress(destinationLabels);
		return new Address(Wallet.KeyManager, pubKey);
	}

	public IWalletInfoModel GetWalletInfo()
	{
		return new WalletInfoModel(Wallet);
	}

	public IWalletStatsModel GetWalletStats()
	{
		return new WalletStatsModel(this, Wallet);
	}

	public bool IsHardwareWallet => Wallet.KeyManager.IsHardwareWallet;

	public bool IsWatchOnlyWallet => Wallet.KeyManager.IsWatchOnly;

	public IEnumerable<(string Label, int Score)> GetMostUsedLabels(Intent intent)
	{
		return Wallet.GetLabelsWithRanking(intent);
	}
<<<<<<< HEAD

	private IEnumerable<IAddress> GetAddresses()
	{
		return Wallet.KeyManager
			.GetKeys()
			.Reverse()
			.Select(x => new Address(Wallet.KeyManager, x));
	}
}

public partial interface IWalletModel : INotifyPropertyChanged
{
=======
>>>>>>> 31254c78
}<|MERGE_RESOLUTION|>--- conflicted
+++ resolved
@@ -1,10 +1,5 @@
 using System.Collections.Generic;
-<<<<<<< HEAD
 using System.ComponentModel;
-using System.Collections.ObjectModel;
-using System.Linq;
-=======
->>>>>>> 31254c78
 using System.Reactive.Linq;
 using NBitcoin;
 using ReactiveUI;
@@ -19,11 +14,8 @@
 {
 	private readonly Lazy<IWalletCoinjoinModel> _coinjoin;
 	private readonly Lazy<IWalletCoinsModel> _coins;
-<<<<<<< HEAD
-	private readonly ReadOnlyObservableCollection<IAddress> _addresses;
+
 	[AutoNotify] private bool _isLoggedIn;
-=======
->>>>>>> 31254c78
 
 	public WalletModel(Wallet wallet, IAmountProvider amountProvider)
 	{
@@ -125,19 +117,8 @@
 	{
 		return Wallet.GetLabelsWithRanking(intent);
 	}
-<<<<<<< HEAD
-
-	private IEnumerable<IAddress> GetAddresses()
-	{
-		return Wallet.KeyManager
-			.GetKeys()
-			.Reverse()
-			.Select(x => new Address(Wallet.KeyManager, x));
-	}
 }
 
 public partial interface IWalletModel : INotifyPropertyChanged
 {
-=======
->>>>>>> 31254c78
 }