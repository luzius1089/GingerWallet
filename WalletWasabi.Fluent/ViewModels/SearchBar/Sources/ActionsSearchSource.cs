using System.Collections.Generic;
using System.Linq;
using System.Reactive.Linq;
using System.Threading.Tasks;
using DynamicData;
using WalletWasabi.Fluent.Models.UI;
using WalletWasabi.Fluent.ViewModels.NavBar;
using WalletWasabi.Fluent.ViewModels.Navigation;
using WalletWasabi.Fluent.ViewModels.SearchBar.Patterns;
using WalletWasabi.Fluent.ViewModels.SearchBar.SearchItems;

namespace WalletWasabi.Fluent.ViewModels.SearchBar.Sources;

public class ActionsSearchSource : ISearchSource
{
<<<<<<< HEAD
	public ActionsSearchSource(UIContext uiContext, IObservable<string> query)
	{
		UIContext = uiContext;
=======
	public ActionsSearchSource(UiContext uiContext, IObservable<string> query)
	{
		UiContext = uiContext;
>>>>>>> 63da4a43

		var filter = query.Select(SearchSource.DefaultFilter);

		Changes = GetItemsFromMetadata()
			.ToObservable()
			.ToObservableChangeSet(x => x.Key)
			.Filter(filter);
	}

	public IObservable<IChangeSet<ISearchItem, ComposedKey>> Changes { get; }

<<<<<<< HEAD
	public UIContext UIContext { get; }
=======
	public UiContext UiContext { get; }
>>>>>>> 63da4a43

	private IEnumerable<ISearchItem> GetItemsFromMetadata()
	{
		return NavigationManager.MetaData
			.Where(m => m.Searchable)
			.Select(m =>
			{
				var onActivate = CreateOnActivateFunction(m);
				var searchItem = new ActionableItem(m.Title, m.Caption, onActivate, m.Category ?? "No category", m.Keywords)
				{
					Icon = m.IconName,
					IsDefault = true,
				};
				return searchItem;
			});
	}

	private Func<Task> CreateOnActivateFunction(NavigationMetaData navigationMetaData)
	{
		return async () =>
		{
			var vm = await NavigationManager.MaterialiseViewModelAsync(navigationMetaData);
			if (vm is null)
			{
				return;
			}

			if (vm is NavBarItemViewModel item && item.OpenCommand.CanExecute(default))
			{
				item.OpenCommand.Execute(default);
			}
			else if (vm is TriggerCommandViewModel triggerCommandViewModel && triggerCommandViewModel.TargetCommand.CanExecute(default))
			{
				triggerCommandViewModel.TargetCommand.Execute(default);
			}
			else
			{
<<<<<<< HEAD
				UIContext.Navigate(vm.DefaultTarget).To(vm);
=======
				UiContext.Navigate(vm.DefaultTarget).To(vm);
>>>>>>> 63da4a43
			}
		};
	}
}<|MERGE_RESOLUTION|>--- conflicted
+++ resolved
@@ -13,15 +13,9 @@
 
 public class ActionsSearchSource : ISearchSource
 {
-<<<<<<< HEAD
-	public ActionsSearchSource(UIContext uiContext, IObservable<string> query)
-	{
-		UIContext = uiContext;
-=======
 	public ActionsSearchSource(UiContext uiContext, IObservable<string> query)
 	{
 		UiContext = uiContext;
->>>>>>> 63da4a43
 
 		var filter = query.Select(SearchSource.DefaultFilter);
 
@@ -33,11 +27,7 @@
 
 	public IObservable<IChangeSet<ISearchItem, ComposedKey>> Changes { get; }
 
-<<<<<<< HEAD
-	public UIContext UIContext { get; }
-=======
 	public UiContext UiContext { get; }
->>>>>>> 63da4a43
 
 	private IEnumerable<ISearchItem> GetItemsFromMetadata()
 	{
@@ -75,11 +65,7 @@
 			}
 			else
 			{
-<<<<<<< HEAD
-				UIContext.Navigate(vm.DefaultTarget).To(vm);
-=======
 				UiContext.Navigate(vm.DefaultTarget).To(vm);
->>>>>>> 63da4a43
 			}
 		};
 	}
