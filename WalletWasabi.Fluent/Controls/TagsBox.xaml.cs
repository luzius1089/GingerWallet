--- conflicted
+++ resolved
@@ -200,15 +200,9 @@
 			var currentText = (autoCompleteBox.Text ?? "").Trim();
 
 			if (currentText.Length == 0 ||
-<<<<<<< HEAD
-				!(autoCompleteBox.SelectedItem is string selItem) ||
-				selItem.Length == 0 ||
-				currentText != selItem)
-=======
 			    autoCompleteBox.SelectedItem is not string selItem ||
 			    selItem.Length == 0 ||
 			    currentText != selItem)
->>>>>>> 3e227741
 			{
 				return;
 			}
@@ -290,11 +284,7 @@
 
 		private void OnKeyUp(object? sender, KeyEventArgs e)
 		{
-<<<<<<< HEAD
-			if (!(sender is AutoCompleteBox autoCompleteBox))
-=======
 			if (sender is not AutoCompleteBox autoCompleteBox)
->>>>>>> 3e227741
 			{
 				return;
 			}
