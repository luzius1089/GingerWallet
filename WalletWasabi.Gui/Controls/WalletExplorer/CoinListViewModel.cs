--- conflicted
+++ resolved
@@ -19,12 +19,7 @@
 
 		public CoinListViewModel(IEnumerable<CoinViewModel> coins, Func<CoinViewModel, CoinViewModel, int> orderer = null)
 		{
-<<<<<<< HEAD
 			Coins = coins.CreateDerivedCollection(c => c, null, orderer, RxApp.MainThreadScheduler);
-=======
-			Coins = coins.CreateDerivedCollection(c => c, null, (first, second) =>
-				first.Amount.CompareTo(second.Amount), RxApp.MainThreadScheduler);
->>>>>>> 9db99df9
 
 			this.WhenAnyValue(x => x.SelectedCoin).Subscribe(async coin =>
 			{
