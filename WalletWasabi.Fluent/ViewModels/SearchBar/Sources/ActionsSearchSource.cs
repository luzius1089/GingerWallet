using System.Collections.Generic;
using System.Linq;
using System.Reactive.Linq;
using System.Threading.Tasks;
using DynamicData;
using WalletWasabi.Fluent.Models.UI;
using WalletWasabi.Fluent.ViewModels.NavBar;
using WalletWasabi.Fluent.ViewModels.Navigation;
using WalletWasabi.Fluent.ViewModels.SearchBar.Patterns;
using WalletWasabi.Fluent.ViewModels.SearchBar.SearchItems;

namespace WalletWasabi.Fluent.ViewModels.SearchBar.Sources;

public class ActionsSearchSource : ISearchSource
{
	public ActionsSearchSource(UiContext uiContext, IObservable<string> query)
	{
<<<<<<< HEAD
		UIContext = uiContext;
=======
		UiContext = uiContext;
>>>>>>> fe4c9863

		var filter = query.Select(SearchSource.DefaultFilter);

		Changes = GetItemsFromMetadata()
			.ToObservable()
			.ToObservableChangeSet(x => x.Key)
			.Filter(filter);
	}

	public IObservable<IChangeSet<ISearchItem, ComposedKey>> Changes { get; }

<<<<<<< HEAD
	public UiContext UIContext { get; }
=======
	public UiContext UiContext { get; }
>>>>>>> fe4c9863

	private IEnumerable<ISearchItem> GetItemsFromMetadata()
	{
		return NavigationManager.MetaData
			.Where(m => m.Searchable)
			.Select(m =>
			{
				var onActivate = CreateOnActivateFunction(m);
				var searchItem = new ActionableItem(m.Title, m.Caption, onActivate, m.Category ?? "No category", m.Keywords)
				{
					Icon = m.IconName,
					IsDefault = true,
				};
				return searchItem;
			});
	}

	private Func<Task> CreateOnActivateFunction(NavigationMetaData navigationMetaData)
	{
		return async () =>
		{
			var vm = await NavigationManager.MaterialiseViewModelAsync(navigationMetaData);
			if (vm is null)
			{
				return;
			}

			if (vm is NavBarItemViewModel item && item.OpenCommand.CanExecute(default))
			{
				item.OpenCommand.Execute(default);
			}
			else if (vm is TriggerCommandViewModel triggerCommandViewModel && triggerCommandViewModel.TargetCommand.CanExecute(default))
			{
				triggerCommandViewModel.TargetCommand.Execute(default);
			}
			else
			{
<<<<<<< HEAD
				UIContext.Navigate(vm.DefaultTarget).To(vm);
=======
				UiContext.Navigate(vm.DefaultTarget).To(vm);
>>>>>>> fe4c9863
			}
		};
	}
}<|MERGE_RESOLUTION|>--- conflicted
+++ resolved
@@ -15,11 +15,7 @@
 {
 	public ActionsSearchSource(UiContext uiContext, IObservable<string> query)
 	{
-<<<<<<< HEAD
-		UIContext = uiContext;
-=======
 		UiContext = uiContext;
->>>>>>> fe4c9863
 
 		var filter = query.Select(SearchSource.DefaultFilter);
 
@@ -31,11 +27,7 @@
 
 	public IObservable<IChangeSet<ISearchItem, ComposedKey>> Changes { get; }
 
-<<<<<<< HEAD
-	public UiContext UIContext { get; }
-=======
 	public UiContext UiContext { get; }
->>>>>>> fe4c9863
 
 	private IEnumerable<ISearchItem> GetItemsFromMetadata()
 	{
@@ -73,11 +65,7 @@
 			}
 			else
 			{
-<<<<<<< HEAD
-				UIContext.Navigate(vm.DefaultTarget).To(vm);
-=======
 				UiContext.Navigate(vm.DefaultTarget).To(vm);
->>>>>>> fe4c9863
 			}
 		};
 	}
