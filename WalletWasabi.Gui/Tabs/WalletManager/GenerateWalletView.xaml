<<<<<<< HEAD
﻿<UserControl xmlns="https://github.com/avaloniaui" 
             xmlns:x="http://schemas.microsoft.com/winfx/2006/xaml"
             xmlns:controls="clr-namespace:WalletWasabi.Gui.Controls;assembly=WalletWasabi.Gui"
             x:Class="WalletWasabi.Gui.Tabs.WalletManager.GenerateWalletView">
=======
﻿<UserControl xmlns="https://github.com/avaloniaui"
             xmlns:x="http://schemas.microsoft.com/winfx/2006/xaml"
             xmlns:controls="clr-namespace:WalletWasabi.Gui.Controls;assembly=WalletWasabi.Gui"
             x:Class="WalletWasabi.Gui.Tabs.WalletManager.GenerateWalletView"
             xmlns:i="clr-namespace:Avalonia.Xaml.Interactivity;assembly=Avalonia.Xaml.Interactivity"
             xmlns:behaviors="clr-namespace:WalletWasabi.Gui.Behaviors;assembly=WalletWasabi.Gui">
>>>>>>> 39ed453f
  <StackPanel Margin="10" Spacing="10">
    <controls:GroupBox Title="{Binding Title}" TextBlock.FontSize="30" Padding="30">
      <Grid Classes="content">
        <StackPanel Spacing="8">
          <StackPanel>
            <TextBlock Text="Heads Up!" FontWeight="Bold" />
            <TextBlock Text="You cannot recover your wallet without your password. Therefore we strongly advise you to use a password that you will not forget." TextWrapping="Wrap" />
          </StackPanel>
          <controls:ExtendedTextBox Text="{Binding WalletName}" Watermark="Wallet Name" UseFloatingWatermark="True" />
          <controls:NoparaPasswordBox Password="{Binding Password}" Watermark="Choose a password" UseFloatingWatermark="True">
            <i:Interaction.Behaviors>
              <behaviors:CommandOnEnterBehavior Command="{Binding GenerateCommand}" />
            </i:Interaction.Behaviors>
          </controls:NoparaPasswordBox>
        </StackPanel>
      </Grid>
    </controls:GroupBox>
    <DockPanel LastChildFill="True">
      <CheckBox IsChecked="{Binding TermsAccepted,Mode=TwoWay}" TextBlock.FontSize="10">
        <StackPanel Orientation="Horizontal">
          <TextBlock Text="I agree to the " />
          <Button Content="Terms and Conditions" Classes="activeHyperLink" Command="{Binding OnTermsClicked}" />
          <TextBlock Text=", " />
          <Button Content="Privacy Policy" Classes="activeHyperLink" Command="{Binding OnPrivacyClicked}" />
          <TextBlock Text=", and " />
          <Button Content="Legal Issues" Classes="activeHyperLink" Command="{Binding OnLegalClicked}" />
          <TextBlock Text=" documents." />
        </StackPanel>
      </CheckBox>
      <Button Content="Generate" Command="{Binding GenerateCommand}" DockPanel.Dock="Right" />
      <Grid></Grid>
    </DockPanel>
    <TextBlock Text="{Binding ValidationMessage}" Classes="errorMessage" />
  </StackPanel>
</UserControl><|MERGE_RESOLUTION|>--- conflicted
+++ resolved
@@ -1,16 +1,9 @@
-<<<<<<< HEAD
-﻿<UserControl xmlns="https://github.com/avaloniaui" 
-             xmlns:x="http://schemas.microsoft.com/winfx/2006/xaml"
-             xmlns:controls="clr-namespace:WalletWasabi.Gui.Controls;assembly=WalletWasabi.Gui"
-             x:Class="WalletWasabi.Gui.Tabs.WalletManager.GenerateWalletView">
-=======
 ﻿<UserControl xmlns="https://github.com/avaloniaui"
              xmlns:x="http://schemas.microsoft.com/winfx/2006/xaml"
              xmlns:controls="clr-namespace:WalletWasabi.Gui.Controls;assembly=WalletWasabi.Gui"
              x:Class="WalletWasabi.Gui.Tabs.WalletManager.GenerateWalletView"
              xmlns:i="clr-namespace:Avalonia.Xaml.Interactivity;assembly=Avalonia.Xaml.Interactivity"
              xmlns:behaviors="clr-namespace:WalletWasabi.Gui.Behaviors;assembly=WalletWasabi.Gui">
->>>>>>> 39ed453f
   <StackPanel Margin="10" Spacing="10">
     <controls:GroupBox Title="{Binding Title}" TextBlock.FontSize="30" Padding="30">
       <Grid Classes="content">
