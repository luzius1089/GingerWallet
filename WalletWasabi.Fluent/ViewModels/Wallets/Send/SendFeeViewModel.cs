using System;
using System.Collections.Generic;
<<<<<<< HEAD
using System.Linq;
using System.Reactive.Concurrency;
using System.Reactive.Disposables;
using System.Reactive.Linq;
using System.Threading.Tasks;
using DynamicData;
=======
using System.Reactive.Disposables;
using System.Reactive.Linq;
>>>>>>> 32573825
using NBitcoin;
using ReactiveUI;
using WalletWasabi.Blockchain.Analysis.FeesEstimation;
using WalletWasabi.Fluent.ViewModels.Dialogs.Base;
using WalletWasabi.Wallets;

namespace WalletWasabi.Fluent.ViewModels.Wallets.Send
{
	[NavigationMetaData(
		Title = "Send",
		Caption = "",
		IconName = "wallet_action_send",
		NavBarPosition = NavBarPosition.None,
		Searchable = false,
		NavigationTarget = NavigationTarget.DialogScreen)]
	public partial class SendFeeViewModel : DialogViewModelBase<FeeRate>
	{
		private readonly Wallet _wallet;
		private readonly TransactionInfo _transactionInfo;
<<<<<<< HEAD
		[AutoNotify] private double[]? _confirmationTargetValues;
		[AutoNotify] private string[]? _satoshiPerByteLabels;
		[AutoNotify] private double[]? _satoshiPerByteValues;
		[AutoNotify] private string[]? _confirmationTargetLabels;
		[AutoNotify] private double _currentConfirmationTarget;
		[AutoNotify] private decimal _currentSatoshiPerByte;
		[AutoNotify] private string _currentConfirmationTargetString;
		[AutoNotify(SetterModifier = AccessModifier.Private)] private int _sliderMinimum;
		[AutoNotify(SetterModifier = AccessModifier.Private)] private int _sliderMaximum;
		[AutoNotify] private int _sliderValue;
		private bool _updatingCurrentValue;
=======
		private readonly bool _isSilent;
		private readonly FeeRate? _entryFeeRate;
>>>>>>> 32573825
		private double _lastConfirmationTarget;
		private readonly bool _isSilent;
		private readonly FeeRate? _entryFeeRate;

		public SendFeeViewModel(Wallet wallet, TransactionInfo transactionInfo, bool isSilent)
		{
			_isSilent = isSilent;
			IsBusy = isSilent;
			_wallet = wallet;
			_transactionInfo = transactionInfo;
			_entryFeeRate = transactionInfo.FeeRate;
<<<<<<< HEAD
=======

			FeeChart = new FeeChartViewModel();
>>>>>>> 32573825

			SetupCancel(false, true, false);
			EnableBack = true;

			NextCommand = ReactiveCommand.Create( () =>
			{
				_lastConfirmationTarget = FeeChart.CurrentConfirmationTarget;
				_transactionInfo.ConfirmationTimeSpan = CalculateConfirmationTime(_lastConfirmationTarget);

				Complete();
			});
		}

		public FeeChartViewModel FeeChart { get; }


<<<<<<< HEAD
			if (transactionInfo.FeeRate == _entryFeeRate)
			{
				Navigate().Back();
				return;
			}

			if (transactionInfo.Amount > totalMixedCoinsAmount)
			{
				Navigate().To(new PrivacyControlViewModel(_wallet, transactionInfo), _isSilent ? NavigationMode.Skip : NavigationMode.Normal);
				return;
			}
=======
		private void Complete()
		{
			var transactionInfo = _transactionInfo;
>>>>>>> 32573825

			Close(DialogResultKind.Normal, new FeeRate(FeeChart.GetSatoshiPerByte(FeeChart.CurrentConfirmationTarget)));
		}

		protected override void OnNavigatedTo(bool isInHistory, CompositeDisposable disposables)
		{
			base.OnNavigatedTo(isInHistory, disposables);

			var feeProvider = _wallet.FeeProvider;

			Observable
				.FromEventPattern(feeProvider, nameof(feeProvider.AllFeeEstimateChanged))
				.Select(x => (x.EventArgs as AllFeeEstimate)!.Estimations)
				.ObserveOn(RxApp.MainThreadScheduler)
				.Subscribe(estimations =>
				{
					FeeChart.UpdateFeeEstimates(_wallet.Network == Network.TestNet ? TestNetFeeEstimates : estimations);
				})
				.DisposeWith(disposables);

			if (feeProvider.AllFeeEstimate is { })
			{
<<<<<<< HEAD
				UpdateFeeEstimates(_wallet.Network == Network.TestNet ? TestNetFeeEstimates : feeProvider.AllFeeEstimate.Estimations);
				CurrentConfirmationTarget = InitCurrentConfirmationTarget();
			}
			else
			{
				// TODO What to do?
			}

			if (_isSilent)
			{
				RxApp.MainThreadScheduler.Schedule(async () =>
				{
					// TODO implement algorithm to intelligently select fees.
					_lastConfirmationTarget = 1;
					_transactionInfo.ConfirmationTimeSpan = CalculateConfirmationTime(_lastConfirmationTarget);

					await OnNextAsync();
				});
			}
		}

		private double InitCurrentConfirmationTarget()
		{
			if (_transactionInfo.FeeRate is { } feeRate)
			{
				return GetConfirmationTarget(feeRate);
			}
			else
			{
				//TODO: Implement
				return 1;
			}
		}

		private double GetConfirmationTarget(FeeRate feeRate)
		{
			if (SatoshiPerByteValues is null || ConfirmationTargetValues is null) // Should not happen
			{
				return 1;
			}

			var closestValue = SatoshiPerByteValues.OrderBy(x => Math.Abs((decimal)x - feeRate.SatoshiPerByte)).First();
			var indexOfClosestValue = SatoshiPerByteValues.IndexOf(closestValue);

			return ConfirmationTargetValues[indexOfClosestValue];
		}

		private async Task BuildTransactionAsNormalAsync(TransactionInfo transactionInfo, Money totalMixedCoinsAmount)
		{
			try
			{
				var txRes = await Task.Run(() => TransactionHelpers.BuildTransaction(_wallet, transactionInfo));
				Navigate().To(new OptimisePrivacyViewModel(_wallet, transactionInfo, txRes), _isSilent ? NavigationMode.Skip : NavigationMode.Normal);
			}
			catch (InsufficientBalanceException)
			{
				var txRes = await Task.Run(() => TransactionHelpers.BuildTransaction(_wallet, transactionInfo.Address,
					totalMixedCoinsAmount, transactionInfo.Labels, transactionInfo.FeeRate, transactionInfo.Coins,
					subtractFee: true));
				var dialog = new InsufficientBalanceDialogViewModel(BalanceType.Private, txRes,
					_wallet.Synchronizer.UsdExchangeRate);
				var result = await NavigateDialogAsync(dialog, NavigationTarget.DialogScreen);

				if (result.Result)
				{
					Navigate().To(new OptimisePrivacyViewModel(_wallet, transactionInfo, txRes), _isSilent ? NavigationMode.Skip : NavigationMode.Normal);
				}
				else
				{
					Navigate().To(new PrivacyControlViewModel(_wallet, transactionInfo), _isSilent ? NavigationMode.Skip : NavigationMode.Normal);
=======
				FeeChart.UpdateFeeEstimates(_wallet.Network == Network.TestNet ? TestNetFeeEstimates : feeProvider.AllFeeEstimate.Estimations);

				if (_transactionInfo.FeeRate is { })
				{
					FeeChart.InitCurrentConfirmationTarget(_transactionInfo.FeeRate);
>>>>>>> 32573825
				}
			}
			else
			{
<<<<<<< HEAD
				// Do not add the PayJoin client yet, it will be added before broadcasting.
				var txRes = await Task.Run(() => TransactionHelpers.BuildTransaction(_wallet, transactionInfo));
				Navigate().To(new TransactionPreviewViewModel(_wallet, transactionInfo, txRes), _isSilent ? NavigationMode.Skip : NavigationMode.Normal);
=======
				// TODO What to do? Perhaps wait for fee provider to be updated.
>>>>>>> 32573825
			}

			if (_isSilent)
			{
<<<<<<< HEAD
				await ShowErrorAsync("Transaction Building",
					"There are not enough private funds to cover the transaction fee",
					"Wasabi was unable to create your transaction.");
				Navigate().To(new PrivacyControlViewModel(_wallet, transactionInfo), _isSilent ? NavigationMode.Skip : NavigationMode.Normal);
=======
				// TODO implement algorithm to intelligently select fees.
				_lastConfirmationTarget = 1;
				_transactionInfo.ConfirmationTimeSpan = CalculateConfirmationTime(_lastConfirmationTarget);

				Complete();
>>>>>>> 32573825
			}
		}

		private TimeSpan CalculateConfirmationTime(double targetBlock)
		{
			var timeInMinutes = Math.Ceiling(targetBlock) * 10;
			var time = TimeSpan.FromMinutes(timeInMinutes);
			return time;
		}

<<<<<<< HEAD
		private void UpdateFeeAndEstimate(double confirmationTarget)
		{
			CurrentSatoshiPerByte = GetSatoshiPerByte(confirmationTarget);
			CurrentConfirmationTargetString = FeeTargetTimeConverter.Convert((int)confirmationTarget, " minutes", " hour", " hours", " day", " days");
		}

		private void SetSliderValue(double confirmationTarget)
		{
			if (!_updatingCurrentValue)
			{
				_updatingCurrentValue = true;
				if (_confirmationTargetValues is not null)
				{
					SliderValue = GetSliderValue(confirmationTarget, _confirmationTargetValues);
					UpdateFeeAndEstimate(confirmationTarget);
				}

				_updatingCurrentValue = false;
			}
		}

		private void SetXAxisCurrentValue(int sliderValue)
		{
			if (_confirmationTargetValues is not null)
			{
				if (!_updatingCurrentValue)
				{
					_updatingCurrentValue = true;
					var index = _confirmationTargetValues.Length - sliderValue - 1;
					CurrentConfirmationTarget = _confirmationTargetValues[index];
					UpdateFeeAndEstimate(CurrentConfirmationTarget);
					_updatingCurrentValue = false;
				}
			}
		}

		private void UpdateFeeEstimates(Dictionary<int, int> feeEstimates)
		{
			var xs = feeEstimates.Select(x => (double)x.Key).ToArray();
			var ys = feeEstimates.Select(x => (double)x.Value).ToArray();
#if true
			GetSmoothValuesSubdivide(xs, ys, out var xts, out var yts);
			var confirmationTargetValues = xts.ToArray();
			var satoshiPerByteValues = yts.ToArray();
#else
			var confirmationTargetValues = xs.Reverse().ToArray();
			var satoshiPerByteValues = ys.Reverse().ToArray();
#endif
			var confirmationTargetLabels = feeEstimates.Select(x => x.Key)
				.Select(x => FeeTargetTimeConverter.Convert(x, "m", "h", "h", "d", "d"))
				.Reverse()
				.ToArray();

			_updatingCurrentValue = true;

			if (satoshiPerByteValues.Any())
			{
				var minY = satoshiPerByteValues.Min();
				var maxY = satoshiPerByteValues.Max();
				SatoshiPerByteLabels = new [] { minY.ToString("F0"), (maxY / 2).ToString("F0"), maxY.ToString("F0") };
			}
			else
			{
				SatoshiPerByteLabels = null;
			}

			ConfirmationTargetLabels = confirmationTargetLabels;
			ConfirmationTargetValues = confirmationTargetValues;
			SatoshiPerByteValues = satoshiPerByteValues;

			SliderMinimum = 0;
			SliderMaximum = confirmationTargetValues.Length - 1;
			CurrentConfirmationTarget = Math.Clamp(CurrentConfirmationTarget, ConfirmationTargetValues.Min(), ConfirmationTargetValues.Max());
			SliderValue = GetSliderValue(CurrentConfirmationTarget, ConfirmationTargetValues);
			UpdateFeeAndEstimate(CurrentConfirmationTarget);

			_updatingCurrentValue = false;
		}

=======
>>>>>>> 32573825
		private static readonly Dictionary<int, int> TestNetFeeEstimates = new ()
		{
			[1] = 17,
			[2] = 15,
			[3] = 11,
			[6] = 11,
			[18] = 9,
			[36] = 7,
			[72] = 5,
			[144] = 2,
			[432] = 1,
			[1008] = 1
		};
	}
}<|MERGE_RESOLUTION|>--- conflicted
+++ resolved
@@ -1,16 +1,7 @@
 using System;
 using System.Collections.Generic;
-<<<<<<< HEAD
-using System.Linq;
-using System.Reactive.Concurrency;
 using System.Reactive.Disposables;
 using System.Reactive.Linq;
-using System.Threading.Tasks;
-using DynamicData;
-=======
-using System.Reactive.Disposables;
-using System.Reactive.Linq;
->>>>>>> 32573825
 using NBitcoin;
 using ReactiveUI;
 using WalletWasabi.Blockchain.Analysis.FeesEstimation;
@@ -30,25 +21,9 @@
 	{
 		private readonly Wallet _wallet;
 		private readonly TransactionInfo _transactionInfo;
-<<<<<<< HEAD
-		[AutoNotify] private double[]? _confirmationTargetValues;
-		[AutoNotify] private string[]? _satoshiPerByteLabels;
-		[AutoNotify] private double[]? _satoshiPerByteValues;
-		[AutoNotify] private string[]? _confirmationTargetLabels;
-		[AutoNotify] private double _currentConfirmationTarget;
-		[AutoNotify] private decimal _currentSatoshiPerByte;
-		[AutoNotify] private string _currentConfirmationTargetString;
-		[AutoNotify(SetterModifier = AccessModifier.Private)] private int _sliderMinimum;
-		[AutoNotify(SetterModifier = AccessModifier.Private)] private int _sliderMaximum;
-		[AutoNotify] private int _sliderValue;
-		private bool _updatingCurrentValue;
-=======
 		private readonly bool _isSilent;
 		private readonly FeeRate? _entryFeeRate;
->>>>>>> 32573825
 		private double _lastConfirmationTarget;
-		private readonly bool _isSilent;
-		private readonly FeeRate? _entryFeeRate;
 
 		public SendFeeViewModel(Wallet wallet, TransactionInfo transactionInfo, bool isSilent)
 		{
@@ -57,11 +32,8 @@
 			_wallet = wallet;
 			_transactionInfo = transactionInfo;
 			_entryFeeRate = transactionInfo.FeeRate;
-<<<<<<< HEAD
-=======
 
 			FeeChart = new FeeChartViewModel();
->>>>>>> 32573825
 
 			SetupCancel(false, true, false);
 			EnableBack = true;
@@ -78,23 +50,9 @@
 		public FeeChartViewModel FeeChart { get; }
 
 
-<<<<<<< HEAD
-			if (transactionInfo.FeeRate == _entryFeeRate)
-			{
-				Navigate().Back();
-				return;
-			}
-
-			if (transactionInfo.Amount > totalMixedCoinsAmount)
-			{
-				Navigate().To(new PrivacyControlViewModel(_wallet, transactionInfo), _isSilent ? NavigationMode.Skip : NavigationMode.Normal);
-				return;
-			}
-=======
 		private void Complete()
 		{
 			var transactionInfo = _transactionInfo;
->>>>>>> 32573825
 
 			Close(DialogResultKind.Normal, new FeeRate(FeeChart.GetSatoshiPerByte(FeeChart.CurrentConfirmationTarget)));
 		}
@@ -117,111 +75,25 @@
 
 			if (feeProvider.AllFeeEstimate is { })
 			{
-<<<<<<< HEAD
-				UpdateFeeEstimates(_wallet.Network == Network.TestNet ? TestNetFeeEstimates : feeProvider.AllFeeEstimate.Estimations);
-				CurrentConfirmationTarget = InitCurrentConfirmationTarget();
-			}
-			else
-			{
-				// TODO What to do?
-			}
-
-			if (_isSilent)
-			{
-				RxApp.MainThreadScheduler.Schedule(async () =>
-				{
-					// TODO implement algorithm to intelligently select fees.
-					_lastConfirmationTarget = 1;
-					_transactionInfo.ConfirmationTimeSpan = CalculateConfirmationTime(_lastConfirmationTarget);
-
-					await OnNextAsync();
-				});
-			}
-		}
-
-		private double InitCurrentConfirmationTarget()
-		{
-			if (_transactionInfo.FeeRate is { } feeRate)
-			{
-				return GetConfirmationTarget(feeRate);
-			}
-			else
-			{
-				//TODO: Implement
-				return 1;
-			}
-		}
-
-		private double GetConfirmationTarget(FeeRate feeRate)
-		{
-			if (SatoshiPerByteValues is null || ConfirmationTargetValues is null) // Should not happen
-			{
-				return 1;
-			}
-
-			var closestValue = SatoshiPerByteValues.OrderBy(x => Math.Abs((decimal)x - feeRate.SatoshiPerByte)).First();
-			var indexOfClosestValue = SatoshiPerByteValues.IndexOf(closestValue);
-
-			return ConfirmationTargetValues[indexOfClosestValue];
-		}
-
-		private async Task BuildTransactionAsNormalAsync(TransactionInfo transactionInfo, Money totalMixedCoinsAmount)
-		{
-			try
-			{
-				var txRes = await Task.Run(() => TransactionHelpers.BuildTransaction(_wallet, transactionInfo));
-				Navigate().To(new OptimisePrivacyViewModel(_wallet, transactionInfo, txRes), _isSilent ? NavigationMode.Skip : NavigationMode.Normal);
-			}
-			catch (InsufficientBalanceException)
-			{
-				var txRes = await Task.Run(() => TransactionHelpers.BuildTransaction(_wallet, transactionInfo.Address,
-					totalMixedCoinsAmount, transactionInfo.Labels, transactionInfo.FeeRate, transactionInfo.Coins,
-					subtractFee: true));
-				var dialog = new InsufficientBalanceDialogViewModel(BalanceType.Private, txRes,
-					_wallet.Synchronizer.UsdExchangeRate);
-				var result = await NavigateDialogAsync(dialog, NavigationTarget.DialogScreen);
-
-				if (result.Result)
-				{
-					Navigate().To(new OptimisePrivacyViewModel(_wallet, transactionInfo, txRes), _isSilent ? NavigationMode.Skip : NavigationMode.Normal);
-				}
-				else
-				{
-					Navigate().To(new PrivacyControlViewModel(_wallet, transactionInfo), _isSilent ? NavigationMode.Skip : NavigationMode.Normal);
-=======
 				FeeChart.UpdateFeeEstimates(_wallet.Network == Network.TestNet ? TestNetFeeEstimates : feeProvider.AllFeeEstimate.Estimations);
 
 				if (_transactionInfo.FeeRate is { })
 				{
 					FeeChart.InitCurrentConfirmationTarget(_transactionInfo.FeeRate);
->>>>>>> 32573825
 				}
 			}
 			else
 			{
-<<<<<<< HEAD
-				// Do not add the PayJoin client yet, it will be added before broadcasting.
-				var txRes = await Task.Run(() => TransactionHelpers.BuildTransaction(_wallet, transactionInfo));
-				Navigate().To(new TransactionPreviewViewModel(_wallet, transactionInfo, txRes), _isSilent ? NavigationMode.Skip : NavigationMode.Normal);
-=======
 				// TODO What to do? Perhaps wait for fee provider to be updated.
->>>>>>> 32573825
 			}
 
 			if (_isSilent)
 			{
-<<<<<<< HEAD
-				await ShowErrorAsync("Transaction Building",
-					"There are not enough private funds to cover the transaction fee",
-					"Wasabi was unable to create your transaction.");
-				Navigate().To(new PrivacyControlViewModel(_wallet, transactionInfo), _isSilent ? NavigationMode.Skip : NavigationMode.Normal);
-=======
 				// TODO implement algorithm to intelligently select fees.
 				_lastConfirmationTarget = 1;
 				_transactionInfo.ConfirmationTimeSpan = CalculateConfirmationTime(_lastConfirmationTarget);
 
 				Complete();
->>>>>>> 32573825
 			}
 		}
 
@@ -232,88 +104,6 @@
 			return time;
 		}
 
-<<<<<<< HEAD
-		private void UpdateFeeAndEstimate(double confirmationTarget)
-		{
-			CurrentSatoshiPerByte = GetSatoshiPerByte(confirmationTarget);
-			CurrentConfirmationTargetString = FeeTargetTimeConverter.Convert((int)confirmationTarget, " minutes", " hour", " hours", " day", " days");
-		}
-
-		private void SetSliderValue(double confirmationTarget)
-		{
-			if (!_updatingCurrentValue)
-			{
-				_updatingCurrentValue = true;
-				if (_confirmationTargetValues is not null)
-				{
-					SliderValue = GetSliderValue(confirmationTarget, _confirmationTargetValues);
-					UpdateFeeAndEstimate(confirmationTarget);
-				}
-
-				_updatingCurrentValue = false;
-			}
-		}
-
-		private void SetXAxisCurrentValue(int sliderValue)
-		{
-			if (_confirmationTargetValues is not null)
-			{
-				if (!_updatingCurrentValue)
-				{
-					_updatingCurrentValue = true;
-					var index = _confirmationTargetValues.Length - sliderValue - 1;
-					CurrentConfirmationTarget = _confirmationTargetValues[index];
-					UpdateFeeAndEstimate(CurrentConfirmationTarget);
-					_updatingCurrentValue = false;
-				}
-			}
-		}
-
-		private void UpdateFeeEstimates(Dictionary<int, int> feeEstimates)
-		{
-			var xs = feeEstimates.Select(x => (double)x.Key).ToArray();
-			var ys = feeEstimates.Select(x => (double)x.Value).ToArray();
-#if true
-			GetSmoothValuesSubdivide(xs, ys, out var xts, out var yts);
-			var confirmationTargetValues = xts.ToArray();
-			var satoshiPerByteValues = yts.ToArray();
-#else
-			var confirmationTargetValues = xs.Reverse().ToArray();
-			var satoshiPerByteValues = ys.Reverse().ToArray();
-#endif
-			var confirmationTargetLabels = feeEstimates.Select(x => x.Key)
-				.Select(x => FeeTargetTimeConverter.Convert(x, "m", "h", "h", "d", "d"))
-				.Reverse()
-				.ToArray();
-
-			_updatingCurrentValue = true;
-
-			if (satoshiPerByteValues.Any())
-			{
-				var minY = satoshiPerByteValues.Min();
-				var maxY = satoshiPerByteValues.Max();
-				SatoshiPerByteLabels = new [] { minY.ToString("F0"), (maxY / 2).ToString("F0"), maxY.ToString("F0") };
-			}
-			else
-			{
-				SatoshiPerByteLabels = null;
-			}
-
-			ConfirmationTargetLabels = confirmationTargetLabels;
-			ConfirmationTargetValues = confirmationTargetValues;
-			SatoshiPerByteValues = satoshiPerByteValues;
-
-			SliderMinimum = 0;
-			SliderMaximum = confirmationTargetValues.Length - 1;
-			CurrentConfirmationTarget = Math.Clamp(CurrentConfirmationTarget, ConfirmationTargetValues.Min(), ConfirmationTargetValues.Max());
-			SliderValue = GetSliderValue(CurrentConfirmationTarget, ConfirmationTargetValues);
-			UpdateFeeAndEstimate(CurrentConfirmationTarget);
-
-			_updatingCurrentValue = false;
-		}
-
-=======
->>>>>>> 32573825
 		private static readonly Dictionary<int, int> TestNetFeeEstimates = new ()
 		{
 			[1] = 17,
