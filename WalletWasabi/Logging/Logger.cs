--- conflicted
+++ resolved
@@ -244,13 +244,6 @@
 
 		#region ExceptionLoggingMethods
 
-<<<<<<< HEAD
-		private static void Log(Exception exception, LogLevel level, [CallerFilePath] string callerFilePath = "", [CallerLineNumber] int callerLineNumber = -1)
-		{
-			var exceptionString = exception?.ToString() ?? "Exception was null.";
-
-			Log(level, exceptionString, callerFilePath: callerFilePath, callerLineNumber: callerLineNumber);
-=======
 		/// <summary>
 		/// Logs user message concatenated with exception string.
 		/// </summary>
@@ -267,7 +260,6 @@
 		{
 			string message = ex?.ToString() ?? "Exception was null.";
 			Log(level, message, callerFilePath: callerFilePath, callerLineNumber: callerLineNumber);
->>>>>>> 371123ab
 		}
 
 		#endregion ExceptionLoggingMethods
@@ -392,9 +384,6 @@
 		public static void LogError(string message, [CallerFilePath] string callerFilePath = "", [CallerLineNumber] int callerLineNumber = -1) => Log(LogLevel.Error, message, callerFilePath: callerFilePath, callerLineNumber: callerLineNumber);
 
 		/// <summary>
-<<<<<<< HEAD
-		/// Logs the <paramref name="exception"/> using <see cref="Exception.ToString()"/> at <see cref="LogLevel.Error"/> level.
-=======
 		/// Logs user message with exception concatenated to it at Error level.
 		///
 		/// For errors and exceptions that cannot be handled.
@@ -406,11 +395,12 @@
 
 		/// <summary>
 		/// Logs the <paramref name="ex"/>.ToString() at Error level.
->>>>>>> 371123ab
-		///
-		/// <para>These messages indicate a failure in the current activity or operation (such as the current HTTP request), not an application-wide failure.</para>
-		/// </summary>
-		/// <remarks>For errors and exceptions that cannot be handled.</remarks>
+		///
+		/// For errors and exceptions that cannot be handled.
+		/// These messages indicate a failure in the current activity or operation (such as the current HTTP request), not an application-wide failure.
+		/// Example log message: "Cannot insert record due to duplicate key violation."
+		/// </summary>
+		public static void LogError(Exception ex, [CallerFilePath] string callerFilePath = "", [CallerLineNumber] int callerLineNumber = -1) => Log(ex, LogLevel.Error, callerFilePath: callerFilePath, callerLineNumber: callerLineNumber);
 		/// <example>Log message such as: "Cannot insert record due to duplicate key violation."</example>
 		public static void LogError(Exception exception, [CallerFilePath] string callerFilePath = "", [CallerLineNumber] int callerLineNumber = -1) => Log(exception, LogLevel.Error, callerFilePath: callerFilePath, callerLineNumber: callerLineNumber);
 
