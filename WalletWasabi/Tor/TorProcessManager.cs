using System;
using System.Diagnostics;
using System.IO;
using System.Net;
using System.Net.Http;
using System.Runtime.InteropServices;
using System.Threading;
using System.Threading.Tasks;
using WalletWasabi.Helpers;
using WalletWasabi.Logging;
using WalletWasabi.Tor.Exceptions;
using WalletWasabi.Tor.Http;
using WalletWasabi.Tor.Socks5;
using WalletWasabi.Tor.Socks5.Models.Fields.OctetFields;

namespace WalletWasabi.Tor
{
	/// <summary>
	/// Installs, starts and monitors Tor program.
	/// </summary>
	/// <seealso href="https://2019.www.torproject.org/docs/tor-manual.html.en"/>
	public class TorProcessManager
	{
		private const long StateNotStarted = 0;

		private const long StateRunning = 1;

		private const long StateStopping = 2;

		private const long StateStopped = 3;

		/// <summary>
		/// Value can be any of: <see cref="StateNotStarted"/>, <see cref="StateRunning"/>, <see cref="StateStopping"/> and <see cref="StateStopped"/>.
		/// </summary>
		private long _monitorState;

		/// <param name="torSocks5EndPoint">Opt out Tor with null.</param>
		/// <param name="logFile">Opt out of logging with null.</param>
		public TorProcessManager(EndPoint torSocks5EndPoint, string dataDir, string logFile)
		{
			TorSocks5EndPoint = torSocks5EndPoint;
			LogFile = logFile;
			_monitorState = StateNotStarted;
			Stop = new CancellationTokenSource();
			TorProcess = null;
			Settings = new TorSettings(dataDir);
		}

		private EndPoint TorSocks5EndPoint { get; }

		private string LogFile { get; }

		public static bool RequestFallbackAddressUsage { get; private set; } = false;

<<<<<<< HEAD
		public Process? TorProcess { get; private set; }
=======
		private Process TorProcess { get; set; }
>>>>>>> 6d4c5a8e

		private TorSettings Settings { get; }

		public bool IsRunning => Interlocked.Read(ref _monitorState) == StateRunning;

		private CancellationTokenSource Stop { get; set; }

		public void Start(bool ensureRunning)
		{
			new Thread(delegate () // Do not ask. This is the only way it worked on Win10/Ubuntu18.04/Manjuro(1 processor VM)/Fedora(1 processor VM)
			{
				try
				{
					// 1. Is it already running?
					// 2. Can I simply run it from output directory?
					// 3. Can I copy and unzip it from assets?
					// 4. Throw exception.

					try
					{
						if (IsTorRunningAsync(TorSocks5EndPoint).GetAwaiter().GetResult())
						{
							Logger.LogInfo("Tor is already running.");
							return;
						}

						var fullBaseDirectory = EnvironmentHelpers.GetFullBaseDirectory();

						if (!File.Exists(Settings.TorPath))
						{
							Logger.LogInfo($"Tor instance NOT found at '{Settings.TorPath}'. Attempting to acquire it ...");
							TorInstallator.InstallAsync(Settings.TorDir).GetAwaiter().GetResult();
						}
						else if (!IoHelpers.CheckExpectedHash(Settings.HashSourcePath, Path.Combine(fullBaseDirectory, "TorDaemons")))
						{
							Logger.LogInfo($"Updating Tor...");

							string backupTorDir = $"{Settings.TorDir}_backup";
							if (Directory.Exists(backupTorDir))
							{
								Directory.Delete(backupTorDir, true);
							}
							Directory.Move(Settings.TorDir, backupTorDir);

							TorInstallator.InstallAsync(Settings.TorDir).GetAwaiter().GetResult();
						}
						else
						{
							Logger.LogInfo($"Tor instance found at '{Settings.TorPath}'.");
						}

						string torArguments = Settings.GetCmdArguments(TorSocks5EndPoint);

						if (!string.IsNullOrEmpty(LogFile))
						{
							IoHelpers.EnsureContainingDirectoryExists(LogFile);
							var logFileFullPath = Path.GetFullPath(LogFile);
							torArguments += $" --Log \"notice file {logFileFullPath}\"";
						}

						if (RuntimeInformation.IsOSPlatform(OSPlatform.Windows))
						{
							TorProcess = Process.Start(new ProcessStartInfo
							{
								FileName = Settings.TorPath,
								Arguments = torArguments,
								UseShellExecute = false,
								CreateNoWindow = true,
								RedirectStandardOutput = true
							});
							Logger.LogInfo($"Starting Tor process with Process.Start.");
						}
						else // Linux and OSX
						{
							string runTorCmd = $"LD_LIBRARY_PATH=$LD_LIBRARY_PATH:='{Settings.TorDir}/Tor' && export LD_LIBRARY_PATH && cd '{Settings.TorDir}/Tor' && ./tor {torArguments}";
							EnvironmentHelpers.ShellExecAsync(runTorCmd, waitForExit: false).GetAwaiter().GetResult();
							Logger.LogInfo($"Started Tor process with shell command: {runTorCmd}.");
						}

						if (ensureRunning)
						{
							Task.Delay(3000).ConfigureAwait(false).GetAwaiter().GetResult(); // dotnet brainfart, ConfigureAwait(false) IS NEEDED HERE otherwise (only on) Manjuro Linux fails, WTF?!!
							if (!IsTorRunningAsync(TorSocks5EndPoint).GetAwaiter().GetResult())
							{
								throw new TorException("Attempted to start Tor, but it is not running.");
							}
							Logger.LogInfo("Tor is running.");
						}
					}
					catch (Exception ex)
					{
						throw new TorException("Could not automatically start Tor. Try running Tor manually.", ex);
					}
				}
				catch (Exception ex)
				{
					Logger.LogError(ex);
				}
			}).Start();
		}

		/// <param name="torSocks5EndPoint">Opt out Tor with null.</param>
		public static async Task<bool> IsTorRunningAsync(EndPoint torSocks5EndPoint)
		{
			using var client = new TorSocks5Client(torSocks5EndPoint);
			try
			{
				await client.ConnectAsync().ConfigureAwait(false);
				await client.HandshakeAsync().ConfigureAwait(false);
			}
			catch (ConnectionException)
			{
				return false;
			}
			return true;
		}

		#region Monitor

		public void StartMonitor(TimeSpan torMisbehaviorCheckPeriod, TimeSpan checkIfRunningAfterTorMisbehavedFor, Uri fallBackTestRequestUri)
		{
			Logger.LogInfo("Starting Tor monitor...");
			if (Interlocked.CompareExchange(ref _monitorState, StateRunning, StateNotStarted) != StateNotStarted)
			{
				return;
			}

			Task.Run(async () =>
			{
				try
				{
					while (IsRunning)
					{
						try
						{
							await Task.Delay(torMisbehaviorCheckPeriod, Stop.Token).ConfigureAwait(false);

							if (TorHttpClient.TorDoesntWorkSince is { }) // If Tor misbehaves.
							{
								TimeSpan torMisbehavedFor = DateTimeOffset.UtcNow - TorHttpClient.TorDoesntWorkSince ?? TimeSpan.Zero;

								if (torMisbehavedFor > checkIfRunningAfterTorMisbehavedFor)
								{
									if (TorHttpClient.LatestTorException is TorSocks5FailureResponseException torEx)
									{
										if (torEx.RepField == RepField.HostUnreachable)
										{
											Uri baseUri = new Uri($"{fallBackTestRequestUri.Scheme}://{fallBackTestRequestUri.DnsSafeHost}");
											using (var client = new TorHttpClient(baseUri, TorSocks5EndPoint))
											{
												var message = new HttpRequestMessage(HttpMethod.Get, fallBackTestRequestUri);
												await client.SendAsync(message, Stop.Token).ConfigureAwait(false);
											}

											// Check if it changed in the meantime...
											if (TorHttpClient.LatestTorException is TorSocks5FailureResponseException torEx2 && torEx2.RepField == RepField.HostUnreachable)
											{
												// Fallback here...
												RequestFallbackAddressUsage = true;
											}
										}
									}
									else
									{
										Logger.LogInfo($"Tor did not work properly for {(int)torMisbehavedFor.TotalSeconds} seconds. Maybe it crashed. Attempting to start it...");
										Start(ensureRunning: true); // Try starting Tor, if it does not work it'll be another issue.
										await Task.Delay(14000, Stop.Token).ConfigureAwait(false);
									}
								}
							}
						}
						catch (Exception ex) when (ex is OperationCanceledException || ex is TaskCanceledException || ex is TimeoutException)
						{
							Logger.LogTrace(ex);
						}
						catch (Exception ex)
						{
							Logger.LogDebug(ex);
						}
					}
				}
				finally
				{
					Interlocked.CompareExchange(ref _monitorState, StateStopped, StateStopping); // If IsStopping, make it stopped.
				}
			});
		}

		public async Task StopAsync()
		{
			Interlocked.CompareExchange(ref _monitorState, StateStopping, StateRunning); // If running, make it stopping.

			if (TorSocks5EndPoint is null)
			{
				Interlocked.Exchange(ref _monitorState, StateStopped);
			}

			Stop?.Cancel();
			while (Interlocked.CompareExchange(ref _monitorState, StateStopped, StateNotStarted) == StateStopping)
			{
				await Task.Delay(50).ConfigureAwait(false);
			}
			Stop?.Dispose();
			Stop = null;
			TorProcess?.Dispose();
			TorProcess = null;
		}

		#endregion Monitor
	}
}<|MERGE_RESOLUTION|>--- conflicted
+++ resolved
@@ -52,11 +52,7 @@
 
 		public static bool RequestFallbackAddressUsage { get; private set; } = false;
 
-<<<<<<< HEAD
-		public Process? TorProcess { get; private set; }
-=======
 		private Process TorProcess { get; set; }
->>>>>>> 6d4c5a8e
 
 		private TorSettings Settings { get; }
 
