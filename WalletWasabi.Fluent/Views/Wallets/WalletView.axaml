<UserControl xmlns="https://github.com/avaloniaui"
             xmlns:x="http://schemas.microsoft.com/winfx/2006/xaml"
             xmlns:d="http://schemas.microsoft.com/expression/blend/2008"
             xmlns:mc="http://schemas.openxmlformats.org/markup-compatibility/2006"
             xmlns:i="clr-namespace:Avalonia.Xaml.Interactivity;assembly=Avalonia.Xaml.Interactivity"
             xmlns:behaviors="using:WalletWasabi.Fluent.Behaviors"
             xmlns:wallets="clr-namespace:WalletWasabi.Fluent.ViewModels.Wallets"
             xmlns:home="using:WalletWasabi.Fluent.Views.Wallets.Home"
             xmlns:history="using:WalletWasabi.Fluent.Views.Wallets.Home.History"
             mc:Ignorable="d" d:DesignWidth="800" d:DesignHeight="850"
             x:DataType="wallets:WalletViewModel"
             x:CompileBindings="True"
             ClipToBounds="False"
             x:Class="WalletWasabi.Fluent.Views.Wallets.WalletView">
  <i:Interaction.Behaviors>
    <behaviors:ShowWalletCoinsOnKeyCombinationBehavior Wallet="{Binding}" Key1="LeftCtrl" Key2="D" Key3="C" />
  </i:Interaction.Behaviors>
<<<<<<< HEAD
  <c:ContentArea ScrollViewer.VerticalScrollBarVisibility="Disabled" ClipToBounds="False">
    <c:ContentArea.Title>
=======
  <ContentArea ScrollViewer.VerticalScrollBarVisibility="Disabled" ClipToBounds="False" Classes="StretchTopContent">
    <ContentArea.Title>
      <TextBlock TextWrapping="NoWrap" TextTrimming="CharacterEllipsis" Text="{Binding Title, FallbackValue=My Wallet with a very long name}" />
    </ContentArea.Title>
    <ContentArea.TopContent>
      <StackPanel>
>>>>>>> ac117f58
        <DockPanel>

          <!-- Buttons -->
          <StackPanel HorizontalAlignment="Right" Margin="0 -5 0 0" DockPanel.Dock="Right" Orientation="Horizontal" Spacing="10" TextElement.FontSize="{DynamicResource ControlContentThemeFontSize}">
            <Button Classes="function"
                    Command="{Binding BroadcastPsbtCommand}">
              <Button.IsVisible>
                <MultiBinding Converter="{x:Static BoolConverters.And}">
                  <Binding Path="PreferPsbtWorkflow" />
                  <Binding Path="IsWalletBalanceZero" Converter="{x:Static BoolConverters.Not}" />
                </MultiBinding>
              </Button.IsVisible>
              <StackPanel Orientation="Horizontal">
                <PathIcon Data="{StaticResource live_regular}" />
                <TextBlock Text="Broadcast" />
              </StackPanel>
            </Button>
            <Button Classes="function"
                    IsVisible="{Binding IsSendButtonVisible}"
                    Command="{Binding SendCommand}">
              <StackPanel Orientation="Horizontal">
                <PathIcon Data="{StaticResource wallet_action_send}" />
                <TextBlock Text="Send" />
              </StackPanel>
            </Button>
            <Button Classes="function"
                    Command="{Binding ReceiveCommand}">
              <StackPanel Orientation="Horizontal">
                <PathIcon Data="{StaticResource wallet_action_receive}" />
                <TextBlock Text="Receive" />
              </StackPanel>
            </Button>
            <Panel>
              <Button Classes="function"
                      IsVisible="{Binding CanBuy^}"
                      Command="{Binding BuyCommand}">
                <StackPanel Orientation="Horizontal" Spacing="15">
                  <PathIcon Data="{StaticResource wallet_action_buy}" />
                  <TextBlock Text="Buy Anything" />
                </StackPanel>
              </Button>
              <Ellipse IsHitTestVisible="False" IsVisible="{Binding HasUnreadConversations^}" VerticalAlignment="Top" Margin="0 5 5 0" HorizontalAlignment="Right" Width="8" Height="8" Fill="{StaticResource UnreadBadgeColor}" />
            </Panel>
            <Button Classes="transparentFunction">
              <Button.Flyout>
                <MenuFlyout Placement="Bottom">
                  <MenuItem Header="Coinjoin Settings" Command="{Binding CoinJoinSettingsCommand}" IsVisible="{Binding !IsWatchOnly}">
                    <MenuItem.Icon>
                      <PathIcon Data="{StaticResource wallet_action_coinjoin}" />
                    </MenuItem.Icon>
                  </MenuItem>
                  <MenuItem Header="Wallet Settings" Command="{Binding WalletSettingsCommand}">
                    <MenuItem.Icon>
                      <PathIcon Data="{StaticResource settings_wallet_regular}" />
                    </MenuItem.Icon>
                  </MenuItem>
                  <MenuItem Header="Wallet Coins" Command="{Binding WalletCoinsCommand}">
                    <MenuItem.Icon>
                      <PathIcon Data="{StaticResource wallet_coins}" />
                    </MenuItem.Icon>
                  </MenuItem>
                  <MenuItem Header="Wallet Stats" Command="{Binding WalletStatsCommand}">
                    <MenuItem.Icon>
                      <PathIcon Data="{StaticResource stats_wallet_regular}" />
                    </MenuItem.Icon>
                  </MenuItem>
                  <MenuItem Header="Wallet Info" Command="{Binding WalletInfoCommand}">
                    <MenuItem.Icon>
                      <PathIcon Data="{StaticResource info_regular}" />
                    </MenuItem.Icon>
                  </MenuItem>
                </MenuFlyout>
              </Button.Flyout>
              <PathIcon Data="{StaticResource more_regular}" Opacity="0.6" />
            </Button>
          </StackPanel>
<<<<<<< HEAD

          <!-- Title -->
          <TextBlock TextWrapping="NoWrap" TextTrimming="CharacterEllipsis" FontWeight="Bold" Text="{Binding Title, FallbackValue=My Wallet with a very long name}" />
        </DockPanel>
    </c:ContentArea.Title>
=======
        </DockPanel>
        <Separator DockPanel.Dock="Bottom" Margin="-200 13 -200 0" HorizontalAlignment="Stretch" />
      </StackPanel>
    </ContentArea.TopContent>
>>>>>>> ac117f58
    <DockPanel Name="Panel" VerticalAlignment="Stretch" HorizontalAlignment="Stretch">
      <home:WalletTiles DataContext="{Binding Tiles}" DockPanel.Dock="Top" />
      <history:HistoryTable Name="HistoryTable"
                            DataContext="{Binding History}"
                            HorizontalAlignment="Stretch" VerticalAlignment="Stretch" />
    </DockPanel>
  </ContentArea>
</UserControl><|MERGE_RESOLUTION|>--- conflicted
+++ resolved
@@ -15,17 +15,13 @@
   <i:Interaction.Behaviors>
     <behaviors:ShowWalletCoinsOnKeyCombinationBehavior Wallet="{Binding}" Key1="LeftCtrl" Key2="D" Key3="C" />
   </i:Interaction.Behaviors>
-<<<<<<< HEAD
-  <c:ContentArea ScrollViewer.VerticalScrollBarVisibility="Disabled" ClipToBounds="False">
-    <c:ContentArea.Title>
-=======
+
   <ContentArea ScrollViewer.VerticalScrollBarVisibility="Disabled" ClipToBounds="False" Classes="StretchTopContent">
     <ContentArea.Title>
       <TextBlock TextWrapping="NoWrap" TextTrimming="CharacterEllipsis" Text="{Binding Title, FallbackValue=My Wallet with a very long name}" />
     </ContentArea.Title>
     <ContentArea.TopContent>
       <StackPanel>
->>>>>>> ac117f58
         <DockPanel>
 
           <!-- Buttons -->
@@ -102,18 +98,9 @@
               <PathIcon Data="{StaticResource more_regular}" Opacity="0.6" />
             </Button>
           </StackPanel>
-<<<<<<< HEAD
-
-          <!-- Title -->
-          <TextBlock TextWrapping="NoWrap" TextTrimming="CharacterEllipsis" FontWeight="Bold" Text="{Binding Title, FallbackValue=My Wallet with a very long name}" />
         </DockPanel>
-    </c:ContentArea.Title>
-=======
-        </DockPanel>
-        <Separator DockPanel.Dock="Bottom" Margin="-200 13 -200 0" HorizontalAlignment="Stretch" />
       </StackPanel>
     </ContentArea.TopContent>
->>>>>>> ac117f58
     <DockPanel Name="Panel" VerticalAlignment="Stretch" HorizontalAlignment="Stretch">
       <home:WalletTiles DataContext="{Binding Tiles}" DockPanel.Dock="Top" />
       <history:HistoryTable Name="HistoryTable"
