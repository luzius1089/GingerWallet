<UserControl xmlns="https://github.com/avaloniaui"
             xmlns:x="http://schemas.microsoft.com/winfx/2006/xaml"
             xmlns:d="http://schemas.microsoft.com/expression/blend/2008"
             xmlns:mc="http://schemas.openxmlformats.org/markup-compatibility/2006"
             xmlns:c="clr-namespace:WalletWasabi.Fluent.Controls"
             mc:Ignorable="d" d:DesignWidth="800" d:DesignHeight="450"
             x:Class="WalletWasabi.Fluent.Views.SettingsPageView">
<<<<<<< HEAD
  <StackPanel Spacing="10">
    <TextBlock Classes="vcenter hcenter h3" Text="Settings" />
    <Button Command="{Binding NextCommand}" Content="Next" />
    <Button Command="{Binding OpenDialogCommand}" Content="Open Dialog" />
    <Button Command="{Binding ChangeThemeCommand}" Content="Change Theme" />
    <TextBox Watermark="Type here..."/>
    <TextBox Watermark="Type here... #2"/>
    <TextBox Watermark="Type here... #3" Text="{Binding RandomString}"/>
  </StackPanel>
=======
  <c:ContentArea Title="Settings" Caption="Some development settings:">
    <StackPanel Spacing="10">      
      <Button Command="{Binding NextCommand}" Content="Next" />
      <Button Command="{Binding OpenDialogCommand}" Content="Open Dialog" />
      <Button Command="{Binding ChangeThemeCommand}" Content="Change Theme" />
      <TextBox Watermark="Type here..."/>
      <TextBox Watermark="Type here... #2"/>
      <TextBox Watermark="Type here... #3" Text="{Binding RandomString}"/>
    </StackPanel>
  </c:ContentArea>
>>>>>>> f6a2cb64
</UserControl><|MERGE_RESOLUTION|>--- conflicted
+++ resolved
@@ -5,17 +5,6 @@
              xmlns:c="clr-namespace:WalletWasabi.Fluent.Controls"
              mc:Ignorable="d" d:DesignWidth="800" d:DesignHeight="450"
              x:Class="WalletWasabi.Fluent.Views.SettingsPageView">
-<<<<<<< HEAD
-  <StackPanel Spacing="10">
-    <TextBlock Classes="vcenter hcenter h3" Text="Settings" />
-    <Button Command="{Binding NextCommand}" Content="Next" />
-    <Button Command="{Binding OpenDialogCommand}" Content="Open Dialog" />
-    <Button Command="{Binding ChangeThemeCommand}" Content="Change Theme" />
-    <TextBox Watermark="Type here..."/>
-    <TextBox Watermark="Type here... #2"/>
-    <TextBox Watermark="Type here... #3" Text="{Binding RandomString}"/>
-  </StackPanel>
-=======
   <c:ContentArea Title="Settings" Caption="Some development settings:">
     <StackPanel Spacing="10">      
       <Button Command="{Binding NextCommand}" Content="Next" />
@@ -26,5 +15,4 @@
       <TextBox Watermark="Type here... #3" Text="{Binding RandomString}"/>
     </StackPanel>
   </c:ContentArea>
->>>>>>> f6a2cb64
 </UserControl>