--- conflicted
+++ resolved
@@ -47,10 +47,7 @@
 		<AvaloniaResource Include="Assets\**" />
 	</ItemGroup>
 	<ItemGroup>
-<<<<<<< HEAD
-=======
 		<PackageReference Include="Avalonia" Version="0.10.5" />
->>>>>>> b034d04d
 		<PackageReference Include="Avalonia.Desktop" Version="0.10.5" />
 		<PackageReference Include="Avalonia.ReactiveUI" Version="0.10.5" />
 	</ItemGroup>
