using System.Linq;
using System.Reactive.Disposables;
using System.Reactive.Linq;
using System.Threading;
using System.Threading.Tasks;
using ReactiveUI;
using WalletWasabi.BuyAnything;
using WalletWasabi.Extensions;
using WalletWasabi.Logging;

namespace WalletWasabi.Fluent.ViewModels.Wallets.Buy.Workflows;

public abstract partial class Workflow : ReactiveObject, IDisposable
{
	private readonly CompositeDisposable _disposables = new();
	[AutoNotify] private IWorkflowStep? _currentStep;
	[AutoNotify] private Conversation _conversation;
	[AutoNotify] private bool _isCompleted;
	[AutoNotify] private bool _isDeletedInSib;

	protected Workflow(Conversation conversation)
	{
		_conversation = conversation;

		BindCurrentStepConversation();

		this.WhenAnyValue(x => x.Conversation)
			.Do(x =>
			{
				if (CurrentStep is { } step)
				{
					step.Conversation = x;
				}
			})
			.Subscribe()
<<<<<<< HEAD
			.DisposeWith(_disposables);
=======
			.DisposeWith(Disposables);
>>>>>>> 65e01a85
	}

	public event EventHandler<Exception>? OnStepError;
	
	protected CompositeDisposable Disposables { get; } = new();

	public abstract IMessageEditor MessageEditor { get; }

	public abstract Task ExecuteAsync(CancellationToken token);

	/// <summary>
	/// Marks the conversation messages as read and Saves to disk.
	/// </summary>
	/// <param name="cancellationToken">The cancellation token</param>
	public async Task MarkConversationAsReadAsync(CancellationToken cancellationToken)
	{
		if (CurrentStep is { })
		{
			CurrentStep.IsBusy = true;
		}

		try
		{
			if (!Conversation.ChatMessages.Any(x => x.IsUnread))
			{
				return;
			}

			Conversation = Conversation.MarkAsRead();

			if (Conversation.Id == ConversationId.Empty)
			{
				return;
			}

			var buyAnythingManager = Services.HostedServices.Get<BuyAnythingManager>();

			await Task.Run(() => buyAnythingManager.UpdateConversationOnlyLocallyAsync(Conversation, cancellationToken));
		}
		finally
		{
			if (CurrentStep is { })
			{
				CurrentStep.IsBusy = false;
			}
		}
	}

	public void Dispose()
	{
		Disposables.Dispose();
	}

	protected async Task ExecuteStepAsync(IWorkflowStep step, CancellationToken token)
	{
		CurrentStep = step;
		step.Conversation = Conversation;

		Exception? lastException = null;

		// this is looped until Step execution is successfully completed or cancellation is requested.
		// If it errors out, then the Workflow won't move forward to the next step.
		// All Steps should be be able to be re-executed more than once, gracefully.
		while (true)
		{
			try
			{
				await step.ExecuteAsync();
				break;
			}
			catch (Exception ex) when (ex is not OperationCanceledException)
			{
				step.Reset();

				if (step.IsInteractive)
				{
					OnStepError.SafeInvoke(this, ex);
					Logger.LogError($"An error occurred trying to execute Step '{step.GetType().Name}' in Workflow '{GetType().Name}'", ex);
				}
				else
				{
					if (lastException?.Message != ex.Message)
					{
						lastException = ex;
						OnStepError.SafeInvoke(this, ex);
						Logger.LogError($"An error occurred trying to execute Step '{step.GetType().Name}' in Workflow '{GetType().Name}'", ex);
					}

					// Keep the step Busy under the Delay so the user will not notice anything in the UI.
					var isBusy = step.IsBusy;
					step.IsBusy = true;
					await Task.Delay(3000, token);
					step.IsBusy = isBusy;
				}
			}
		}
	}

	protected void WorkflowCompleted()
	{
		CurrentStep = null;
		IsDeletedInSib = true;
	}

	private void BindCurrentStepConversation()
	{
#pragma warning disable CS8602
		// Dereference of a possibly null reference.
		// Reason: this warning is dubious here.
		// The parameter of WhenAnyValue() is an Expression (from System.Linq.Expressions).
		// It's not directly executable code, therefore it cannot raise a NullReferenceException
		// Also, null propagation isn't allowed by the compiler inside such an Expression,
		// so the only way to remove this warning is to make CurrentStep non-nullable, which doesn't make sense by design.
		this.WhenAnyValue(x => x.CurrentStep.Conversation)
			.BindTo(this, x => x.Conversation)
<<<<<<< HEAD
			.DisposeWith(_disposables);
=======
			.DisposeWith(Disposables);
>>>>>>> 65e01a85
#pragma warning restore CS8602 // Dereference of a possibly null reference.
	}

	public void Dispose() => _disposables.Dispose();
}<|MERGE_RESOLUTION|>--- conflicted
+++ resolved
@@ -33,11 +33,7 @@
 				}
 			})
 			.Subscribe()
-<<<<<<< HEAD
-			.DisposeWith(_disposables);
-=======
 			.DisposeWith(Disposables);
->>>>>>> 65e01a85
 	}
 
 	public event EventHandler<Exception>? OnStepError;
@@ -153,11 +149,7 @@
 		// so the only way to remove this warning is to make CurrentStep non-nullable, which doesn't make sense by design.
 		this.WhenAnyValue(x => x.CurrentStep.Conversation)
 			.BindTo(this, x => x.Conversation)
-<<<<<<< HEAD
-			.DisposeWith(_disposables);
-=======
 			.DisposeWith(Disposables);
->>>>>>> 65e01a85
 #pragma warning restore CS8602 // Dereference of a possibly null reference.
 	}
 
