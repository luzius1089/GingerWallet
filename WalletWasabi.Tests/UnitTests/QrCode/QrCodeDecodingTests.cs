using System.Linq;
using Xunit;
using QRCodeDecoderLibrary;
using System.Drawing;
using System.IO;
using WalletWasabi.Helpers;

namespace WalletWasabi.Tests.UnitTests.QrCode
{
	public class QrCodeDecodingTests
	{
		private readonly string _commonPartialPath = Path.Combine(EnvironmentHelpers.GetFullBaseDirectory(), "UnitTests", "QrCode", "QrTestResources");

		[Fact]
		public void GetCorrectAddressFromImage()
		{
			QRDecoder decoder = new();
			string expectedAddress = "tb1ql27ya3gufs5h0ptgjhjd0tm52fq6q0xrav7xza";
			string otherExpectedAddress = "tb1qfas0k9rn8daqggu7wzp2yne9qdd5fr5wf2u478";

			string path = Path.Combine(_commonPartialPath, "AddressTest1.png");
			using Bitmap qRCodeInputImage = new(path);
			var dataCollection = decoder.SearchQrCodes(qRCodeInputImage);

			Assert.NotEmpty(dataCollection);
			Assert.Equal(expectedAddress, dataCollection.First());

			string otherPath = Path.Combine(_commonPartialPath, "AddressTest2.png");
			using Bitmap otherQRCodeInputImage = new(otherPath);
			var dataCollection2 = decoder.SearchQrCodes(otherQRCodeInputImage);

			Assert.NotEmpty(dataCollection2);
			Assert.Equal(otherExpectedAddress, dataCollection2.First());

			Assert.NotEqual(dataCollection, dataCollection2);
		}

		[Fact]
		public void IncorrectImageReturnsEmpty()
		{
			QRDecoder decoder = new();

			string otherPath = Path.Combine(_commonPartialPath, "NotBitcoinAddress.jpg");
			using Bitmap notValidInputImage = new(otherPath);
			var notValidDataByteArray = decoder.SearchQrCodes(notValidInputImage);

			Assert.Empty(notValidDataByteArray);
		}

		[Fact]
		public void DecodePictureTakenByPhone()
		{
			QRDecoder decoder = new();
			string expectedOutput = "tb1qutgpgraaze3hqnvt2xyw5acsmd3urprk3ff27d";

			string path = Path.Combine(_commonPartialPath, "QrByPhone.jpg");
			using Bitmap inputImage = new(path);
			var dataCollection = decoder.SearchQrCodes(inputImage);

			Assert.Single(dataCollection);
			Assert.Equal(expectedOutput, dataCollection.First());
		}

		[Fact]
		public void DecodeDifficultPictureTakenByPhone()
		{
			QRDecoder decoder = new();
			string expectedOutput = "Top right corner";

			string path = Path.Combine(_commonPartialPath, "QrBrick.jpg");
			using Bitmap inputImage = new(path);
			var dataCollection = decoder.SearchQrCodes(inputImage);

			Assert.Single(dataCollection);
			Assert.Equal(expectedOutput, dataCollection.First());
		}

		[Fact]
		public void DecodePictureWithZebraBackground()
		{
			QRDecoder decoder = new();
			string expectedOutput = "Let's see a Zebra.";

			string path = Path.Combine(_commonPartialPath, "QRwithZebraBackground.png");
			using Bitmap inputImage = new(path);
			var dataCollection = decoder.SearchQrCodes(inputImage);

			Assert.Single(dataCollection);
			Assert.Equal(expectedOutput, dataCollection.First());
		}

		[Fact]
		public void DecodePictureWithMouseOverTheQRCodeReturnsNull()
		{
			QRDecoder decoder = new();
<<<<<<< HEAD
			string expectedOutput = "tb1qutgpgraaze3hqnvt2xyw5acsmd3urprk3ff27d";

			string path = Path.Combine(_commonPartialPath, "mouseOverQR.jpg");
			using Bitmap inputImage = new(path);
			var dataCollection = decoder.SearchQrCodes(inputImage);

			Assert.Single(dataCollection);
			Assert.Equal(expectedOutput, dataCollection.First());
=======

			string path = Path.Combine(_commonPartialPath, "Mouse_over_the_QR-code.jpg");
			using Bitmap inputImage = new(path);

			// Returns null because of the mouse over the image
			var dataCollection = decoder.SearchQrCodes(inputImage);

			Assert.Empty(dataCollection);
>>>>>>> 8a47ea64
		}

		[Fact]
		public void DecodePictureWithImageInsideTheQR()
		{
			QRDecoder decoder = new();
			string expectedOutput = "bitcoin:bc1q3r0ayktdsh8yd3krk5zkvpc5weeqnmw8ztzsgx?amount=1000&label=GIMME%201000BTC";

			string path = Path.Combine(_commonPartialPath, "Payment_details_included.jpg");
			using Bitmap inputImage = new(path);
			var dataCollection = decoder.SearchQrCodes(inputImage);

			Assert.Equal(expectedOutput, dataCollection.First());
		}

		[Fact]
		public void DecodePictureWithLegacyAddress()
		{
			QRDecoder decoder = new();
			string expectedOutput = "bitcoin:1EYTGtG4LnFfiMvjJdsU7GMGCQvsRSjYhx";

			string path = Path.Combine(_commonPartialPath, "Random_address_starting_with_1.png");
			using Bitmap inputImage = new(path);

			var dataCollection = decoder.SearchQrCodes(inputImage);

			Assert.Equal(expectedOutput, dataCollection.First());
		}
<<<<<<< HEAD
=======

		[Fact]
		public void DecodeQrCodeInsideQrCode()
		{
			QRDecoder decoder = new();

			// If there are two QR Codes on the picture, it will find both, even if they are
			// stacked on eachother, until the QR Code's quality is okay and is still readable
			string path = Path.Combine(_commonPartialPath, "DoubleQRCode.png");
			string firstExpectedOutput = "Big QR Code";
			string secondExpectedOutput = "Small QR Code";
			using Bitmap inputImage = new(path);
			int expectedLength = 2;
			var dataCollection = decoder.SearchQrCodes(inputImage).ToArray();

			Assert.Equal(expectedLength, dataCollection.Length);
			Assert.Equal(firstExpectedOutput, dataCollection[0]);
			Assert.Equal(secondExpectedOutput, dataCollection[1]);
		}
>>>>>>> 8a47ea64
	}
}<|MERGE_RESOLUTION|>--- conflicted
+++ resolved
@@ -93,7 +93,6 @@
 		public void DecodePictureWithMouseOverTheQRCodeReturnsNull()
 		{
 			QRDecoder decoder = new();
-<<<<<<< HEAD
 			string expectedOutput = "tb1qutgpgraaze3hqnvt2xyw5acsmd3urprk3ff27d";
 
 			string path = Path.Combine(_commonPartialPath, "mouseOverQR.jpg");
@@ -102,16 +101,6 @@
 
 			Assert.Single(dataCollection);
 			Assert.Equal(expectedOutput, dataCollection.First());
-=======
-
-			string path = Path.Combine(_commonPartialPath, "Mouse_over_the_QR-code.jpg");
-			using Bitmap inputImage = new(path);
-
-			// Returns null because of the mouse over the image
-			var dataCollection = decoder.SearchQrCodes(inputImage);
-
-			Assert.Empty(dataCollection);
->>>>>>> 8a47ea64
 		}
 
 		[Fact]
@@ -140,8 +129,6 @@
 
 			Assert.Equal(expectedOutput, dataCollection.First());
 		}
-<<<<<<< HEAD
-=======
 
 		[Fact]
 		public void DecodeQrCodeInsideQrCode()
@@ -161,6 +148,5 @@
 			Assert.Equal(firstExpectedOutput, dataCollection[0]);
 			Assert.Equal(secondExpectedOutput, dataCollection[1]);
 		}
->>>>>>> 8a47ea64
 	}
 }