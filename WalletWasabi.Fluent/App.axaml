<Application xmlns="https://github.com/avaloniaui"
             xmlns:x="http://schemas.microsoft.com/winfx/2006/xaml"
             xmlns:local="using:WalletWasabi.Fluent"
             xmlns:models="using:WalletWasabi.Models"
             xmlns:vm="using:WalletWasabi.Fluent.ViewModels"
             x:DataType="vm:ApplicationViewModel"
             x:CompileBindings="True"
             x:Class="WalletWasabi.Fluent.App"
             RequestedThemeVariant="Dark">
  <Application.DataTemplates>
    <local:ViewLocator />
    <DataTemplate DataType="models:ErrorDescriptor" x:DataType="models:ErrorDescriptor">
      <TextBlock x:CompileBindings="True" Text="{Binding Message}" Foreground="{DynamicResource SystemControlErrorTextForegroundBrush}" TextWrapping="Wrap" />
    </DataTemplate>
  </Application.DataTemplates>
<<<<<<< HEAD
=======

  <Application.Resources>
    <x:Double x:Key="ToggleSwitchThemeMinWidth">0</x:Double>
    <converters:BoolStringConverter x:Key="ShowHideBoolConverter" True="Hide" False="Show" />
    <NativeMenu x:Key="DefaultNativeMenu">
      <NativeMenuItem Header="{Binding IsMainWindowShown, Converter={StaticResource ShowHideBoolConverter}}" Command="{Binding ShowHideCommand}" />
      <NativeMenuItemSeparator />
      <NativeMenuItem Header="Quit" Command="{Binding QuitCommand}" />
    </NativeMenu>
    <NativeMenu x:Key="MacOsNativeMenu">
      <NativeMenuItem Header="Quit" Command="{Binding QuitCommand}" />
    </NativeMenu>
  </Application.Resources>

>>>>>>> c14e9b67
  <Application.Styles>
    <FluentTheme />
    <StyleInclude Source="avares://Avalonia.Controls.TreeDataGrid/Themes/Fluent.axaml"/>
    <StyleInclude Source="avares://WalletWasabi.Fluent/Styles/Themes/Fluent.axaml" />
    <StyleInclude Source="avares://WalletWasabi.Fluent/Icons/Icons.axaml" />
    <StyleInclude Source="avares://WalletWasabi.Fluent/Styles/Styles.axaml" />
    <StyleInclude Source="avares://WalletWasabi.Fluent/Controls/TagsBox.axaml" />
    <StyleInclude Source="avares://WalletWasabi.Fluent/Controls/TagsBoxAutoCompleteBox.axaml" />
    <StyleInclude Source="avares://WalletWasabi.Fluent/Controls/AmountControl.axaml" />
  </Application.Styles>
  <NativeMenu.Menu>
    <NativeMenu>
      <NativeMenuItem Header="About Wasabi Wallet" Command="{Binding AboutCommand}" />
    </NativeMenu>
  </NativeMenu.Menu>
  <TrayIcon.Icons>
    <TrayIcons>
      <TrayIcon Icon="{Binding TrayIcon}" Command="{Binding ShowCommand}" ToolTipText="Wasabi Wallet">
        <!-- TODO: This is temporary workaround until https://github.com/zkSNACKs/WalletWasabi/issues/8151 is fixed. -->
        <!--<NativeMenu.Menu>
          <NativeMenu>
            <NativeMenuItem Header="{Binding IsMainWindowShown, Converter={StaticResource ShowHideBoolConverter}}" Command="{Binding ShowHideCommand}" />
            <NativeMenuItemSeparator />
            <NativeMenuItem Header="Quit" Command="{Binding QuitCommand}" />
          </NativeMenu>
        </NativeMenu.Menu>-->
      </TrayIcon>
    </TrayIcons>
  </TrayIcon.Icons>
</Application><|MERGE_RESOLUTION|>--- conflicted
+++ resolved
@@ -3,6 +3,7 @@
              xmlns:local="using:WalletWasabi.Fluent"
              xmlns:models="using:WalletWasabi.Models"
              xmlns:vm="using:WalletWasabi.Fluent.ViewModels"
+             xmlns:converters="clr-namespace:WalletWasabi.Fluent.Converters"
              x:DataType="vm:ApplicationViewModel"
              x:CompileBindings="True"
              x:Class="WalletWasabi.Fluent.App"
@@ -13,8 +14,6 @@
       <TextBlock x:CompileBindings="True" Text="{Binding Message}" Foreground="{DynamicResource SystemControlErrorTextForegroundBrush}" TextWrapping="Wrap" />
     </DataTemplate>
   </Application.DataTemplates>
-<<<<<<< HEAD
-=======
 
   <Application.Resources>
     <x:Double x:Key="ToggleSwitchThemeMinWidth">0</x:Double>
@@ -29,7 +28,6 @@
     </NativeMenu>
   </Application.Resources>
 
->>>>>>> c14e9b67
   <Application.Styles>
     <FluentTheme />
     <StyleInclude Source="avares://Avalonia.Controls.TreeDataGrid/Themes/Fluent.axaml"/>
