using System;
using System.Threading;
using System.Threading.Tasks;
using WalletWasabi.Microservices;

namespace WalletWasabi.Hwi.ProcessBridge
{
	public class HwiProcessBridge : IHwiProcessInvoker
	{
		public HwiProcessBridge(string processPath, ProcessInvoker processInvoker)
		{
			ProcessPath = processPath;
			ProcessInvoker = processInvoker;
		}

<<<<<<< HEAD
		private string ProcessPath { get; }
		private ProcessInvoker ProcessInvoker { get; }

		public async Task<(string response, int exitCode)> SendCommandAsync(string arguments, bool openConsole, CancellationToken cancel)
		{
			var process = ProcessBuilder.BuildProcessInstance(ProcessPath, arguments, openConsole);

			(string rawResponse, int exitCode) = await ProcessInvoker.SendCommandAsync(process, cancel).ConfigureAwait(false);
=======
		public new async Task<(string response, int exitCode)> SendCommandAsync(string arguments, bool openConsole, CancellationToken cancel, Action<StreamWriter> standardInputWriter = null)
		{
			var (responseString, exitCode) = await base.SendCommandAsync(arguments, openConsole, cancel, standardInputWriter).ConfigureAwait(false);
>>>>>>> 692ca631

			string response;

			if (!openConsole)
			{
				response = rawResponse;
			}
			else
			{
				response = exitCode == 0
					? "{\"success\":\"true\"}"
					: $"{{\"success\":\"false\",\"error\":\"Process terminated with exit code: {exitCode}.\"}}";
			}

			return (response, exitCode);
		}
	}

	public interface IHwiProcessInvoker
	{
		Task<(string response, int exitCode)> SendCommandAsync(string arguments, bool openConsole, CancellationToken cancel);
	}
}<|MERGE_RESOLUTION|>--- conflicted
+++ resolved
@@ -1,4 +1,5 @@
 using System;
+using System.IO;
 using System.Threading;
 using System.Threading.Tasks;
 using WalletWasabi.Microservices;
@@ -13,20 +14,14 @@
 			ProcessInvoker = processInvoker;
 		}
 
-<<<<<<< HEAD
 		private string ProcessPath { get; }
 		private ProcessInvoker ProcessInvoker { get; }
 
-		public async Task<(string response, int exitCode)> SendCommandAsync(string arguments, bool openConsole, CancellationToken cancel)
+		public async Task<(string response, int exitCode)> SendCommandAsync(string arguments, bool openConsole, CancellationToken cancel, Action<StreamWriter> standardInputWriter = null)
 		{
 			var process = ProcessBuilder.BuildProcessInstance(ProcessPath, arguments, openConsole);
 
-			(string rawResponse, int exitCode) = await ProcessInvoker.SendCommandAsync(process, cancel).ConfigureAwait(false);
-=======
-		public new async Task<(string response, int exitCode)> SendCommandAsync(string arguments, bool openConsole, CancellationToken cancel, Action<StreamWriter> standardInputWriter = null)
-		{
-			var (responseString, exitCode) = await base.SendCommandAsync(arguments, openConsole, cancel, standardInputWriter).ConfigureAwait(false);
->>>>>>> 692ca631
+			(string rawResponse, int exitCode) = await ProcessInvoker.SendCommandAsync(process, cancel, standardInputWriter).ConfigureAwait(false);
 
 			string response;
 
@@ -47,6 +42,6 @@
 
 	public interface IHwiProcessInvoker
 	{
-		Task<(string response, int exitCode)> SendCommandAsync(string arguments, bool openConsole, CancellationToken cancel);
+		Task<(string response, int exitCode)> SendCommandAsync(string arguments, bool openConsole, CancellationToken cancel, Action<StreamWriter> standardInputWriter = null);
 	}
 }