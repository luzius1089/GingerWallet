using NBitcoin;
using System;
using System.Collections.Generic;
using System.Linq;
using System.Text;
using System.Threading.Tasks;
using WalletWasabi.Crypto.Randomness;

namespace WalletWasabi.WabiSabi.Backend.Rounds
{
	public class RoundParameters
	{
		public RoundParameters(
			WabiSabiConfig wabiSabiConfig,
			Network network,
			WasabiRandom random,
			FeeRate feeRate,
			Round? blameOf = null)
		{
			Network = network;
			Random = random;
			FeeRate = feeRate;

			MaxInputCountByAlice = wabiSabiConfig.MaxInputCountByAlice;
			MinRegistrableAmount = wabiSabiConfig.MinRegistrableAmount;
			MaxRegistrableAmount = wabiSabiConfig.MaxRegistrableAmount;
<<<<<<< HEAD
			RegistrableVsizeCredentials = wabiSabiConfig.RegistrableVsizeCredentials;
=======
			PerAliceVsizeAllocation = wabiSabiConfig.PerAliceVsizeAllocation;
>>>>>>> 6600b455

			// Note that input registration timeouts can be modified runtime.
			ConnectionConfirmationTimeout = wabiSabiConfig.ConnectionConfirmationTimeout;
			OutputRegistrationTimeout = wabiSabiConfig.OutputRegistrationTimeout;
			TransactionSigningTimeout = wabiSabiConfig.TransactionSigningTimeout;

			BlameOf = blameOf;
			IsBlameRound = BlameOf is not null;
			BlameWhitelist = BlameOf
				?.Alices
				.SelectMany(x => x.Coins)
				.Select(x => x.Outpoint)
				.ToHashSet()
			?? new HashSet<OutPoint>();
		}

		public WasabiRandom Random { get; }
		public FeeRate FeeRate { get; }
		public Network Network { get; }
		public uint MaxInputCountByAlice { get; }
		public Money MinRegistrableAmount { get; }
		public Money MaxRegistrableAmount { get; }
<<<<<<< HEAD
		public uint RegistrableVsizeCredentials { get; }
=======
		public uint PerAliceVsizeAllocation { get; }
>>>>>>> 6600b455
		public Round? BlameOf { get; }
		public bool IsBlameRound { get; }
		public ISet<OutPoint> BlameWhitelist { get; }
		public TimeSpan ConnectionConfirmationTimeout { get; }
		public TimeSpan OutputRegistrationTimeout { get; }
		public TimeSpan TransactionSigningTimeout { get; }
	}
}<|MERGE_RESOLUTION|>--- conflicted
+++ resolved
@@ -24,11 +24,7 @@
 			MaxInputCountByAlice = wabiSabiConfig.MaxInputCountByAlice;
 			MinRegistrableAmount = wabiSabiConfig.MinRegistrableAmount;
 			MaxRegistrableAmount = wabiSabiConfig.MaxRegistrableAmount;
-<<<<<<< HEAD
-			RegistrableVsizeCredentials = wabiSabiConfig.RegistrableVsizeCredentials;
-=======
 			PerAliceVsizeAllocation = wabiSabiConfig.PerAliceVsizeAllocation;
->>>>>>> 6600b455
 
 			// Note that input registration timeouts can be modified runtime.
 			ConnectionConfirmationTimeout = wabiSabiConfig.ConnectionConfirmationTimeout;
@@ -51,11 +47,7 @@
 		public uint MaxInputCountByAlice { get; }
 		public Money MinRegistrableAmount { get; }
 		public Money MaxRegistrableAmount { get; }
-<<<<<<< HEAD
-		public uint RegistrableVsizeCredentials { get; }
-=======
 		public uint PerAliceVsizeAllocation { get; }
->>>>>>> 6600b455
 		public Round? BlameOf { get; }
 		public bool IsBlameRound { get; }
 		public ISet<OutPoint> BlameWhitelist { get; }
