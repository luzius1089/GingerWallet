<UserControl xmlns="https://github.com/avaloniaui"
             xmlns:x="http://schemas.microsoft.com/winfx/2006/xaml"
             xmlns:d="http://schemas.microsoft.com/expression/blend/2008"
             xmlns:mc="http://schemas.openxmlformats.org/markup-compatibility/2006"
             xmlns:c="using:WalletWasabi.Fluent.Controls"
             xmlns:vm="using:WalletWasabi.Fluent.ViewModels.Wallets.Home.Tiles"
             mc:Ignorable="d" d:DesignWidth="330" d:DesignHeight="330"
             x:CompileBindings="True" x:DataType="vm:WalletBalanceChartTileViewModel"
             x:Class="WalletWasabi.Fluent.Views.Wallets.Home.Tiles.WalletBalanceChart.WalletBalanceChartNormalTileView">
<<<<<<< HEAD
  <UserControl.Styles>
    <StyleInclude Source="avares://WalletWasabi.Fluent/Styles/BalanceLineChart.axaml" />
  </UserControl.Styles>
  <DockPanel>
    <StackPanel DockPanel.Dock="Top" HorizontalAlignment="Stretch" Spacing="10">
      <TextBlock Text="Balance over time" />
      <Grid ColumnDefinitions="*,*,*,*,*,*,*" Margin="0 0 -30 0">
        <RadioButton Classes="text" Content="All" Command="{Binding AllCommand}" Grid.Column="0" />
        <RadioButton Classes="text" Content="1D" Command="{Binding DayCommand}" Grid.Column="1" />
        <RadioButton Classes="text" Content="1W" Command="{Binding WeekCommand}" Grid.Column="2" />
        <RadioButton Classes="text" Content="1M" Command="{Binding MonthCommand}" Grid.Column="3" />
        <RadioButton Classes="text" Content="3M" Command="{Binding ThreeMonthCommand}" IsChecked="True" Grid.Column="4" />
        <RadioButton Classes="text" Content="6M" Command="{Binding SixMonthCommand}" Grid.Column="5" />
        <RadioButton Classes="text" Content="1Y" Command="{Binding YearCommand}" Grid.Column="6" />
      </Grid>
    </StackPanel>

    <Separator DockPanel.Dock="Top" Margin="-16 10" />
=======
    <UserControl.Styles>
        <StyleInclude Source="avares://WalletWasabi.Fluent/Styles/BalanceLineChart.axaml" />
    </UserControl.Styles>
    <Border ClipToBounds="False" CornerRadius="5" Background="{DynamicResource TileRegionColor}" Margin="6" Padding="16" BoxShadow="{DynamicResource InfoBoxShadow}">
        <DockPanel>
            <DockPanel DockPanel.Dock="Top" HorizontalAlignment="Stretch">
                <TextBlock Text="Balance over time" DockPanel.Dock="Left" />
                <ItemsControl DockPanel.Dock="Right" HorizontalAlignment="Right" Items="{Binding TimePeriodOptions}">
                    <ItemsControl.ItemsPanel>
                        <ItemsPanelTemplate>
                            <StackPanel Orientation="Horizontal" Spacing="8" Margin="0 0 0 -3"/>
                        </ItemsPanelTemplate>
                    </ItemsControl.ItemsPanel>
                    <ItemsControl.ItemTemplate>
                        <DataTemplate>
                            <RadioButton x:DataType="vm:TimePeriodOptionViewModel" Classes="text"
                                         Content="{Binding Text}" Command="{Binding SelectCommand}"
                                         IsChecked="{Binding IsSelected}" />
                        </DataTemplate>
                    </ItemsControl.ItemTemplate>
                </ItemsControl>
            </DockPanel>

            <Separator DockPanel.Dock="Top" Margin="-16 15" />
>>>>>>> 172d1144

    <c:LineChart x:CompileBindings="True" x:DataType="vm:WalletBalanceChartTileViewModel" x:Name="GradientLineChart"
                 DockPanel.Dock="Bottom" Margin="30 10 15 30"
                 Classes="area border xAxis xAxisLabels yAxis yAxisLabels"
                 SmoothCurve="True"
                 XAxisMinimum="{Binding XMinimum}"
                 XAxisValues="{Binding XValues}"
                 XAxisLabels="{Binding XLabels}"
                 YAxisValues="{Binding YValues}"
                 YAxisLabels="{Binding YLabels}">
      <c:LineChart.AreaFill>
        <LinearGradientBrush StartPoint="50%,0%" EndPoint="50%,100%" Opacity="0.2">
          <LinearGradientBrush.GradientStops>
            <GradientStop Offset="0.0" Color="#FF72BD81" />
            <GradientStop Offset="1.0" Color="#0072BD81" />
          </LinearGradientBrush.GradientStops>
        </LinearGradientBrush>
      </c:LineChart.AreaFill>
      <c:LineChart.AreaStroke>
        <LinearGradientBrush StartPoint="0%,50%" EndPoint="100%,50%">
          <LinearGradientBrush.GradientStops>
            <GradientStop Offset="0.0" Color="#72BD81" />
            <GradientStop Offset="1.0" Color="#72BD81" />
          </LinearGradientBrush.GradientStops>
        </LinearGradientBrush>
      </c:LineChart.AreaStroke>
    </c:LineChart>
  </DockPanel>
</UserControl><|MERGE_RESOLUTION|>--- conflicted
+++ resolved
@@ -7,26 +7,6 @@
              mc:Ignorable="d" d:DesignWidth="330" d:DesignHeight="330"
              x:CompileBindings="True" x:DataType="vm:WalletBalanceChartTileViewModel"
              x:Class="WalletWasabi.Fluent.Views.Wallets.Home.Tiles.WalletBalanceChart.WalletBalanceChartNormalTileView">
-<<<<<<< HEAD
-  <UserControl.Styles>
-    <StyleInclude Source="avares://WalletWasabi.Fluent/Styles/BalanceLineChart.axaml" />
-  </UserControl.Styles>
-  <DockPanel>
-    <StackPanel DockPanel.Dock="Top" HorizontalAlignment="Stretch" Spacing="10">
-      <TextBlock Text="Balance over time" />
-      <Grid ColumnDefinitions="*,*,*,*,*,*,*" Margin="0 0 -30 0">
-        <RadioButton Classes="text" Content="All" Command="{Binding AllCommand}" Grid.Column="0" />
-        <RadioButton Classes="text" Content="1D" Command="{Binding DayCommand}" Grid.Column="1" />
-        <RadioButton Classes="text" Content="1W" Command="{Binding WeekCommand}" Grid.Column="2" />
-        <RadioButton Classes="text" Content="1M" Command="{Binding MonthCommand}" Grid.Column="3" />
-        <RadioButton Classes="text" Content="3M" Command="{Binding ThreeMonthCommand}" IsChecked="True" Grid.Column="4" />
-        <RadioButton Classes="text" Content="6M" Command="{Binding SixMonthCommand}" Grid.Column="5" />
-        <RadioButton Classes="text" Content="1Y" Command="{Binding YearCommand}" Grid.Column="6" />
-      </Grid>
-    </StackPanel>
-
-    <Separator DockPanel.Dock="Top" Margin="-16 10" />
-=======
     <UserControl.Styles>
         <StyleInclude Source="avares://WalletWasabi.Fluent/Styles/BalanceLineChart.axaml" />
     </UserControl.Styles>
@@ -51,33 +31,32 @@
             </DockPanel>
 
             <Separator DockPanel.Dock="Top" Margin="-16 15" />
->>>>>>> 172d1144
 
-    <c:LineChart x:CompileBindings="True" x:DataType="vm:WalletBalanceChartTileViewModel" x:Name="GradientLineChart"
-                 DockPanel.Dock="Bottom" Margin="30 10 15 30"
-                 Classes="area border xAxis xAxisLabels yAxis yAxisLabels"
-                 SmoothCurve="True"
-                 XAxisMinimum="{Binding XMinimum}"
-                 XAxisValues="{Binding XValues}"
-                 XAxisLabels="{Binding XLabels}"
-                 YAxisValues="{Binding YValues}"
-                 YAxisLabels="{Binding YLabels}">
-      <c:LineChart.AreaFill>
-        <LinearGradientBrush StartPoint="50%,0%" EndPoint="50%,100%" Opacity="0.2">
-          <LinearGradientBrush.GradientStops>
-            <GradientStop Offset="0.0" Color="#FF72BD81" />
-            <GradientStop Offset="1.0" Color="#0072BD81" />
-          </LinearGradientBrush.GradientStops>
-        </LinearGradientBrush>
-      </c:LineChart.AreaFill>
-      <c:LineChart.AreaStroke>
-        <LinearGradientBrush StartPoint="0%,50%" EndPoint="100%,50%">
-          <LinearGradientBrush.GradientStops>
-            <GradientStop Offset="0.0" Color="#72BD81" />
-            <GradientStop Offset="1.0" Color="#72BD81" />
-          </LinearGradientBrush.GradientStops>
-        </LinearGradientBrush>
-      </c:LineChart.AreaStroke>
-    </c:LineChart>
-  </DockPanel>
+            <c:LineChart x:CompileBindings="True" x:DataType="vm:WalletBalanceChartTileViewModel" x:Name="GradientLineChart" DockPanel.Dock="Bottom" Margin="30 10 15 30"
+                         Classes="area border xAxis xAxisLabels yAxis yAxisLabels"
+                         SmoothCurve="True"
+                         XAxisMinimum="{Binding XMinimum}"
+                         XAxisValues="{Binding XValues}"
+                         XAxisLabels="{Binding XLabels}"
+                         YAxisValues="{Binding YValues}"
+                         YAxisLabels="{Binding YLabels}">
+                <c:LineChart.AreaFill>
+                    <LinearGradientBrush StartPoint="50%,0%" EndPoint="50%,100%" Opacity="0.2">
+                        <LinearGradientBrush.GradientStops>
+                            <GradientStop Offset="0.0" Color="#FF72BD81" />
+                            <GradientStop Offset="1.0" Color="#0072BD81" />
+                        </LinearGradientBrush.GradientStops>
+                    </LinearGradientBrush>
+                </c:LineChart.AreaFill>
+                <c:LineChart.AreaStroke>
+                    <LinearGradientBrush StartPoint="0%,50%" EndPoint="100%,50%">
+                        <LinearGradientBrush.GradientStops>
+                            <GradientStop Offset="0.0" Color="#72BD81" />
+                            <GradientStop Offset="1.0" Color="#72BD81" />
+                        </LinearGradientBrush.GradientStops>
+                    </LinearGradientBrush>
+                </c:LineChart.AreaStroke>
+            </c:LineChart>
+        </DockPanel>
+    </Border>
 </UserControl>