--- conflicted
+++ resolved
@@ -2,21 +2,14 @@
              xmlns:x="http://schemas.microsoft.com/winfx/2006/xaml"
              xmlns:d="http://schemas.microsoft.com/expression/blend/2008"
              xmlns:mc="http://schemas.openxmlformats.org/markup-compatibility/2006"
-<<<<<<< HEAD
-             xmlns:i="clr-namespace:Avalonia.Xaml.Interactivity;assembly=Avalonia.Xaml.Interactivity"
-             xmlns:behaviors="clr-namespace:WalletWasabi.Fluent.Behaviors;assembly=WalletWasabi.Fluent"
-             xmlns:conv="clr-namespace:WalletWasabi.Fluent.Converters"
-             xmlns:c="clr-namespace:WalletWasabi.Fluent.Controls"
-             xmlns:addWallet="clr-namespace:WalletWasabi.Fluent.ViewModels.AddWallet"
-=======
              xmlns:i="using:Avalonia.Xaml.Interactivity"
              xmlns:behaviors="using:WalletWasabi.Fluent.Behaviors"
              xmlns:conv="using:WalletWasabi.Fluent.Converters"
              xmlns:c="using:WalletWasabi.Fluent.Controls"
->>>>>>> aac45224
+             xmlns:v="using:WalletWasabi.Fluent.ViewModels.AddWallet"
              mc:Ignorable="d"
              d:DesignWidth="600" d:DesignHeight="500"
-             x:DataType="addWallet:ConfirmRecoveryWordsViewModel"
+             x:DataType="v:ConfirmRecoveryWordsViewModel"
              x:CompileBindings="True"
              x:Class="WalletWasabi.Fluent.Views.AddWallet.ConfirmRecoveryWordsView">
   <UserControl.KeyBindings>
