--- conflicted
+++ resolved
@@ -35,13 +35,9 @@
 
 			using RoundStateUpdater roundStatusUpdater = new(TimeSpan.FromDays(1), mockApiClient.Object);
 
-<<<<<<< HEAD
 			// At this point in time the RoundStateUpdater only knows about `round1` and then we can subscribe to
 			// events for that round.
-			var round1TSCts = new CancellationTokenSource();
-=======
 			using var round1TSCts = new CancellationTokenSource();
->>>>>>> 706e6e85
 			var round1IRTask = roundStatusUpdater.CreateRoundAwaiter(roundState1.Id, rs => rs.Phase == Phase.InputRegistration, cancellationToken);
 			var round1ORTask = roundStatusUpdater.CreateRoundAwaiter(roundState1.Id, rs => rs.Phase == Phase.OutputRegistration, cancellationToken);
 			var round1TSTask = roundStatusUpdater.CreateRoundAwaiter(roundState1.Id, rs => rs.Phase == Phase.TransactionSigning, round1TSCts.Token);
