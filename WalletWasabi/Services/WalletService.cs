--- conflicted
+++ resolved
@@ -1185,7 +1185,7 @@
 
 		private async Task BroadcastTransactionToNetworkNodeAsync(SmartTransaction transaction, Node node)
 		{
-			Logger.LogInfo<WalletService>($"Trying to broadcast transaction with random node ({node.RemoteSocketAddress}):{transaction.GetHash()}");
+			Logger.LogInfo<WalletService>($"Trying to broadcast transaction with random node ({node.RemoteSocketAddress}):{transaction.GetHash()}.");
 			if (!Mempool.TryAddToBroadcastStore(transaction.Transaction, node.RemoteSocketEndpoint.ToString())) // So we'll reply to INV with this transaction.
 			{
 				Logger.LogWarning<WalletService>($"Transaction {transaction.GetHash()} was already present in the broadcast store.");
@@ -1293,71 +1293,7 @@
 					{
 						throw new InvalidOperationException("We are not connected to enough nodes.");
 					}
-<<<<<<< HEAD
 					await Task.Delay(100);
-=======
-
-					Node node = Nodes.ConnectedNodes.RandomElement();
-					if (node == default(Node))
-					{
-						await Task.Delay(100);
-						continue;
-					}
-
-					if (!node.IsConnected)
-					{
-						await Task.Delay(100);
-						continue;
-					}
-
-					Logger.LogInfo<WalletService>($"Trying to broadcast transaction with random node ({node.RemoteSocketAddress}):{transaction.GetHash()}.");
-					var addedToBroadcastStore = Mempool.TryAddToBroadcastStore(transaction.Transaction, node.RemoteSocketEndpoint.ToString()); // So we'll reply to INV with this transaction.
-					if (!addedToBroadcastStore)
-					{
-						Logger.LogWarning<WalletService>($"Transaction {transaction.GetHash()} was already present in the broadcast store.");
-					}
-					var invPayload = new InvPayload(transaction.Transaction);
-					// Give 7 seconds to send the inv payload.
-					using (var cts = new CancellationTokenSource(TimeSpan.FromSeconds(7)))
-					{
-						await node.SendMessageAsync(invPayload).WithCancellation(cts.Token); // ToDo: It's dangerous way to cancel. Implement proper cancellation to NBitcoin!
-					}
-
-					if (Mempool.TryGetFromBroadcastStore(transaction.GetHash(), out TransactionBroadcastEntry entry))
-					{
-						// Give 7 seconds for serving.
-						var timeout = 0;
-						while (!entry.IsBroadcasted())
-						{
-							if (timeout > 7)
-							{
-								throw new TimeoutException("Did not serve the transaction.");
-							}
-							await Task.Delay(1_000);
-							timeout++;
-						}
-						node.DisconnectAsync("Thank you!");
-						Logger.LogInfo<MempoolBehavior>($"Disconnected node: {node.RemoteSocketAddress}. Successfully broadcasted transaction: {transaction.GetHash()}.");
-
-						// Give 21 seconds for propagation.
-						timeout = 0;
-						while (entry.GetPropagationConfirmations() < 2)
-						{
-							if (timeout > 21)
-							{
-								throw new TimeoutException("Did not serve the transaction.");
-							}
-							await Task.Delay(1_000);
-							timeout++;
-						}
-						Logger.LogInfo<MempoolBehavior>($"Transaction is successfully propagated: {transaction.GetHash()}.");
-					}
-					else
-					{
-						Logger.LogWarning<WalletService>($"Expected transaction {transaction.GetHash()} was not found in the broadcast store.");
-					}
-					break;
->>>>>>> ebf47b81
 				}
 				await BroadcastTransactionToNetworkNodeAsync(transaction, node);
 			}
