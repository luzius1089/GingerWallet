using System.Linq;
using System.Reactive.Disposables;
using System.Threading.Tasks;
using Avalonia.Controls;
using DynamicData;
using WalletWasabi.Fluent.Models.Wallets;
using WalletWasabi.Fluent.ViewModels.Dialogs.Base;
using WalletWasabi.Fluent.ViewModels.Navigation;

namespace WalletWasabi.Fluent.ViewModels.Wallets.Receive;

[NavigationMetaData(Title = "Addresses Awaiting Payment")]
public partial class ReceiveAddressesViewModel : RoutableViewModel
{
	private readonly IWalletModel _wallet;

	[AutoNotify] private FlatTreeDataGridSource<AddressViewModel> _source = new(Enumerable.Empty<AddressViewModel>());

	private ReceiveAddressesViewModel(IWalletModel wallet)
	{
		_wallet = wallet;

		EnableBack = true;
		SetupCancel(enableCancel: true, enableCancelOnEscape: true, enableCancelOnPressed: true);
	}

	protected override void OnNavigatedTo(bool isInHistory, CompositeDisposable disposables)
	{
		_wallet
			.UnusedAddresses()
			.Transform(CreateAddressViewModel)
			.Bind(out var addresses)
			.Subscribe()
			.DisposeWith(disposables);

		var source = ReceiveAddressesDataGridSource.Create(addresses);

		Source = source;
		Source.RowSelection!.SingleSelect = true;
		Source.DisposeWith(disposables);

		base.OnNavigatedTo(isInHistory, disposables);
	}

	private AddressViewModel CreateAddressViewModel(IAddress address)
	{
		return new AddressViewModel(UiContext, OnEditAddressAsync, address1 => OnShowAddressAsync(address1), address);
	}

	private void OnShowAddressAsync(IAddress a)
	{
		UiContext.Navigate().To().ReceiveAddress(_wallet, a, Services.UiConfig.Autocopy);
	}

	private async Task OnEditAddressAsync(IAddress address)
	{
<<<<<<< HEAD
		var result = await NavigateDialogAsync(new AddressLabelEditViewModel(UiContext, _wallet, address), NavigationTarget.CompactDialogScreen);
		if (result is { Kind: DialogResultKind.Normal })
=======
		var result = await NavigateDialogAsync(new AddressLabelEditViewModel(_wallet, address), NavigationTarget.CompactDialogScreen);
		if (result.Result is { } labels)
>>>>>>> 50f0886e
		{
			address.SetLabels(labels);
		}
	}
}<|MERGE_RESOLUTION|>--- conflicted
+++ resolved
@@ -54,13 +54,8 @@
 
 	private async Task OnEditAddressAsync(IAddress address)
 	{
-<<<<<<< HEAD
 		var result = await NavigateDialogAsync(new AddressLabelEditViewModel(UiContext, _wallet, address), NavigationTarget.CompactDialogScreen);
-		if (result is { Kind: DialogResultKind.Normal })
-=======
-		var result = await NavigateDialogAsync(new AddressLabelEditViewModel(_wallet, address), NavigationTarget.CompactDialogScreen);
 		if (result.Result is { } labels)
->>>>>>> 50f0886e
 		{
 			address.SetLabels(labels);
 		}
