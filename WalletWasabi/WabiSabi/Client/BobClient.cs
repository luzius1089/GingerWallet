using NBitcoin;
using System;
using System.Threading;
using System.Threading.Tasks;
using WalletWasabi.Crypto.ZeroKnowledge;

namespace WalletWasabi.WabiSabi.Client
{
	public class BobClient
	{
		public BobClient(uint256 roundId, ArenaClient arenaClient)
		{
			RoundId = roundId;
			ArenaClient = arenaClient;
		}

		private uint256 RoundId { get; }
		private ArenaClient ArenaClient { get; }

<<<<<<< HEAD
		public async Task RegisterOutputAsync(Money amount, Script scriptPubKey, IEnumerable<Credential> amountCredential, IEnumerable<Credential> vsizeCredential)
=======
		public async Task RegisterOutputAsync(Money amount, Script scriptPubKey, CancellationToken cancellationToken)
>>>>>>> dd810538
		{
			await ArenaClient.RegisterOutputAsync(
				RoundId,
				amount.Satoshi,
				scriptPubKey,
<<<<<<< HEAD
				amountCredential,
				vsizeCredential).ConfigureAwait(false);
=======
				ArenaClient.AmountCredentialClient.Credentials.Valuable,
				ArenaClient.VsizeCredentialClient.Credentials.Valuable,
				cancellationToken).ConfigureAwait(false);
>>>>>>> dd810538
		}
	}
}<|MERGE_RESOLUTION|>--- conflicted
+++ resolved
@@ -17,24 +17,15 @@
 		private uint256 RoundId { get; }
 		private ArenaClient ArenaClient { get; }
 
-<<<<<<< HEAD
-		public async Task RegisterOutputAsync(Money amount, Script scriptPubKey, IEnumerable<Credential> amountCredential, IEnumerable<Credential> vsizeCredential)
-=======
-		public async Task RegisterOutputAsync(Money amount, Script scriptPubKey, CancellationToken cancellationToken)
->>>>>>> dd810538
+		public async Task RegisterOutputAsync(Money amount, Script scriptPubKey, IEnumerable<Credential> amountCredential, IEnumerable<Credential> vsizeCredential, CancellationToken cancellationToken)
 		{
-			await ArenaClient.RegisterOutputAsync(
-				RoundId,
-				amount.Satoshi,
-				scriptPubKey,
-<<<<<<< HEAD
-				amountCredential,
-				vsizeCredential).ConfigureAwait(false);
-=======
-				ArenaClient.AmountCredentialClient.Credentials.Valuable,
-				ArenaClient.VsizeCredentialClient.Credentials.Valuable,
+            await ArenaClient.RegisterOutputAsync(
+                RoundId,
+                amount.Satoshi,
+                scriptPubKey,
+                amountCredential,
+                vsizeCredential, 
 				cancellationToken).ConfigureAwait(false);
->>>>>>> dd810538
 		}
 	}
 }