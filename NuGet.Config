--- conflicted
+++ resolved
@@ -3,11 +3,7 @@
   <packageSources>
     <clear />
     <add key="nuget.org" value="https://api.nuget.org/v3/index.json" protocolVersion="3" />
-<<<<<<< HEAD
     <add key="avalonia-all" value="https://nuget-feed-all.avaloniaui.net/v3/index.json" />
-=======
-	  <add key="avalonia-all" value="https://nuget-feed-all.avaloniaui.net/v3/index.json" />
->>>>>>> ac117f58
   </packageSources>
 
   <packageSourceMapping>
