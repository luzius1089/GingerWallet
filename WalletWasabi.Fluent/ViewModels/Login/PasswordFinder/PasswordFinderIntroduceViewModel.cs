using System.Threading.Tasks;
using ReactiveUI;
using WalletWasabi.Fluent.ViewModels.Dialogs;
using WalletWasabi.Fluent.ViewModels.Dialogs.Base;
using WalletWasabi.Fluent.ViewModels.Navigation;
using WalletWasabi.Wallets;
using WalletWasabi.Wallets.PasswordFinder;

namespace WalletWasabi.Fluent.ViewModels.Login.PasswordFinder
{
	[NavigationMetaData(Title = "Password Finder")]
	public partial class PasswordFinderIntroduceViewModel : RoutableViewModel
	{
		public PasswordFinderIntroduceViewModel(Wallet wallet)
		{
<<<<<<< HEAD
			EnableCancel = true;

			EnableBack = false;

			NextCommand = ReactiveCommand.CreateFromTask(async () =>
			{
				var dialogResult =
					await NavigateDialog(new CreatePasswordDialogViewModel("Type in your most likely password", enableEmpty: false));
=======
			NextCommand = ReactiveCommand.CreateFromTask(async () => await OnNext(wallet));
		}

		private async Task OnNext(Wallet wallet)
		{
			var dialogResult =
				await NavigateDialog(
					new CreatePasswordDialogViewModel("Type in your most likely password", enableEmpty: false));
>>>>>>> 6a641356

			if (dialogResult.Result is { } password)
			{
				var options = new PasswordFinderOptions(wallet, password);
				Navigate().To(new SelectCharsetViewModel(options));
			}

			if (dialogResult.Kind == DialogResultKind.Cancel)
			{
				Navigate().Clear();
			}
		}
	}
}<|MERGE_RESOLUTION|>--- conflicted
+++ resolved
@@ -13,16 +13,10 @@
 	{
 		public PasswordFinderIntroduceViewModel(Wallet wallet)
 		{
-<<<<<<< HEAD
 			EnableCancel = true;
 
 			EnableBack = false;
 
-			NextCommand = ReactiveCommand.CreateFromTask(async () =>
-			{
-				var dialogResult =
-					await NavigateDialog(new CreatePasswordDialogViewModel("Type in your most likely password", enableEmpty: false));
-=======
 			NextCommand = ReactiveCommand.CreateFromTask(async () => await OnNext(wallet));
 		}
 
@@ -31,7 +25,6 @@
 			var dialogResult =
 				await NavigateDialog(
 					new CreatePasswordDialogViewModel("Type in your most likely password", enableEmpty: false));
->>>>>>> 6a641356
 
 			if (dialogResult.Result is { } password)
 			{
