--- conflicted
+++ resolved
@@ -53,25 +53,14 @@
 		public Money MaxRegistrableAmount { get; set; } = Money.Coins(43_000m);
 
 		/// <summary>
-<<<<<<< HEAD
-		/// How much virtual size (vbytes) the server gives to alices per registrations.
-		/// If it's 250, then about 100 alices can participate.
-		/// The width of the rangeproofs are calculated from this, so don't choose stupid numbers.
-		/// Consider that it applies to registrations, not for inputs. This usually consists one input, but can be more.
-		/// </summary>
-		[DefaultValue(ProtocolConstants.MaxVsizePerAlice)]
-		[JsonProperty(PropertyName = "RegistrableVsizeCredentials", DefaultValueHandling = DefaultValueHandling.Populate)]
-		public uint RegistrableVsizeCredentials { get; set; } = ProtocolConstants.MaxVsizePerAlice;
-=======
 		/// How many virtual bytes the server gives to alices per registrations.
 		/// If it's 250, then about 400 alices can participate.
 		/// The width of the rangeproofs are calculated from this, so don't choose stupid numbers.
 		/// Consider that it applies to registrations, not for inputs. This usually consists one input, but can be more.
 		/// </summary>
-		[DefaultValue(250)]
+		[DefaultValue(ProtocolConstants.MaxVsizePerAlice)]
 		[JsonProperty(PropertyName = "PerAliceVsizeAllocation", DefaultValueHandling = DefaultValueHandling.Populate)]
-		public uint PerAliceVsizeAllocation { get; set; } = 250;
->>>>>>> 6600b455
+		public uint PerAliceVsizeAllocation { get; set; } = ProtocolConstants.MaxVsizePerAlice;
 
 		[DefaultValue(true)]
 		[JsonProperty(PropertyName = "AllowNotedInputRegistration", DefaultValueHandling = DefaultValueHandling.Populate)]
