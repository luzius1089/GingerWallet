using ReactiveUI;
using System.Collections.Generic;
using System.Reactive;
using System.Reactive.Concurrency;
using System.Reactive.Disposables;
using System.Reactive.Linq;
using System.Threading.Tasks;
using NBitcoin;
using WalletWasabi.Fluent.ViewModels.Navigation;
using System.Windows.Input;
using WalletWasabi.Fluent.Helpers;
using WalletWasabi.Fluent.ViewModels.Dialogs.Authorization;
using WalletWasabi.Fluent.ViewModels.Dialogs.Base;
using WalletWasabi.Fluent.ViewModels.Wallets.Advanced;
using WalletWasabi.Fluent.ViewModels.Wallets.Home.History;
using WalletWasabi.Fluent.ViewModels.Wallets.Home.Tiles;
using WalletWasabi.Fluent.ViewModels.Wallets.Receive;
using WalletWasabi.Fluent.ViewModels.Wallets.Send;
using WalletWasabi.WabiSabi.Client;
using WalletWasabi.Wallets;
using WalletWasabi.Fluent.ViewModels.Wallets.Advanced.WalletCoins;

namespace WalletWasabi.Fluent.ViewModels.Wallets;

public partial class WalletViewModel : WalletViewModelBase
{
	private readonly double _smallLayoutHeightBreakpoint;
	private readonly double _wideLayoutWidthBreakpoint;
	private readonly int _smallLayoutIndex;
	private readonly int _normalLayoutIndex;
	private readonly int _wideLayoutIndex;
	[AutoNotify] private IList<TileViewModel> _tiles;
	[AutoNotify] private IList<TileLayoutViewModel>? _layouts;
	[AutoNotify] private int _layoutIndex;
	[AutoNotify] private double _widthSource;
	[AutoNotify] private double _heightSource;
	[AutoNotify(SetterModifier = AccessModifier.Private)] private bool _isSmallLayout;
	[AutoNotify(SetterModifier = AccessModifier.Private)] private bool _isNormalLayout;
	[AutoNotify(SetterModifier = AccessModifier.Private)] private bool _isWideLayout;
	[AutoNotify(SetterModifier = AccessModifier.Private)] private bool _isWalletBalanceZero;
	[AutoNotify(SetterModifier = AccessModifier.Private)] private bool _isEmptyWallet;

	protected WalletViewModel(Wallet wallet) : base(wallet)
	{
		Disposables = Disposables is null
			? new CompositeDisposable()
			: throw new NotSupportedException($"Cannot open {GetType().Name} before closing it.");

		var balanceChanged =
			Observable.FromEventPattern(
					Wallet.TransactionProcessor,
					nameof(Wallet.TransactionProcessor.WalletRelevantTransactionProcessed))
				.Select(_ => Unit.Default)
				.Merge(Observable.FromEventPattern(Wallet, nameof(Wallet.NewFilterProcessed))
					.Select(_ => Unit.Default))
				.Merge(Services.UiConfig.WhenAnyValue(x => x.PrivacyMode).Select(_ => Unit.Default))
				.Merge(Wallet.Synchronizer.WhenAnyValue(x => x.UsdExchangeRate).Select(_ => Unit.Default))
				.Throttle(TimeSpan.FromSeconds(0.1))
				.ObserveOn(RxApp.MainThreadScheduler);

		History = new HistoryViewModel(this, balanceChanged);

		Settings = new WalletSettingsViewModel(this);

		balanceChanged
			.Subscribe(_ => IsWalletBalanceZero = wallet.Coins.TotalAmount() == Money.Zero)
			.DisposeWith(Disposables);

		if (Services.HostedServices.GetOrDefault<CoinJoinManager>() is { } coinJoinManager)
		{
			Observable
				.FromEventPattern<WalletStatusChangedEventArgs>(coinJoinManager, nameof(CoinJoinManager.WalletStatusChanged))
				.Select(args => args.EventArgs)
				.Where(e => e.Wallet == Wallet)
				.ObserveOn(RxApp.MainThreadScheduler)
				.Subscribe(e => IsCoinJoining = e.IsCoinJoining)
				.DisposeWith(Disposables);
		}

		this.WhenAnyValue(x => x.History.IsTransactionHistoryEmpty)
			.Subscribe(x => IsEmptyWallet = x);

		_smallLayoutHeightBreakpoint = 650;
		_wideLayoutWidthBreakpoint = 1400;

		_smallLayoutIndex = 0;
		_normalLayoutIndex = 1;
		_wideLayoutIndex = 2;

		Layouts = wallet.KeyManager.IsWatchOnly
			? TileHelper.GetWatchOnlyWalletLayout()
			: TileHelper.GetNormalWalletLayout();

		LayoutIndex = _normalLayoutIndex;

		_tiles = wallet.KeyManager.IsWatchOnly
			? TileHelper.GetWatchOnlyWalletTiles(this, balanceChanged)
			: TileHelper.GetNormalWalletTiles(this, balanceChanged);

		this.WhenAnyValue(x => x.LayoutIndex)
			.Subscribe(x =>
			{
				SetLayoutFlag(x);
				NotifyLayoutChanged();
				UpdateTiles();
			});

		this.WhenAnyValue(x => x.WidthSource)
			.Subscribe(x => LayoutSelector(x, _heightSource));

		this.WhenAnyValue(x => x.HeightSource)
			.Subscribe(x => LayoutSelector(_widthSource, x));

		SendCommand = ReactiveCommand.Create((Action)(() => RoutableViewModel.Navigate((Fluent.NavigationTarget)Fluent.NavigationTarget.DialogScreen)
				.To(new SendViewModel(wallet))));

		ReceiveCommand = ReactiveCommand.Create((Action)(() => RoutableViewModel.Navigate((Fluent.NavigationTarget)Fluent.NavigationTarget.DialogScreen)
				.To(new ReceiveViewModel(wallet))));

		WalletInfoCommand = ReactiveCommand.CreateFromTask(async () =>
		{
			if (!string.IsNullOrEmpty(wallet.Kitchen.SaltSoup()))
			{
				var pwAuthDialog = new PasswordAuthDialogViewModel(wallet);
				var res = await NavigateDialogAsync(pwAuthDialog, NavigationTarget.CompactDialogScreen);

				if (!res.Result && res.Kind == DialogResultKind.Normal)
				{
					await ShowErrorAsync("Wallet Info", "The password is incorrect! Try Again.", "");
					return;
				}
				else if (res.Kind is DialogResultKind.Back or DialogResultKind.Cancel)
				{
					return;
				}
			}

			Navigate(NavigationTarget.DialogScreen).To(new WalletInfoViewModel(this));
		});

<<<<<<< HEAD
			WalletSettingsCommand = ReactiveCommand.Create(() => Navigate(NavigationTarget.DialogScreen).To(Settings));

			WalletCoinsCommand = ReactiveCommand.Create(() => Navigate(NavigationTarget.DialogScreen).To(new WalletCoinsViewModel(this, balanceChanged)));
		}
=======
		WalletSettingsCommand = ReactiveCommand.Create((Action)(() => RoutableViewModel.Navigate((Fluent.NavigationTarget)Fluent.NavigationTarget.DialogScreen).To(Settings)));
	}
>>>>>>> cf22420b

	public WalletSettingsViewModel Settings { get; }

	public ICommand SendCommand { get; }

	public ICommand? BroadcastPsbtCommand { get; set; }

	public ICommand ReceiveCommand { get; }

	public ICommand WalletInfoCommand { get; }

	public ICommand WalletSettingsCommand { get; }

<<<<<<< HEAD
		public ICommand WalletCoinsCommand { get; }

		private CompositeDisposable Disposables { get; set; }
=======
	private CompositeDisposable Disposables { get; set; }
>>>>>>> cf22420b

	public HistoryViewModel History { get; }

	public TileLayoutViewModel? CurrentLayout => Layouts?[LayoutIndex];

	private void LayoutSelector(double width, double height)
	{
		if (height < _smallLayoutHeightBreakpoint)
		{
			// Small Layout
			LayoutIndex = _smallLayoutIndex;
		}
		else
		{
			if (width < _wideLayoutWidthBreakpoint)
			{
				// Normal Layout
				LayoutIndex = _normalLayoutIndex;
			}
			else
			{
				// Wide Layout
				LayoutIndex = _wideLayoutIndex;
			}
		}
	}

	private void NotifyLayoutChanged()
	{
		this.RaisePropertyChanged(nameof(CurrentLayout));
	}

	private void UpdateTiles()
	{
		if (Tiles != null)
		{
			foreach (var tile in Tiles)
			{
				tile.TilePresetIndex = LayoutIndex;
			}
		}
	}

	private void SetLayoutFlag(int layoutIndex)
	{
		IsSmallLayout = layoutIndex == _smallLayoutIndex;
		IsNormalLayout = layoutIndex == _normalLayoutIndex;
		IsWideLayout = layoutIndex == _wideLayoutIndex;
	}

	public void NavigateAndHighlight(uint256 txid)
	{
		Navigate().To(this, NavigationMode.Clear);

		RxApp.MainThreadScheduler.Schedule(async () =>
		{
			await Task.Delay(500);
			History.SelectTransaction(txid);
		});
	}

	protected override void OnNavigatedTo(bool isInHistory, CompositeDisposable disposables)
	{
		base.OnNavigatedTo(isInHistory, disposables);

		foreach (var tile in _tiles)
		{
			tile.Activate(disposables);
		}

		History.Activate(disposables);
	}

	public static WalletViewModel Create(Wallet wallet)
	{
		return wallet.KeyManager.IsHardwareWallet
			? new HardwareWalletViewModel(wallet)
			: wallet.KeyManager.IsWatchOnly
				? new WatchOnlyWalletViewModel(wallet)
				: new WalletViewModel(wallet);
	}
}<|MERGE_RESOLUTION|>--- conflicted
+++ resolved
@@ -138,15 +138,10 @@
 			Navigate(NavigationTarget.DialogScreen).To(new WalletInfoViewModel(this));
 		});
 
-<<<<<<< HEAD
-			WalletSettingsCommand = ReactiveCommand.Create(() => Navigate(NavigationTarget.DialogScreen).To(Settings));
-
-			WalletCoinsCommand = ReactiveCommand.Create(() => Navigate(NavigationTarget.DialogScreen).To(new WalletCoinsViewModel(this, balanceChanged)));
-		}
-=======
-		WalletSettingsCommand = ReactiveCommand.Create((Action)(() => RoutableViewModel.Navigate((Fluent.NavigationTarget)Fluent.NavigationTarget.DialogScreen).To(Settings)));
-	}
->>>>>>> cf22420b
+		WalletSettingsCommand = ReactiveCommand.Create(() => Navigate(NavigationTarget.DialogScreen).To(Settings));
+
+		WalletCoinsCommand = ReactiveCommand.Create(() => Navigate(NavigationTarget.DialogScreen).To(new WalletCoinsViewModel(this, balanceChanged)));
+	}
 
 	public WalletSettingsViewModel Settings { get; }
 
@@ -160,13 +155,9 @@
 
 	public ICommand WalletSettingsCommand { get; }
 
-<<<<<<< HEAD
-		public ICommand WalletCoinsCommand { get; }
-
-		private CompositeDisposable Disposables { get; set; }
-=======
+	public ICommand WalletCoinsCommand { get; }
+
 	private CompositeDisposable Disposables { get; set; }
->>>>>>> cf22420b
 
 	public HistoryViewModel History { get; }
 
