using NBitcoin;
using NBitcoin.BitcoinCore;
using NBitcoin.DataEncoders;
using NBitcoin.Policy;
using NBitcoin.Protocol;
using NBitcoin.Protocol.Behaviors;
using Newtonsoft.Json;
using Nito.AsyncEx;
using System;
using System.Collections.Concurrent;
using System.Collections.Generic;
using System.Collections.Specialized;
using System.ComponentModel;
using System.Diagnostics;
using System.IO;
using System.Linq;
using System.Net.Http;
using System.Net.Sockets;
using System.Text;
using System.Threading;
using System.Threading.Tasks;
using WalletWasabi.Backend.Models;
using WalletWasabi.Exceptions;
using WalletWasabi.Helpers;
using WalletWasabi.KeyManagement;
using WalletWasabi.Logging;
using WalletWasabi.Models;
using WalletWasabi.Models.TransactionBuilding;
using WalletWasabi.Stores;
using WalletWasabi.WebClients.Wasabi;

namespace WalletWasabi.Services
{
	public class WalletService
	{
		public static event EventHandler<bool> DownloadingBlockChanged;

		// So we will make sure when blocks are downloading with multiple wallet services, they do not conflict.
		private static AsyncLock BlockDownloadLock { get; } = new AsyncLock();

		private static bool DownloadingBlockBacking;

		public static bool DownloadingBlock
		{
			get => DownloadingBlockBacking;
			set
			{
				if (value != DownloadingBlockBacking)
				{
					DownloadingBlockBacking = value;
					DownloadingBlockChanged?.Invoke(null, value);
				}
			}
		}

		public BitcoinStore BitcoinStore { get; }
		public KeyManager KeyManager { get; }
		public WasabiSynchronizer Synchronizer { get; }
		public CcjClient ChaumianClient { get; }
		public MempoolService Mempool { get; }
		public NodesGroup Nodes { get; }
		public string BlocksFolderPath { get; }
		public string TransactionsFolderPath { get; }
		public string TransactionsFilePath { get; }

		private AsyncLock HandleFiltersLock { get; }

		private AsyncLock BlockFolderLock { get; }

		private int NodeTimeouts { get; set; }

		public ServiceConfiguration ServiceConfiguration { get; }

		public ConcurrentDictionary<uint256, (Height height, DateTimeOffset dateTime)> ProcessedBlocks { get; }

		public ObservableConcurrentHashSet<SmartCoin> Coins { get; }

		public event EventHandler<FilterModel> NewFilterProcessed;

		public event EventHandler<Block> NewBlockProcessed;

		public Network Network => Synchronizer.Network;

		public TransactionProcessor TransactionProcessor { get; }

		private ConcurrentHashSet<SmartTransaction> TransactionCache { get; }

		public WalletService(
			BitcoinStore bitcoinStore,
			KeyManager keyManager,
			WasabiSynchronizer syncer,
			CcjClient chaumianClient,
			MempoolService mempool,
			NodesGroup nodes,
			string workFolderDir,
			ServiceConfiguration serviceConfiguration)
		{
			BitcoinStore = Guard.NotNull(nameof(bitcoinStore), bitcoinStore);
			KeyManager = Guard.NotNull(nameof(keyManager), keyManager);
			Nodes = Guard.NotNull(nameof(nodes), nodes);
			Synchronizer = Guard.NotNull(nameof(syncer), syncer);
			ChaumianClient = Guard.NotNull(nameof(chaumianClient), chaumianClient);
			Mempool = Guard.NotNull(nameof(mempool), mempool);
			ServiceConfiguration = Guard.NotNull(nameof(serviceConfiguration), serviceConfiguration);

			ProcessedBlocks = new ConcurrentDictionary<uint256, (Height height, DateTimeOffset dateTime)>();
			HandleFiltersLock = new AsyncLock();

			Coins = new ObservableConcurrentHashSet<SmartCoin>();

			BlocksFolderPath = Path.Combine(workFolderDir, "Blocks", Network.ToString());
			TransactionsFolderPath = Path.Combine(workFolderDir, "Transactions", Network.ToString());
			RuntimeParams.SetDataDir(workFolderDir);

			BlockFolderLock = new AsyncLock();

			KeyManager.AssertCleanKeysIndexed();
			KeyManager.AssertLockedInternalKeysIndexed(14);

			TransactionCache = new ConcurrentHashSet<SmartTransaction>();

			TransactionProcessor = new TransactionProcessor(KeyManager, Mempool.TransactionHashes, Coins, ServiceConfiguration.DustThreshold, TransactionCache);
			TransactionProcessor.CoinSpent += TransactionProcessor_CoinSpent;
			TransactionProcessor.CoinReceived += TransactionProcessor_CoinReceivedAsync;

			if (Directory.Exists(BlocksFolderPath))
			{
				if (Synchronizer.Network == Network.RegTest)
				{
					Directory.Delete(BlocksFolderPath, true);
					Directory.CreateDirectory(BlocksFolderPath);
				}
			}
			else
			{
				Directory.CreateDirectory(BlocksFolderPath);
			}

			if (Directory.Exists(TransactionsFolderPath))
			{
				if (Synchronizer.Network == Network.RegTest)
				{
					Directory.Delete(TransactionsFolderPath, true);
					Directory.CreateDirectory(TransactionsFolderPath);
				}
			}
			else
			{
				Directory.CreateDirectory(TransactionsFolderPath);
			}

			var walletName = "UnnamedWallet";
			if (!string.IsNullOrWhiteSpace(KeyManager.FilePath))
			{
				walletName = Path.GetFileNameWithoutExtension(KeyManager.FilePath);
			}
			TransactionsFilePath = Path.Combine(TransactionsFolderPath, $"{walletName}Transactions.json");

			BitcoinStore.IndexStore.NewFilter += IndexDownloader_NewFilterAsync;
			BitcoinStore.IndexStore.Reorged += IndexDownloader_ReorgedAsync;
			Mempool.TransactionReceived += Mempool_TransactionReceivedAsync;
		}

		private void TransactionProcessor_CoinSpent(object sender, SmartCoin spentCoin)
		{
			ChaumianClient.ExposedLinks.TryRemove(spentCoin.GetTxoRef(), out _);
		}

		private async void TransactionProcessor_CoinReceivedAsync(object sender, SmartCoin newCoin)
		{
			// If it's being mixed and anonset is not sufficient, then queue it.
			if (newCoin.Unspent && ChaumianClient.HasIngredients
				&& newCoin.AnonymitySet < ServiceConfiguration.MixUntilAnonymitySet
				&& ChaumianClient.State.Contains(newCoin.SpentOutputs))
			{
				try
				{
					await ChaumianClient.QueueCoinsToMixAsync(newCoin);
				}
				catch (Exception ex)
				{
					Logger.LogError<WalletService>(ex);
				}
			}
		}

		private void Coins_CollectionChanged(object sender, NotifyCollectionChangedEventArgs e)
		{
			if (e.Action == NotifyCollectionChangedAction.Remove)
			{
				var toRemove = e.OldItems[0] as SmartCoin;
				if (toRemove.SpenderTransactionId != null)
				{
					foreach (var toAlsoRemove in Coins.Where(x => x.TransactionId == toRemove.SpenderTransactionId).Distinct().ToList())
					{
						Coins.TryRemove(toAlsoRemove);
					}
				}

				Mempool.TransactionHashes.TryRemove(toRemove.TransactionId);
				var txToRemove = TryGetTxFromCache(toRemove.TransactionId);
				if (txToRemove != default(SmartTransaction))
				{
					TransactionCache.TryRemove(txToRemove);
				}
			}

			RefreshCoinHistories();
		}

		private static AsyncLock TransactionProcessingLock { get; } = new AsyncLock();

		private async void Mempool_TransactionReceivedAsync(object sender, SmartTransaction tx)
		{
			try
			{
				using (await TransactionProcessingLock.LockAsync())
				{
					if (await ProcessTransactionAsync(tx))
					{
						SerializeTransactionCache();
					}
				}
			}
			catch (Exception ex)
			{
				Logger.LogWarning<WalletService>(ex);
			}
		}

		private async void IndexDownloader_ReorgedAsync(object sender, FilterModel invalidFilter)
		{
			try
			{
				using (await HandleFiltersLock.LockAsync())
				{
					uint256 invalidBlockHash = invalidFilter.BlockHash;
					await DeleteBlockAsync(invalidBlockHash);
					var blockState = KeyManager.TryRemoveBlockState(invalidBlockHash);
					ProcessedBlocks.TryRemove(invalidBlockHash, out _);
					if (blockState != null && blockState.BlockHeight != default(Height))
					{
						foreach (var toRemove in Coins.Where(x => x.Height == blockState.BlockHeight).Distinct().ToList())
						{
							Coins.TryRemove(toRemove);
						}
					}
				}
			}
			catch (Exception ex)
			{
				Logger.LogWarning<WalletService>(ex);
			}
		}

		private async void IndexDownloader_NewFilterAsync(object sender, FilterModel filterModel)
		{
			try
			{
				using (await HandleFiltersLock.LockAsync())
				{
					if (filterModel.Filter != null && !KeyManager.CointainsBlockState(filterModel.BlockHash))
					{
						await ProcessFilterModelAsync(filterModel, CancellationToken.None);
					}
				}
				NewFilterProcessed?.Invoke(this, filterModel);

				do
				{
					await Task.Delay(100);
					if (Synchronizer is null || BitcoinStore?.HashChain is null)
					{
						return;
					}
					// Make sure fully synced and this filter is the lastest filter.
					if (BitcoinStore.HashChain.HashesLeft != 0 || BitcoinStore.HashChain.TipHash != filterModel.BlockHash)
					{
						return;
					}
				} while (Synchronizer.AreRequestsBlocked()); // If requests are blocked, delay mempool cleanup, because coinjoin answers are always priority.

				await Mempool?.TryPerformMempoolCleanupAsync(Synchronizer?.WasabiClient?.TorClient?.DestinationUriAction, Synchronizer?.WasabiClient?.TorClient?.TorSocks5EndPoint);
			}
			catch (Exception ex)
			{
				Logger.LogWarning<WalletService>(ex);
			}
		}

		public async Task InitializeAsync(CancellationToken cancel)
		{
			if (!Synchronizer.IsRunning)
			{
				throw new NotSupportedException($"{nameof(Synchronizer)} is not running.");
			}

			await RuntimeParams.LoadAsync();

			using (await HandleFiltersLock.LockAsync())
			{
				var unconfirmedTransactions = new SmartTransaction[0];
				var confirmedTransactions = new SmartTransaction[0];

				// Fetch previous wallet state from transactions file
				if (File.Exists(TransactionsFilePath))
				{
					try
					{
						IEnumerable<SmartTransaction> transactions = null;
						string jsonString = File.ReadAllText(TransactionsFilePath, Encoding.UTF8);
						transactions = JsonConvert.DeserializeObject<IEnumerable<SmartTransaction>>(jsonString)?.OrderByBlockchain();

						confirmedTransactions = transactions?.Where(x => x.Confirmed)?.ToArray() ?? new SmartTransaction[0];

						unconfirmedTransactions = transactions?.Where(x => !x.Confirmed)?.ToArray() ?? new SmartTransaction[0];
					}
					catch (Exception ex)
					{
						Logger.LogWarning<WalletService>(ex);
						Logger.LogWarning<WalletService>($"Transaction cache got corrupted. Deleting {TransactionsFilePath}.");
						File.Delete(TransactionsFilePath);
					}
				}

<<<<<<< HEAD
				// Go through the keymanager's index.
				KeyManager.AssertNetworkOrClearBlockState(Network);
				Height bestKeyManagerHeight = KeyManager.GetBestHeight();

				foreach (BlockState blockState in KeyManager.GetTransactionIndex())
				{
					var relevantTransactions = confirmedTransactions.Where(x => x.BlockHash == blockState.BlockHash).ToArray();
					var block = await FetchBlockAsync(blockState.BlockHash, cancel);
					await ProcessBlockAsync(blockState.BlockHeight, block, blockState.TransactionIndices, relevantTransactions);
				}

				// Go through the filters and que to download the matches.
				await BitcoinStore.IndexStore.ForeachFiltersAsync(async (filterModel) =>
				{
					if (filterModel.Filter != null) // Filter can be null if there is no bech32 tx.
					{
						await ProcessFilterModelAsync(filterModel, cancel);
					}
				}, new Height(bestKeyManagerHeight.Value + 1));
=======
				await LoadWalletStateAsync(confirmedTransactions, cancel);
>>>>>>> 2f7d7691

				// Load in dummy mempool
				try
				{
					if (unconfirmedTransactions != null && unconfirmedTransactions.Any())
					{
						await LoadDummyMempoolAsync(unconfirmedTransactions);
					}
				}
				finally
				{
					UnconfirmedTransactionsInitialized = true;
				}

			}
			Coins.CollectionChanged += Coins_CollectionChanged;
			RefreshCoinHistories();
		}

		private async Task LoadWalletStateAsync(SmartTransaction[] confirmedTransactions, CancellationToken cancel)
		{
			KeyManager.AssertNetworkOrClearBlockState(Network);
			Height bestKeyManagerHeight = KeyManager.GetBestHeight();

			foreach (BlockState blockState in KeyManager.GetTransactionIndex())
			{
				var relevantTransactions = confirmedTransactions.Where(x => x.BlockHash == blockState.BlockHash).ToArray();
				var block = await GetOrDownloadBlockAsync(blockState.BlockHash, cancel);
				await ProcessBlockAsync(blockState.BlockHeight, block, blockState.TransactionIndices, relevantTransactions);
			}

			// Go through the filters and queue to download the matches.
			await BitcoinStore.IndexStore.ForeachFiltersAsync(async (filterModel) =>
			{
				if (filterModel.Filter != null) // Filter can be null if there is no bech32 tx.
				{
					await ProcessFilterModelAsync(filterModel, cancel);
				}
			}, new Height(bestKeyManagerHeight.Value + 1));
		}

		private async Task LoadDummyMempoolAsync(SmartTransaction[] unconfirmedTransactions)
		{
			try
			{
				using (await TransactionProcessingLock.LockAsync())
				using (var client = new WasabiClient(Synchronizer.WasabiClient.TorClient.DestinationUriAction, Synchronizer.WasabiClient.TorClient.TorSocks5EndPoint))
				{
					var compactness = 10;

					var mempoolHashes = await client.GetMempoolHashesAsync(compactness);

					var count = 0;
					foreach (var tx in unconfirmedTransactions)
					{
						if (mempoolHashes.Contains(tx.GetHash().ToString().Substring(0, compactness)))
						{
							tx.SetHeight(Height.Mempool);
							await ProcessTransactionAsync(tx);
							Mempool.TransactionHashes.TryAdd(tx.GetHash());

							Logger.LogInfo<WalletService>($"Transaction was successfully tested against the backend's mempool hashes: {tx.GetHash()}.");
							count++;
						}
					}

					if (count != unconfirmedTransactions.Length)
					{
						SerializeTransactionCache();
					}
				}
			}
			catch (Exception ex)
			{
				// When there's a connection failure do not clean the transactions, add them to processing.
				foreach (var tx in unconfirmedTransactions)
				{
					tx.SetHeight(Height.Mempool);
					await ProcessTransactionAsync(tx);
					Mempool.TransactionHashes.TryAdd(tx.GetHash());
				}

				Logger.LogWarning<WalletService>(ex);
			}
		}

		private async Task ProcessFilterModelAsync(FilterModel filterModel, CancellationToken cancel)
		{
			if (ProcessedBlocks.ContainsKey(filterModel.BlockHash))
			{
				return;
			}

			var matchFound = filterModel.Filter.MatchAny(KeyManager.GetPubKeyScriptBytes(), filterModel.FilterKey);
			if (!matchFound)
			{
				return;
			}

			Block currentBlock = await FetchBlockAsync(filterModel.BlockHash, cancel); // Wait until not downloaded.

			if (await ProcessBlockAsync(filterModel.BlockHeight, currentBlock))
			{
				SerializeTransactionCache();
			}
		}

		public HdPubKey GetReceiveKey(string label, IEnumerable<HdPubKey> dontTouch = null)
		{
			label = Guard.Correct(label);

			// Make sure there's always 21 clean keys generated and indexed.
			KeyManager.AssertCleanKeysIndexed(isInternal: false);

			IEnumerable<HdPubKey> keys = KeyManager.GetKeys(KeyState.Clean, isInternal: false);
			if (dontTouch != null)
			{
				keys = keys.Except(dontTouch);
				if (!keys.Any())
				{
					throw new InvalidOperationException($"{nameof(dontTouch)} covers all the possible keys.");
				}
			}

			var foundLabelless = keys.FirstOrDefault(x => !x.HasLabel); // Return the first labelless.
			HdPubKey ret = foundLabelless ?? keys.RandomElement(); // Return the first, because that's the oldest.

			ret.SetLabel(label, KeyManager);

			return ret;
		}

		public List<SmartCoin> GetClusters(SmartCoin coin, List<SmartCoin> current, ILookup<Script, SmartCoin> lookupScriptPubKey, ILookup<uint256, SmartCoin> lookupSpenderTransactionId, ILookup<uint256, SmartCoin> lookupTransactionId)
		{
			Guard.NotNull(nameof(coin), coin);
			if (current.Contains(coin))
			{
				return current;
			}

			var clusters = current.Concat(new List<SmartCoin> { coin }).ToList(); // The coin is the first elem in its cluster.

			// If the script is the same then we have a match, no matter of the anonymity set.
			foreach (var c in lookupScriptPubKey[coin.ScriptPubKey])
			{
				if (!clusters.Contains(c))
				{
					var h = GetClusters(c, clusters, lookupScriptPubKey, lookupSpenderTransactionId, lookupTransactionId);
					foreach (var hr in h)
					{
						if (!clusters.Contains(hr))
						{
							clusters.Add(hr);
						}
					}
				}
			}

			// If it spends someone and has not been sufficiently anonymized.
			if (coin.AnonymitySet < ServiceConfiguration.PrivacyLevelStrong)
			{
				var c = lookupSpenderTransactionId[coin.TransactionId].FirstOrDefault(x => !clusters.Contains(x));
				if (c != default)
				{
					var h = GetClusters(c, clusters, lookupScriptPubKey, lookupSpenderTransactionId, lookupTransactionId);
					foreach (var hr in h)
					{
						if (!clusters.Contains(hr))
						{
							clusters.Add(hr);
						}
					}
				}
			}

			// If it's being spent by someone and that someone has not been sufficiently anonymized.
			if (!coin.Unspent)
			{
				var c = lookupTransactionId[coin.SpenderTransactionId].FirstOrDefault(x => !clusters.Contains(x));
				if (c != default)
				{
					if (c.AnonymitySet < ServiceConfiguration.PrivacyLevelStrong)
					{
						if (c != default)
						{
							var h = GetClusters(c, clusters, lookupScriptPubKey, lookupSpenderTransactionId, lookupTransactionId);
							foreach (var hr in h)
							{
								if (!clusters.Contains(hr))
								{
									clusters.Add(hr);
								}
							}
						}
					}
				}
			}

			return clusters;
		}

		private async Task<bool> ProcessBlockAsync(Height height, Block block, IEnumerable<int> filterByTxIndexes = null, IEnumerable<SmartTransaction> skeletonBlock = null)
		{
			var ret = false;
			using (await TransactionProcessingLock.LockAsync())
			{
				if (filterByTxIndexes is null)
				{
					var relevantIndicies = new List<int>();
					for (int i = 0; i < block.Transactions.Count; i++)
					{
						Transaction tx = block.Transactions[i];
						if (await ProcessTransactionAsync(new SmartTransaction(tx, height, block.GetHash(), i)))
						{
							relevantIndicies.Add(i);
							ret = true;
						}
					}

					if (relevantIndicies.Any())
					{
						var blockState = new BlockState(block.GetHash(), height, relevantIndicies);
						KeyManager.AddBlockState(blockState, setItsHeightToBest: true); // Set the height here (so less toFile and lock.)
					}
					else
					{
						KeyManager.SetBestHeight(height);
					}
				}
				else
				{
					foreach (var i in filterByTxIndexes.OrderBy(x => x))
					{
						var tx = skeletonBlock?.FirstOrDefault(x => x.BlockIndex == i) ?? new SmartTransaction(block.Transactions[i], height, block.GetHash(), i);
						if (await ProcessTransactionAsync(tx))
						{
							ret = true;
						}
					}
				}
			}

			ProcessedBlocks.TryAdd(block.GetHash(), (height, block.Header.BlockTime));

			NewBlockProcessed?.Invoke(this, block);

			return ret;
		}

		private async Task<bool> ProcessTransactionAsync(SmartTransaction tx)
		{
			return await Task.FromResult(TransactionProcessor.Process(tx));
		}

		private Node _localBitcoinCoreNode = null;

		public Node LocalBitcoinCoreNode
		{
			get
			{
				if (Network == Network.RegTest)
				{
					return Nodes.ConnectedNodes.First();
				}

				return _localBitcoinCoreNode;
			}
			private set => _localBitcoinCoreNode = value;
		}

		/// <param name="hash">Block hash of the desired block, represented as a 256 bit integer.</param>
		/// <exception cref="OperationCanceledException"></exception>
		public async Task<Block> FetchBlockAsync(uint256 hash, CancellationToken cancel)
		{
			Block block = await TryGetBlockFromFileAsync(hash, cancel);
			if (block is null)
			{
				block = await DownloadBlockAsync(hash, cancel);
			}
			return block;
		}

		/// <param name="hash">Block hash of the desired block, represented as a 256 bit integer.</param>
		/// <exception cref="OperationCanceledException"></exception>
		private async Task<Block> TryGetBlockFromFileAsync(uint256 hash, CancellationToken cancel)
		{
			// Try get the block
			Block block = null;
			using (await BlockFolderLock.LockAsync())
			{
				var encoder = new HexEncoder();
				var filePath = Path.Combine(BlocksFolderPath, hash.ToString());
				if (File.Exists(filePath))
				{
					try
					{
						var blockBytes = await File.ReadAllBytesAsync(filePath, cancel);
						block = Block.Load(blockBytes, Synchronizer.Network);
					}
					catch (Exception)
					{
						// In case the block file is corrupted and we get an EndOfStreamException exception
						// Ignore any error and continue to re-downloading the block.
						Logger.LogDebug<WalletService>($"Block {hash} file corrupted, deleting file and block will be re-downloaded.");
						File.Delete(filePath);
					}
				}
			}

			return block;
		}

		/// <param name="hash">Block hash of the desired block, represented as a 256 bit integer.</param>
		/// <exception cref="OperationCanceledException"></exception>
		private async Task<Block> DownloadBlockAsync(uint256 hash, CancellationToken cancel)
		{
			Block block = null;
			try
			{
				await BlockDownloadLock.LockAsync();
				DownloadingBlock = true;

				while (true)
				{
					cancel.ThrowIfCancellationRequested();
					try
					{
						// Try to get block information from local running Core node first.
<<<<<<< HEAD
						block = await TryDownloadBlockFromLocalNodeAsync(hash, cancel);

						if (block != null)
=======
						try
						{
							if (LocalBitcoinCoreNode is null || (!LocalBitcoinCoreNode.IsConnected && Network != Network.RegTest)) // If RegTest then we're already connected do not try again.
							{
								DisconnectDisposeNullLocalBitcoinCoreNode();
								using (var handshakeTimeout = CancellationTokenSource.CreateLinkedTokenSource(cancel))
								{
									handshakeTimeout.CancelAfter(TimeSpan.FromSeconds(10));
									var nodeConnectionParameters = new NodeConnectionParameters()
									{
										ConnectCancellation = handshakeTimeout.Token,
										IsRelay = false,
										UserAgent = $"/Wasabi:{Constants.ClientVersion}/"
									};

									// If an onion was added must try to use Tor.
									// onlyForOnionHosts should connect to it if it's an onion endpoint automatically and non-Tor endpoints through clearnet/localhost
									if (Synchronizer.WasabiClient.TorClient.IsTorUsed)
									{
										nodeConnectionParameters.TemplateBehaviors.Add(new SocksSettingsBehavior(Synchronizer.WasabiClient.TorClient.TorSocks5EndPoint, onlyForOnionHosts: true, networkCredential: null, streamIsolation: false));
									}

									var localEndPoint = ServiceConfiguration.BitcoinCoreEndPoint;
									using (var localNode = await Node.ConnectAsync(Network, localEndPoint, nodeConnectionParameters))
									{
										try
										{
											Logger.LogInfo<WalletService>($"TCP Connection succeeded, handshaking...");
											localNode.VersionHandshake(Constants.LocalNodeRequirements, handshakeTimeout.Token);
											var peerServices = localNode.PeerVersion.Services;

											//if (!peerServices.HasFlag(NodeServices.Network) && !peerServices.HasFlag(NodeServices.NODE_NETWORK_LIMITED))
											//{
											//	throw new InvalidOperationException($"Wasabi cannot use the local node because it does not provide blocks.");
											//}

											Logger.LogInfo<WalletService>($"Handshake completed successfully.");

											if (!localNode.IsConnected)
											{
												throw new InvalidOperationException($"Wasabi could not complete the handshake with the local node and dropped the connection.{Environment.NewLine}" +
													$"Probably this is because the node does not support retrieving full blocks or segwit serialization.");
											}
											LocalBitcoinCoreNode = localNode;
										}
										catch (OperationCanceledException) when (handshakeTimeout.IsCancellationRequested)
										{
											Logger.LogWarning<Node>($"Wasabi could not complete the handshake with the local node. Probably Wasabi is not whitelisted by the node.{Environment.NewLine}" +
												$"Use \"whitebind\" in the node configuration. (Typically whitebind=127.0.0.1:8333 if Wasabi and the node are on the same machine and whitelist=1.2.3.4 if they are not.)");
											throw;
										}
									}
								}
							}

							Block blockFromLocalNode = null;
							// Should timeout faster. Not sure if it should ever fail though. Maybe let's keep like this later for remote node connection.
							using (var cts = new CancellationTokenSource(TimeSpan.FromSeconds(64)))
							{
								blockFromLocalNode = await LocalBitcoinCoreNode.DownloadBlockAsync(hash, cts.Token);
							}

							if (!blockFromLocalNode.Check())
							{
								throw new InvalidOperationException($"Disconnected node, because invalid block received!");
							}

							block = blockFromLocalNode;
							Logger.LogInfo<WalletService>($"Block acquired from local P2P connection: {hash}");
							break;
						}
						catch (Exception ex)
>>>>>>> 2f7d7691
						{
							break;
						}

						// If no connection, wait, then continue.
						while (Nodes.ConnectedNodes.Count == 0)
						{
							await Task.Delay(100);
						}

						// Select a random node we are connected to.
						Node node = Nodes.ConnectedNodes.RandomElement();
						if (node == default(Node) && !node.IsConnected && Synchronizer.Network == Network.RegTest)
						{
							await Task.Delay(100);
							continue;
						}

						// Download block from selected node.
						try
						{
							using (var cts = new CancellationTokenSource(TimeSpan.FromSeconds(RuntimeParams.Instance.NetworkNodeTimeout))) // 1/2 ADSL	512 kbit/s	00:00:32
							{
								block = await node.DownloadBlockAsync(hash, cts.Token);
							}

							// Validate block
							if (!block.Check())
							{
								Logger.LogInfo<WalletService>($"Disconnected node: {node.RemoteSocketAddress}, because invalid block received.");
								node.DisconnectAsync("Invalid block received.");
								continue;
							}

							if (Nodes.ConnectedNodes.Count > 1) // To minimize risking missing unconfirmed transactions.
							{
								Logger.LogInfo<WalletService>($"Disconnected node: {node.RemoteSocketAddress}. Block downloaded: {block.GetHash()}");
								node.DisconnectAsync("Thank you!");
							}

							await NodeTimeoutsAsync(false);
						}
						catch (Exception ex) when (ex is OperationCanceledException
												|| ex is TaskCanceledException
												|| ex is TimeoutException)
						{
							Logger.LogInfo<WalletService>($"Disconnected node: {node.RemoteSocketAddress}, because block download took too long.");

							await NodeTimeoutsAsync(true);

							node.DisconnectAsync("Block download took too long.");
							continue;
						}
						catch (Exception ex)
						{
							Logger.LogDebug<WalletService>(ex);
							Logger.LogInfo<WalletService>($"Disconnected node: {node.RemoteSocketAddress}, because block download failed: {ex.Message}");
							node.DisconnectAsync("Block download failed.");
							continue;
						}

						break; // If got this far, then we have the block and it's valid. Break.
					}
					catch (Exception ex)
					{
						Logger.LogDebug<WalletService>(ex);
					}
				}

				// Save the block
				using (await BlockFolderLock.LockAsync())
				{
					var path = Path.Combine(BlocksFolderPath, hash.ToString());
					await File.WriteAllBytesAsync(path, block.ToBytes());
				}
			}
			finally
			{
				DownloadingBlock = false;
				BlockDownloadLock.ReleaseLock();
			}

			return block;
		}

		private async Task<Block> TryDownloadBlockFromLocalNodeAsync(uint256 hash, CancellationToken cancel)
		{
			try
			{
				if (LocalBitcoinCoreNode is null || !LocalBitcoinCoreNode.IsConnected && Network != Network.RegTest) // If RegTest then we're already connected do not try again.
				{
					DisconnectDisposeNullLocalBitcoinCoreNode();
					using (var handshakeTimeout = CancellationTokenSource.CreateLinkedTokenSource(cancel))
					{
						handshakeTimeout.CancelAfter(TimeSpan.FromSeconds(10));
						var nodeConnectionParameters = new NodeConnectionParameters()
						{
							ConnectCancellation = handshakeTimeout.Token,
							IsRelay = false,
							UserAgent = $"/Wasabi:{Constants.ClientVersion}/"
						};

						// If an onion was added must try to use Tor.
						// onlyForOnionHosts should connect to it if it's an onion endpoint automatically and non-Tor endpoints through clearnet/localhost
						if (Synchronizer.WasabiClient.TorClient.IsTorUsed)
						{
							nodeConnectionParameters.TemplateBehaviors.Add(new SocksSettingsBehavior(Synchronizer.WasabiClient.TorClient.TorSocks5EndPoint, onlyForOnionHosts: true, networkCredential: null, streamIsolation: false));
						}

						var localEndPoint = ServiceConfiguration.BitcoinCoreEndPoint;
						var localNode = await Node.ConnectAsync(Network, localEndPoint, nodeConnectionParameters);
						try
						{
							Logger.LogInfo<WalletService>("TCP Connection succeeded, handshaking...");
							localNode.VersionHandshake(Constants.LocalNodeRequirements, handshakeTimeout.Token);
							var peerServices = localNode.PeerVersion.Services;

							//if (!peerServices.HasFlag(NodeServices.Network) && !peerServices.HasFlag(NodeServices.NODE_NETWORK_LIMITED))
							//{
							//	throw new InvalidOperationException($"Wasabi cannot use the local node because it does not provide blocks.");
							//}

							Logger.LogInfo<WalletService>($"Handshake completed successfully.");

							if (!localNode.IsConnected)
							{
								throw new InvalidOperationException($"Wasabi could not complete the handshake with the local node and dropped the connection.{Environment.NewLine}" +
									"Probably this is because the node does not support retrieving full blocks or segwit serialization.");
							}
							LocalBitcoinCoreNode = localNode;
						}
						catch (OperationCanceledException) when (handshakeTimeout.IsCancellationRequested)
						{
							Logger.LogWarning<Node>($"Wasabi could not complete the handshake with the local node. Probably Wasabi is not whitelisted by the node.{Environment.NewLine}" +
								"Use \"whitebind\" in the node configuration. (Typically whitebind=127.0.0.1:8333 if Wasabi and the node are on the same machine and whitelist=1.2.3.4 if they are not.)");
							throw;
						}
					}
				}

				// Get Block from local node
				Block blockFromLocalNode = null;
				// Should timeout faster. Not sure if it should ever fail though. Maybe let's keep like this later for remote node connection.
				using (var cts = new CancellationTokenSource(TimeSpan.FromSeconds(64)))
				{
					blockFromLocalNode = await LocalBitcoinCoreNode.DownloadBlockAsync(hash, cts.Token);
				}

				// Validate retrieved block
				if (!blockFromLocalNode.Check())
				{
					throw new InvalidOperationException("Disconnected node, because invalid block received!");
				}

				// Retrieved block from local node and block is valid
				Logger.LogInfo<WalletService>($"Block acquired from local P2P connection: {hash}.");
				return blockFromLocalNode;
			}
			catch (Exception ex)
			{
				DisconnectDisposeNullLocalBitcoinCoreNode();

				if (ex is SocketException)
				{
					Logger.LogTrace<WalletService>("Did not find local listening and running full node instance. Trying to fetch needed block from other source.");
				}
				else
				{
					Logger.LogWarning<WalletService>(ex);
				}
			}

			return null;
		}

		private void DisconnectDisposeNullLocalBitcoinCoreNode()
		{
			if (LocalBitcoinCoreNode != null)
			{
				try
				{
					LocalBitcoinCoreNode?.Disconnect();
				}
				catch (Exception ex)
				{
					Logger.LogDebug<WalletService>(ex);
				}
				finally
				{
					try
					{
						LocalBitcoinCoreNode?.Dispose();
					}
					catch (Exception ex)
					{
						Logger.LogDebug<WalletService>(ex);
					}
					finally
					{
						LocalBitcoinCoreNode = null;
						Logger.LogInfo<WalletService>("Local Bitcoin Core node disconnected.");
					}
				}
			}
		}

		/// <remarks>
		/// Use it at reorgs.
		/// </remarks>
		public async Task DeleteBlockAsync(uint256 hash)
		{
			try
			{
				using (await BlockFolderLock.LockAsync())
				{
					var filePaths = Directory.EnumerateFiles(BlocksFolderPath);
					var fileNames = filePaths.Select(Path.GetFileName);
					var hashes = fileNames.Select(x => new uint256(x));

					if (hashes.Contains(hash))
					{
						File.Delete(Path.Combine(BlocksFolderPath, hash.ToString()));
					}
				}
			}
			catch (Exception ex)
			{
				Logger.LogWarning<WalletService>(ex);
			}
		}

		public async Task<int> CountBlocksAsync()
		{
			using (await BlockFolderLock.LockAsync())
			{
				return Directory.EnumerateFiles(BlocksFolderPath).Count();
			}
		}

		/// <param name="allowUnconfirmed">Allow to spend unconfirmed transactions, if necessary.</param>
		/// <param name="allowedInputs">Only these inputs allowed to be used to build the transaction. The wallet must know the corresponding private keys.</param>
		/// <exception cref="ArgumentException"></exception>
		/// <exception cref="ArgumentNullException"></exception>
		/// <exception cref="ArgumentOutOfRangeException"></exception>
		public BuildTransactionResult BuildTransaction(string password,
														PaymentIntent payments,
														FeeStrategy feeStrategy,
														bool allowUnconfirmed = false,
														IEnumerable<TxoRef> allowedInputs = null)
		{
			password = password ?? ""; // Correction.
			payments = Guard.NotNull(nameof(payments), payments);

			long totalAmount = payments.TotalAmount.Satoshi;
			if (totalAmount < 0 || totalAmount > Constants.MaximumNumberOfSatoshis)
			{
				throw new ArgumentOutOfRangeException($"{nameof(payments)}.{nameof(payments.TotalAmount)} sum cannot be smaller than 0 or greater than {Constants.MaximumNumberOfSatoshis}.");
			}

			// Get allowed coins to spend.
			List<SmartCoin> allowedSmartCoinInputs; // Inputs that can be used to build the transaction.
			if (allowedInputs != null) // If allowedInputs are specified then select the coins from them.
			{
				if (!allowedInputs.Any())
				{
					throw new ArgumentException($"{nameof(allowedInputs)} is not null, but empty.");
				}

				allowedSmartCoinInputs = allowUnconfirmed
					? Coins.Where(x => !x.Unavailable && allowedInputs.Any(y => y.TransactionId == x.TransactionId && y.Index == x.Index)).ToList()
					: Coins.Where(x => !x.Unavailable && x.Confirmed && allowedInputs.Any(y => y.TransactionId == x.TransactionId && y.Index == x.Index)).ToList();

				// Add those that have the same script, because common ownership is already exposed.
				// But only if the user didn't click the "max" button. In this case he'd send more money than what he'd think.
				if (payments.ChangeStrategy != ChangeStrategy.AllRemainingCustom)
				{
					var allScripts = allowedSmartCoinInputs.Select(x => x.ScriptPubKey).ToHashSet();
					foreach (var coin in Coins.Where(x => !x.Unavailable && !allowedSmartCoinInputs.Any(y => x.TransactionId == y.TransactionId && x.Index == y.Index)))
					{
						if (!(allowUnconfirmed || coin.Confirmed))
						{
							continue;
						}

						if (allScripts.Contains(coin.ScriptPubKey))
						{
							allowedSmartCoinInputs.Add(coin);
						}
					}
				}
			}
			else
			{
				allowedSmartCoinInputs = allowUnconfirmed ? Coins.Where(x => !x.Unavailable).ToList() : Coins.Where(x => !x.Unavailable && x.Confirmed).ToList();
			}

			// Get and calculate fee
			Logger.LogInfo<WalletService>("Calculating dynamic transaction fee...");

			FeeRate feeRate;
			if (feeStrategy.Type == FeeStrategyType.Target)
			{
				feeRate = Synchronizer.GetFeeRate(feeStrategy.Target);
			}
			else if (feeStrategy.Type == FeeStrategyType.Rate)
			{
				feeRate = feeStrategy.Rate;
			}
			else
			{
				throw new NotSupportedException(feeStrategy.Type.ToString());
			}

			var smartCoinsByOutpoint = allowedSmartCoinInputs.ToDictionary(s => s.GetOutPoint());
			TransactionBuilder builder = Network.CreateTransactionBuilder();
			builder.SetCoinSelector(new SmartCoinSelector(smartCoinsByOutpoint));
			builder.AddCoins(allowedSmartCoinInputs.Select(c => c.GetCoin()));

			foreach (var request in payments.Requests.Where(x => x.Amount.Type == MoneyRequestType.Value))
			{
				var amountRequest = request.Amount;

				builder.Send(request.Destination, amountRequest.Amount);
				if (amountRequest.SubtractFee)
				{
					builder.SubtractFees();
				}
			}

			HdPubKey changeHdPubKey = null;

			if (payments.TryGetCustomRequest(out DestinationRequest custChange))
			{
				var changeScript = custChange.Destination.ScriptPubKey;
				changeHdPubKey = KeyManager.GetKeyForScriptPubKey(changeScript);

				var changeStrategy = payments.ChangeStrategy;
				if (changeStrategy == ChangeStrategy.Custom)
				{
					builder.SetChange(changeScript);
				}
				else if (changeStrategy == ChangeStrategy.AllRemainingCustom)
				{
					builder.SendAllRemaining(changeScript);
				}
				else
				{
					throw new NotSupportedException(payments.ChangeStrategy.ToString());
				}
			}
			else
			{
				KeyManager.AssertCleanKeysIndexed(isInternal: true);
				KeyManager.AssertLockedInternalKeysIndexed(14);
				changeHdPubKey = KeyManager.GetKeys(KeyState.Clean, true).RandomElement();

				builder.SetChange(changeHdPubKey.P2wpkhScript);
			}

			builder.SendEstimatedFees(feeRate);

			var psbt = builder.BuildPSBT(false);

			var spentCoins = psbt.Inputs.Select(txin => smartCoinsByOutpoint[txin.PrevOut]).ToArray();

			var realToSend = payments.Requests
				.Select(t =>
					(label: t.Label,
					destination: t.Destination,
					amount: psbt.Outputs.FirstOrDefault(o => o.ScriptPubKey == t.Destination.ScriptPubKey)?.Value))
				.Where(i => i.amount != null);

			if (!psbt.TryGetFee(out var fee))
			{
				throw new InvalidOperationException($"Impossible to get the fees of the PSBT, this should never happen.");
			}
			Logger.LogInfo<WalletService>($"Fee: {fee.Satoshi} Satoshi.");

			var vSize = builder.EstimateSize(psbt.GetOriginalTransaction(), true);
			Logger.LogInfo<WalletService>($"Estimated tx size: {vSize} vbytes.");

			// Do some checks
			Money totalSendAmountNoFee = realToSend.Sum(x => x.amount);
			if (totalSendAmountNoFee == Money.Zero)
			{
				throw new InvalidOperationException($"The amount after subtracting the fee is too small to be sent.");
			}
			Money totalSendAmount = totalSendAmountNoFee + fee;

			Money totalOutgoingAmountNoFee;
			if (changeHdPubKey is null)
			{
				totalOutgoingAmountNoFee = totalSendAmountNoFee;
			}
			else
			{
				totalOutgoingAmountNoFee = realToSend.Where(x => !changeHdPubKey.ContainsScript(x.destination.ScriptPubKey)).Sum(x => x.amount);
			}
			decimal totalOutgoingAmountNoFeeDecimal = totalOutgoingAmountNoFee.ToDecimal(MoneyUnit.BTC);
			// Cannot divide by zero, so use the closest number we have to zero.
			decimal totalOutgoingAmountNoFeeDecimalDivisor = totalOutgoingAmountNoFeeDecimal == 0 ? decimal.MinValue : totalOutgoingAmountNoFeeDecimal;
			decimal feePc = (100 * fee.ToDecimal(MoneyUnit.BTC)) / totalOutgoingAmountNoFeeDecimalDivisor;

			if (feePc > 1)
			{
				Logger.LogInfo<WalletService>($"The transaction fee is {totalOutgoingAmountNoFee:0.#}% of your transaction amount.{Environment.NewLine}"
					+ $"Sending:\t {totalSendAmount.ToString(fplus: false, trimExcessZero: true)} BTC.{Environment.NewLine}"
					+ $"Fee:\t\t {fee.Satoshi} Satoshi.");
			}
			if (feePc > 100)
			{
				throw new InvalidOperationException($"The transaction fee is more than twice the transaction amount: {feePc:0.#}%.");
			}

			if (spentCoins.Any(u => !u.Confirmed))
			{
				Logger.LogInfo<WalletService>("Unconfirmed transaction is spent.");
			}

			// Build the transaction
			Logger.LogInfo<WalletService>("Signing transaction...");
			// It must be watch only, too, because if we have the key and also hardware wallet, we do not care we can sign.

			Transaction tx = null;
			if (KeyManager.IsWatchOnly)
			{
				tx = psbt.GetGlobalTransaction();
			}
			else
			{
				IEnumerable<ExtKey> signingKeys = KeyManager.GetSecrets(password, spentCoins.Select(x => x.ScriptPubKey).ToArray());
				builder = builder.AddKeys(signingKeys.ToArray());
				builder.SignPSBT(psbt);
				psbt.Finalize();
				tx = psbt.ExtractTransaction();

				var checkResults = builder.Check(tx).ToList();
				if (!psbt.TryGetEstimatedFeeRate(out FeeRate actualFeeRate))
				{
					throw new InvalidOperationException($"Impossible to get the fee rate of the PSBT, this should never happen.");
				}

				// Manually check the feerate, because some inaccuracy is possible.
				var sb1 = feeRate.SatoshiPerByte;
				var sb2 = actualFeeRate.SatoshiPerByte;
				if (Math.Abs(sb1 - sb2) > 2) // 2s/b inaccuracy ok.
				{
					// So it'll generate a transactionpolicy error thrown below.
					checkResults.Add(new NotEnoughFundsPolicyError("Fees different than expected"));
				}
				if (checkResults.Count > 0)
				{
					throw new InvalidTxException(tx, checkResults);
				}
			}

			if (KeyManager.MasterFingerprint is HDFingerprint fp)
			{
				foreach (var coin in spentCoins)
				{
					var rootKeyPath = new RootedKeyPath(fp, coin.HdPubKey.FullKeyPath);
					psbt.AddKeyPath(coin.HdPubKey.PubKey, rootKeyPath, coin.ScriptPubKey);
				}
			}

			var labelBuilder = new LabelBuilder();
			foreach (var label in payments.Requests.Select(x => x.Label))
			{
				labelBuilder.Add(label);
			}
			var outerWalletOutputs = new List<SmartCoin>();
			var innerWalletOutputs = new List<SmartCoin>();
			for (var i = 0U; i < tx.Outputs.Count; i++)
			{
				TxOut output = tx.Outputs[i];
				var anonset = (tx.GetAnonymitySet(i) + spentCoins.Min(x => x.AnonymitySet)) - 1; // Minus 1, because count own only once.
				var foundKey = KeyManager.GetKeyForScriptPubKey(output.ScriptPubKey);
				var coin = new SmartCoin(tx.GetHash(), i, output.ScriptPubKey, output.Value, tx.Inputs.ToTxoRefs().ToArray(), Height.Unknown, tx.RBF, anonset, isLikelyCoinJoinOutput: false, pubKey: foundKey);
				labelBuilder.Add(coin.Label); // foundKey's label is already added to the coinlabel.

				if (foundKey is null)
				{
					outerWalletOutputs.Add(coin);
				}
				else
				{
					innerWalletOutputs.Add(coin);
				}
			}

			foreach (var coin in outerWalletOutputs.Concat(innerWalletOutputs))
			{
				var foundPaymentRequest = payments.Requests.FirstOrDefault(x => x.Destination.ScriptPubKey == coin.ScriptPubKey);

				// If change then we concatenate all the labels.
				if (foundPaymentRequest is null) // Then it's autochange.
				{
					coin.Label = labelBuilder.ToString();
				}
				else
				{
					coin.Label = new LabelBuilder(coin.Label, foundPaymentRequest.Label).ToString();
				}

				var foundKey = KeyManager.GetKeyForScriptPubKey(coin.ScriptPubKey);
				foundKey?.SetLabel(coin.Label); // The foundkeylabel has already been added previously, so no need to concatenate.
			}

			Logger.LogInfo<WalletService>($"Transaction is successfully built: {tx.GetHash()}.");
			var sign = !KeyManager.IsWatchOnly;
			var spendsUnconfirmed = spentCoins.Any(c => !c.Confirmed);
			return new BuildTransactionResult(new SmartTransaction(tx, Height.Unknown), psbt, spendsUnconfirmed, sign, fee, feePc, outerWalletOutputs, innerWalletOutputs, spentCoins);
		}

		public void RenameLabel(SmartCoin coin, string newLabel)
		{
			newLabel = Guard.Correct(newLabel);
			coin.Label = newLabel;
			var key = KeyManager.GetKeys(x => x.P2wpkhScript == coin.ScriptPubKey).SingleOrDefault();
			if (key != null)
			{
				key.SetLabel(newLabel, KeyManager);
			}
		}

		private static long SendCount = 0;

		public async Task SendTransactionAsync(SmartTransaction transaction)
		{
			try
			{
				Interlocked.Increment(ref SendCount);
				// Broadcast to a random node.
				// Wait until it arrives to at least two other nodes.
				// If something's wrong, fall back broadcasting with backend.

				if (Network == Network.RegTest)
				{
					throw new InvalidOperationException("Transaction broadcasting to nodes does not work in RegTest.");
				}

				while (true)
				{
					// As long as we are connected to at least 4 nodes, we can always try again.
					// 3 should be enough, but make it 5 so 2 nodes could disconnect the meantime.
					if (Nodes.ConnectedNodes.Count < 5)
					{
						throw new InvalidOperationException("We are not connected to enough nodes.");
					}

					Node node = Nodes.ConnectedNodes.RandomElement();
					if (node == default(Node))
					{
						await Task.Delay(100);
						continue;
					}

					if (!node.IsConnected)
					{
						await Task.Delay(100);
						continue;
					}

					Logger.LogInfo<WalletService>($"Trying to broadcast transaction with random node ({node.RemoteSocketAddress}):{transaction.GetHash()}");
					var addedToBroadcastStore = Mempool.TryAddToBroadcastStore(transaction.Transaction, node.RemoteSocketEndpoint.ToString()); // So we'll reply to INV with this transaction.
					if (!addedToBroadcastStore)
					{
						Logger.LogWarning<WalletService>($"Transaction {transaction.GetHash()} was already present in the broadcast store.");
					}
					var invPayload = new InvPayload(transaction.Transaction);
					// Give 7 seconds to send the inv payload.
					using (var cts = new CancellationTokenSource(TimeSpan.FromSeconds(7)))
					{
						await node.SendMessageAsync(invPayload).WithCancellation(cts.Token); // ToDo: It's dangerous way to cancel. Implement proper cancellation to NBitcoin!
					}

					if (Mempool.TryGetFromBroadcastStore(transaction.GetHash(), out TransactionBroadcastEntry entry))
					{
						// Give 7 seconds for serving.
						var timeout = 0;
						while (!entry.IsBroadcasted())
						{
							if (timeout > 7)
							{
								throw new TimeoutException("Did not serve the transaction.");
							}
							await Task.Delay(1_000);
							timeout++;
						}
						node.DisconnectAsync("Thank you!");
						Logger.LogInfo<MempoolBehavior>($"Disconnected node: {node.RemoteSocketAddress}. Successfully broadcasted transaction: {transaction.GetHash()}.");

						// Give 21 seconds for propagation.
						timeout = 0;
						while (entry.GetPropagationConfirmations() < 2)
						{
							if (timeout > 21)
							{
								throw new TimeoutException("Did not serve the transaction.");
							}
							await Task.Delay(1_000);
							timeout++;
						}
						Logger.LogInfo<MempoolBehavior>($"Transaction is successfully propagated: {transaction.GetHash()}.");
					}
					else
					{
						Logger.LogWarning<WalletService>($"Expected transaction {transaction.GetHash()} was not found in the broadcast store.");
					}
					break;
				}
			}
			catch (Exception ex)
			{
				Logger.LogInfo<WalletService>($"Random node could not broadcast transaction. Broadcasting with backend... Reason: {ex.Message}");
				Logger.LogDebug<WalletService>(ex);

				using (var client = new WasabiClient(Synchronizer.WasabiClient.TorClient.DestinationUriAction, Synchronizer.WasabiClient.TorClient.TorSocks5EndPoint))
				{
					try
					{
						await client.BroadcastAsync(transaction);
					}
					catch (HttpRequestException ex2) when (
						ex2.Message.Contains("bad-txns-inputs-missingorspent", StringComparison.InvariantCultureIgnoreCase)
						|| ex2.Message.Contains("missing-inputs", StringComparison.InvariantCultureIgnoreCase)
						|| ex2.Message.Contains("txn-mempool-conflict", StringComparison.InvariantCultureIgnoreCase))
					{
						if (transaction.Transaction.Inputs.Count == 1) // If we tried to only spend one coin, then we can mark it as spent. If there were more coins, then we do not know.
						{
							OutPoint input = transaction.Transaction.Inputs.First().PrevOut;
							SmartCoin coin = Coins.FirstOrDefault(x => x.TransactionId == input.Hash && x.Index == input.N);
							if (coin != default)
							{
								coin.SpentAccordingToBackend = true;
							}
						}
					}
				}

				using (await TransactionProcessingLock.LockAsync())
				{
					if (await ProcessTransactionAsync(new SmartTransaction(transaction.Transaction, Height.Mempool)))
					{
						SerializeTransactionCache();
					}

					Mempool.TransactionHashes.TryAdd(transaction.GetHash());
				}

				Logger.LogInfo<WalletService>($"Transaction is successfully broadcasted to backend: {transaction.GetHash()}.");
			}
			finally
			{
				Mempool.TryRemoveFromBroadcastStore(transaction.GetHash(), out _); // Remove it just to be sure. Probably has been removed previously.
				Interlocked.Decrement(ref SendCount);
			}
		}

		public ISet<string> GetLabels()
		{
			return Coins
				.SelectMany(x => x.Label.Split(',', StringSplitOptions.RemoveEmptyEntries))
				.Select(x => x.Trim())
				.ToHashSet();
		}

		private int _refreshCoinHistoriesRerunRequested = 0;
		private int _refreshCoinHistoriesRunning = 0;

		public void RefreshCoinHistories()
		{
			// If already running, then make sure another run is requested, else do the work.
			if (Interlocked.CompareExchange(ref _refreshCoinHistoriesRunning, 1, 0) == 1)
			{
				Interlocked.Exchange(ref _refreshCoinHistoriesRerunRequested, 1);
				return;
			}

			try
			{
				var unspentCoins = Coins.Where(c => c.Unspent); //refreshing unspent coins clusters only
				if (unspentCoins.Any())
				{
					ILookup<Script, SmartCoin> lookupScriptPubKey = Coins.ToLookup(c => c.ScriptPubKey, c => c);
					ILookup<uint256, SmartCoin> lookupSpenderTransactionId = Coins.ToLookup(c => c.SpenderTransactionId, c => c);
					ILookup<uint256, SmartCoin> lookupTransactionId = Coins.ToLookup(c => c.TransactionId, c => c);

					const int simultaneousThread = 2; //threads allowed to run simultaneously in threadpool

					Parallel.ForEach(unspentCoins, new ParallelOptions { MaxDegreeOfParallelism = simultaneousThread }, coin =>
					{
						var result = string.Join(
							", ",
							GetClusters(coin, new List<SmartCoin>(), lookupScriptPubKey, lookupSpenderTransactionId, lookupTransactionId)
							.SelectMany(x => x.Label
								.Split(',', StringSplitOptions.RemoveEmptyEntries)
								.Select(y => y.Trim()))
							.Distinct());
						coin.SetClusters(result);
					});
				}
			}
			catch (Exception ex)
			{
				Logger.LogError<WalletService>($"Refreshing coin clusters failed: {ex}");
			}
			finally
			{
				// It's not running anymore, but someone may requested another run.
				Interlocked.Exchange(ref _refreshCoinHistoriesRunning, 0);

				// Clear the rerun request, too and if it was requested, then rerun.
				if (Interlocked.Exchange(ref _refreshCoinHistoriesRerunRequested, 0) == 1)
				{
					RefreshCoinHistories();
				}
			}
		}

		public bool UnconfirmedTransactionsInitialized { get; private set; } = false;

		private void SerializeTransactionCache()
		{
			if (!UnconfirmedTransactionsInitialized) // If unconfirmed ones are not yet initialized, then do not serialize because unconfirmed are going to be lost.
			{
				return;
			}

			IoHelpers.EnsureContainingDirectoryExists(TransactionsFilePath);
			string jsonString = JsonConvert.SerializeObject(TransactionCache.OrderByBlockchain(), Formatting.Indented);
			File.WriteAllText(TransactionsFilePath,
				jsonString,
				Encoding.UTF8);
		}

		/// <summary>
		/// Current timeout used when downloading a block from the remote node. It is defined in seconds.
		/// </summary>
		private async Task NodeTimeoutsAsync(bool increaseDecrease)
		{
			if (increaseDecrease)
			{
				NodeTimeouts++;
			}
			else
			{
				NodeTimeouts--;
			}

			var timeout = RuntimeParams.Instance.NetworkNodeTimeout;

			// If it times out 2 times in a row then increase the timeout.
			if (NodeTimeouts >= 2)
			{
				NodeTimeouts = 0;
				timeout *= 2;
			}
			else if (NodeTimeouts <= -3) // If it does not time out 3 times in a row, lower the timeout.
			{
				NodeTimeouts = 0;
				timeout = (int)Math.Round(timeout * 0.7);
			}

			// Sanity check
			if (timeout < 32)
			{
				timeout = 32;
			}
			else if (timeout > 600)
			{
				timeout = 600;
			}

			if (timeout == RuntimeParams.Instance.NetworkNodeTimeout)
			{
				return;
			}

			RuntimeParams.Instance.NetworkNodeTimeout = timeout;
			await RuntimeParams.Instance.SaveAsync();

			Logger.LogInfo<WalletService>($"Current timeout value used on block download is: {timeout} seconds.");
		}

		public async Task StopAsync()
		{
			while (Interlocked.Read(ref SendCount) != 0) // Make sure to wait for send to finish.
			{
				await Task.Delay(50);
			}

			BitcoinStore.IndexStore.NewFilter -= IndexDownloader_NewFilterAsync;
			BitcoinStore.IndexStore.Reorged -= IndexDownloader_ReorgedAsync;
			Mempool.TransactionReceived -= Mempool_TransactionReceivedAsync;
			Coins.CollectionChanged -= Coins_CollectionChanged;
			TransactionProcessor.CoinSpent -= TransactionProcessor_CoinSpent;
			TransactionProcessor.CoinReceived -= TransactionProcessor_CoinReceivedAsync;

			DisconnectDisposeNullLocalBitcoinCoreNode();
		}

		public SmartTransaction TryGetTxFromCache(uint256 txId)
		{
			return TransactionCache.FirstOrDefault(x => x.GetHash() == txId);
		}
	}
}<|MERGE_RESOLUTION|>--- conflicted
+++ resolved
@@ -323,29 +323,7 @@
 					}
 				}
 
-<<<<<<< HEAD
-				// Go through the keymanager's index.
-				KeyManager.AssertNetworkOrClearBlockState(Network);
-				Height bestKeyManagerHeight = KeyManager.GetBestHeight();
-
-				foreach (BlockState blockState in KeyManager.GetTransactionIndex())
-				{
-					var relevantTransactions = confirmedTransactions.Where(x => x.BlockHash == blockState.BlockHash).ToArray();
-					var block = await FetchBlockAsync(blockState.BlockHash, cancel);
-					await ProcessBlockAsync(blockState.BlockHeight, block, blockState.TransactionIndices, relevantTransactions);
-				}
-
-				// Go through the filters and que to download the matches.
-				await BitcoinStore.IndexStore.ForeachFiltersAsync(async (filterModel) =>
-				{
-					if (filterModel.Filter != null) // Filter can be null if there is no bech32 tx.
-					{
-						await ProcessFilterModelAsync(filterModel, cancel);
-					}
-				}, new Height(bestKeyManagerHeight.Value + 1));
-=======
 				await LoadWalletStateAsync(confirmedTransactions, cancel);
->>>>>>> 2f7d7691
 
 				// Load in dummy mempool
 				try
@@ -373,7 +351,7 @@
 			foreach (BlockState blockState in KeyManager.GetTransactionIndex())
 			{
 				var relevantTransactions = confirmedTransactions.Where(x => x.BlockHash == blockState.BlockHash).ToArray();
-				var block = await GetOrDownloadBlockAsync(blockState.BlockHash, cancel);
+				var block = await FetchBlockAsync(blockState.BlockHash, cancel);
 				await ProcessBlockAsync(blockState.BlockHeight, block, blockState.TransactionIndices, relevantTransactions);
 			}
 
@@ -674,84 +652,9 @@
 					try
 					{
 						// Try to get block information from local running Core node first.
-<<<<<<< HEAD
 						block = await TryDownloadBlockFromLocalNodeAsync(hash, cancel);
 
 						if (block != null)
-=======
-						try
-						{
-							if (LocalBitcoinCoreNode is null || (!LocalBitcoinCoreNode.IsConnected && Network != Network.RegTest)) // If RegTest then we're already connected do not try again.
-							{
-								DisconnectDisposeNullLocalBitcoinCoreNode();
-								using (var handshakeTimeout = CancellationTokenSource.CreateLinkedTokenSource(cancel))
-								{
-									handshakeTimeout.CancelAfter(TimeSpan.FromSeconds(10));
-									var nodeConnectionParameters = new NodeConnectionParameters()
-									{
-										ConnectCancellation = handshakeTimeout.Token,
-										IsRelay = false,
-										UserAgent = $"/Wasabi:{Constants.ClientVersion}/"
-									};
-
-									// If an onion was added must try to use Tor.
-									// onlyForOnionHosts should connect to it if it's an onion endpoint automatically and non-Tor endpoints through clearnet/localhost
-									if (Synchronizer.WasabiClient.TorClient.IsTorUsed)
-									{
-										nodeConnectionParameters.TemplateBehaviors.Add(new SocksSettingsBehavior(Synchronizer.WasabiClient.TorClient.TorSocks5EndPoint, onlyForOnionHosts: true, networkCredential: null, streamIsolation: false));
-									}
-
-									var localEndPoint = ServiceConfiguration.BitcoinCoreEndPoint;
-									using (var localNode = await Node.ConnectAsync(Network, localEndPoint, nodeConnectionParameters))
-									{
-										try
-										{
-											Logger.LogInfo<WalletService>($"TCP Connection succeeded, handshaking...");
-											localNode.VersionHandshake(Constants.LocalNodeRequirements, handshakeTimeout.Token);
-											var peerServices = localNode.PeerVersion.Services;
-
-											//if (!peerServices.HasFlag(NodeServices.Network) && !peerServices.HasFlag(NodeServices.NODE_NETWORK_LIMITED))
-											//{
-											//	throw new InvalidOperationException($"Wasabi cannot use the local node because it does not provide blocks.");
-											//}
-
-											Logger.LogInfo<WalletService>($"Handshake completed successfully.");
-
-											if (!localNode.IsConnected)
-											{
-												throw new InvalidOperationException($"Wasabi could not complete the handshake with the local node and dropped the connection.{Environment.NewLine}" +
-													$"Probably this is because the node does not support retrieving full blocks or segwit serialization.");
-											}
-											LocalBitcoinCoreNode = localNode;
-										}
-										catch (OperationCanceledException) when (handshakeTimeout.IsCancellationRequested)
-										{
-											Logger.LogWarning<Node>($"Wasabi could not complete the handshake with the local node. Probably Wasabi is not whitelisted by the node.{Environment.NewLine}" +
-												$"Use \"whitebind\" in the node configuration. (Typically whitebind=127.0.0.1:8333 if Wasabi and the node are on the same machine and whitelist=1.2.3.4 if they are not.)");
-											throw;
-										}
-									}
-								}
-							}
-
-							Block blockFromLocalNode = null;
-							// Should timeout faster. Not sure if it should ever fail though. Maybe let's keep like this later for remote node connection.
-							using (var cts = new CancellationTokenSource(TimeSpan.FromSeconds(64)))
-							{
-								blockFromLocalNode = await LocalBitcoinCoreNode.DownloadBlockAsync(hash, cts.Token);
-							}
-
-							if (!blockFromLocalNode.Check())
-							{
-								throw new InvalidOperationException($"Disconnected node, because invalid block received!");
-							}
-
-							block = blockFromLocalNode;
-							Logger.LogInfo<WalletService>($"Block acquired from local P2P connection: {hash}");
-							break;
-						}
-						catch (Exception ex)
->>>>>>> 2f7d7691
 						{
 							break;
 						}
