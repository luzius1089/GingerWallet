using System;
using System.Collections.Generic;
using System.IO;
using System.Net;
using System.Net.Http;
using System.Text.RegularExpressions;
using System.Threading.Tasks;
<<<<<<< HEAD
using WalletWasabi.TorSocks5;
=======
using WalletWasabi.Tor;
using WalletWasabi.Tor.Http;
>>>>>>> 06c45759
using Xunit;

namespace WalletWasabi.Tests.IntegrationTests
{
	// Tor must be running
	public class TorTests : IAsyncLifetime
	{
		public async Task InitializeAsync()
		{
<<<<<<< HEAD
			var torManager = new TorProcessManager(Global.Instance.TorSocks5Endpoint, logFile: Global.Instance.TorLogsFile);
			torManager.Start(ensureRunning: true, dataDir: Path.GetFullPath(AppContext.BaseDirectory));
			await Task.Delay(3000);
		}

		public Task DisposeAsync()
		{
			return Task.CompletedTask;
=======
			string dataDir = Path.GetFullPath(AppContext.BaseDirectory);
			string torLogsFile = Global.Instance.TorLogsFile;

			var torManager = new TorProcessManager(Global.Instance.TorSocks5Endpoint, dataDir, torLogsFile);
			torManager.Start(ensureRunning: true);
			Task.Delay(3000).GetAwaiter().GetResult();
>>>>>>> 06c45759
		}

		[Fact]
		public async Task CanDoRequestManyDifferentAsync()
		{
			using var client = new TorHttpClient(new Uri("http://api.qbit.ninja"), Global.Instance.TorSocks5Endpoint);
			await QBitTestAsync(client, 10, alterRequests: true);
		}

		[Fact]
		public async Task CanRequestChunkEncodedAsync()
		{
			using var client = new TorHttpClient(new Uri("http://anglesharp.azurewebsites.net/"), Global.Instance.TorSocks5Endpoint);
			var response = await client.SendAsync(HttpMethod.Get, "Chunked");
			var content = await response.Content.ReadAsStringAsync();
			Assert.Contains("Chunked transfer encoding test", content);
			Assert.Contains("This is a chunked response after 100 ms.", content);
			Assert.Contains("This is a chunked response after 1 second. The server should not close the stream before all chunks are sent to a client.", content);
		}

		[Fact]
		public async Task CanRequestClearnetAsync()
		{
			using var client = new TorHttpClient(new Uri("https://jigsaw.w3.org/"), null);
			var response = await client.SendAsync(HttpMethod.Get, "/HTTP/ChunkedScript");
			var content = await response.Content.ReadAsStringAsync();
			Assert.Equal(1000, Regex.Matches(content, "01234567890123456789012345678901234567890123456789012345678901234567890").Count);
		}

		[Fact]
		public async Task CanDoBasicPostHttpsRequestAsync()
		{
			using var client = new TorHttpClient(new Uri("https://postman-echo.com"), Global.Instance.TorSocks5Endpoint);
			HttpContent content = new StringContent("This is expected to be sent back as part of response body.");

			HttpResponseMessage message = await client.SendAsync(HttpMethod.Post, "post", content);
			var responseContentString = await message.Content.ReadAsStringAsync();

			Assert.Contains("{\"args\":{},\"data\":\"This is expected to be sent back as part of response body.\"", responseContentString);
		}

		[Fact]
		public async Task TorIpIsNotTheRealOneAsync()
		{
			var requestUri = "https://api.ipify.org/";
			IPAddress realIp;
			IPAddress torIp;

			// 1. Get real IP
			using (var httpClient = new HttpClient())
			{
				var content = await (await httpClient.GetAsync(requestUri)).Content.ReadAsStringAsync();
				var gotIp = IPAddress.TryParse(content.Replace("\n", ""), out realIp);
				Assert.True(gotIp);
			}

			// 2. Get Tor IP
			using (var client = new TorHttpClient(new Uri(requestUri), Global.Instance.TorSocks5Endpoint))
			{
				var content = await (await client.SendAsync(HttpMethod.Get, "")).Content.ReadAsStringAsync();
				var gotIp = IPAddress.TryParse(content.Replace("\n", ""), out torIp);
				Assert.True(gotIp);
			}

			Assert.NotEqual(realIp, torIp);
		}

		[Fact]
		public async Task CanDoHttpsAsync()
		{
			using var client = new TorHttpClient(new Uri("https://postman-echo.com"), Global.Instance.TorSocks5Endpoint);
			var content = await (await client.SendAsync(HttpMethod.Get, "get?foo1=bar1&foo2=bar2")).Content.ReadAsStringAsync();

			Assert.Contains("{\"args\":{\"foo1\":\"bar1\",\"foo2\":\"bar2\"}", content);
		}

		[Fact]
		public async Task CanDoIpAddressAsync()
		{
			using var client = new TorHttpClient(new Uri("http://172.217.6.142"), Global.Instance.TorSocks5Endpoint);
			var content = await (await client.SendAsync(HttpMethod.Get, "")).Content.ReadAsStringAsync();

			Assert.NotEmpty(content);
		}

		[Fact]
		public async Task CanRequestInRowAsync()
		{
			using var client = new TorHttpClient(new Uri("http://api.qbit.ninja"), Global.Instance.TorSocks5Endpoint);
			await (await client.SendAsync(HttpMethod.Get, "/transactions/38d4cfeb57d6685753b7a3b3534c3cb576c34ca7344cd4582f9613ebf0c2b02a?format=json&headeronly=true")).Content.ReadAsStringAsync();
			await (await client.SendAsync(HttpMethod.Get, "/balances/15sYbVpRh6dyWycZMwPdxJWD4xbfxReeHe?unspentonly=true")).Content.ReadAsStringAsync();
			await (await client.SendAsync(HttpMethod.Get, "balances/akEBcY5k1dn2yeEdFnTMwdhVbHxtgHb6GGi?from=tip&until=336000")).Content.ReadAsStringAsync();
		}

		[Fact]
		public async Task CanRequestOnionV2Async()
		{
			using var client = new TorHttpClient(new Uri("http://expyuzz4wqqyqhjn.onion/"), Global.Instance.TorSocks5Endpoint);
			HttpResponseMessage response = await client.SendAsync(HttpMethod.Get, "");
			var content = await response.Content.ReadAsStringAsync();

			Assert.Equal(HttpStatusCode.OK, response.StatusCode);

			Assert.Contains("tor", content, StringComparison.OrdinalIgnoreCase);
		}

		[Fact]
		public async Task CanRequestOnionV3Async()
		{
			using var client = new TorHttpClient(new Uri("http://www.dds6qkxpwdeubwucdiaord2xgbbeyds25rbsgr73tbfpqpt4a6vjwsyd.onion"), Global.Instance.TorSocks5Endpoint);
			HttpResponseMessage response = await client.SendAsync(HttpMethod.Get, "");
			var content = await response.Content.ReadAsStringAsync();

			Assert.Equal(HttpStatusCode.OK, response.StatusCode);

			Assert.Contains("whonix", content, StringComparison.OrdinalIgnoreCase);
		}

		[Fact]
		public async Task DoesntIsolateStreamsAsync()
		{
			using var c1 = new TorHttpClient(new Uri("http://api.ipify.org"), Global.Instance.TorSocks5Endpoint);
			using var c2 = new TorHttpClient(new Uri("http://api.ipify.org"), Global.Instance.TorSocks5Endpoint);
			using var c3 = new TorHttpClient(new Uri("http://api.ipify.org"), Global.Instance.TorSocks5Endpoint);
			var t1 = c1.SendAsync(HttpMethod.Get, "");
			var t2 = c2.SendAsync(HttpMethod.Get, "");
			var t3 = c3.SendAsync(HttpMethod.Get, "");

			var ips = new HashSet<IPAddress>
				{
					IPAddress.Parse(await (await t1).Content.ReadAsStringAsync()),
					IPAddress.Parse(await (await t2).Content.ReadAsStringAsync()),
					IPAddress.Parse(await (await t3).Content.ReadAsStringAsync())
				};

			Assert.True(ips.Count < 3);
		}

		[Fact]
		public async Task IsolatesStreamsAsync()
		{
			using var c1 = new TorHttpClient(new Uri("http://api.ipify.org"), Global.Instance.TorSocks5Endpoint, isolateStream: true);
			using var c2 = new TorHttpClient(new Uri("http://api.ipify.org"), Global.Instance.TorSocks5Endpoint, isolateStream: true);
			using var c3 = new TorHttpClient(new Uri("http://api.ipify.org"), Global.Instance.TorSocks5Endpoint, isolateStream: true);
			var t1 = c1.SendAsync(HttpMethod.Get, "");
			var t2 = c2.SendAsync(HttpMethod.Get, "");
			var t3 = c3.SendAsync(HttpMethod.Get, "");

			var ips = new HashSet<IPAddress>
				{
					IPAddress.Parse(await (await t1).Content.ReadAsStringAsync()),
					IPAddress.Parse(await (await t2).Content.ReadAsStringAsync()),
					IPAddress.Parse(await (await t3).Content.ReadAsStringAsync())
				};

			Assert.True(ips.Count >= 2); // very rarely it fails to isolate
		}

		[Fact]
		public async Task TorRunningAsync()
		{
			Assert.True(await TorProcessManager.IsTorRunningAsync(null));
			Assert.True(await TorProcessManager.IsTorRunningAsync(new IPEndPoint(IPAddress.Loopback, 9050)));
			Assert.False(await TorProcessManager.IsTorRunningAsync(new IPEndPoint(IPAddress.Loopback, 9054)));
		}

		private static async Task<List<string>> QBitTestAsync(TorHttpClient client, int times, bool alterRequests = false)
		{
			var relativetUri = "/whatisit/what%20is%20my%20future";

			var tasks = new List<Task<HttpResponseMessage>>();
			for (var i = 0; i < times; i++)
			{
				var task = client.SendAsync(HttpMethod.Get, relativetUri);
				if (alterRequests)
				{
					using var ipClient = new TorHttpClient(new Uri("https://api.ipify.org/"), Global.Instance.TorSocks5Endpoint);
					var task2 = ipClient.SendAsync(HttpMethod.Get, "/");
					tasks.Add(task2);
				}
				tasks.Add(task);
			}

			await Task.WhenAll(tasks);

			var contents = new List<string>();
			foreach (var task in tasks)
			{
				contents.Add(await (await task).Content.ReadAsStringAsync());
			}

			return contents;
		}
	}
}<|MERGE_RESOLUTION|>--- conflicted
+++ resolved
@@ -5,12 +5,8 @@
 using System.Net.Http;
 using System.Text.RegularExpressions;
 using System.Threading.Tasks;
-<<<<<<< HEAD
-using WalletWasabi.TorSocks5;
-=======
 using WalletWasabi.Tor;
 using WalletWasabi.Tor.Http;
->>>>>>> 06c45759
 using Xunit;
 
 namespace WalletWasabi.Tests.IntegrationTests
@@ -20,23 +16,18 @@
 	{
 		public async Task InitializeAsync()
 		{
-<<<<<<< HEAD
-			var torManager = new TorProcessManager(Global.Instance.TorSocks5Endpoint, logFile: Global.Instance.TorLogsFile);
-			torManager.Start(ensureRunning: true, dataDir: Path.GetFullPath(AppContext.BaseDirectory));
-			await Task.Delay(3000);
-		}
-
-		public Task DisposeAsync()
-		{
-			return Task.CompletedTask;
-=======
+			EndPoint endpoint = Global.Instance.TorSocks5Endpoint;
 			string dataDir = Path.GetFullPath(AppContext.BaseDirectory);
 			string torLogsFile = Global.Instance.TorLogsFile;
 
-			var torManager = new TorProcessManager(Global.Instance.TorSocks5Endpoint, dataDir, torLogsFile);
+			var torManager = new TorProcessManager(endpoint, dataDir, torLogsFile);
 			torManager.Start(ensureRunning: true);
-			Task.Delay(3000).GetAwaiter().GetResult();
->>>>>>> 06c45759
+			await Task.Delay(3000);
+		}
+
+		public Task DisposeAsync()
+		{
+			return Task.CompletedTask;
 		}
 
 		[Fact]
