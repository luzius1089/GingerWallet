using System.Collections.ObjectModel;
using System.Linq;
using System.Threading;
using System.Threading.Tasks;
using NBitcoin;
using ReactiveUI;
using WalletWasabi.Blockchain.Analysis.Clustering;
using WalletWasabi.Blockchain.TransactionBuilding;
using WalletWasabi.Fluent.Helpers;
using WalletWasabi.Logging;
using WalletWasabi.Wallets;

namespace WalletWasabi.Fluent.ViewModels.Wallets.Send;

public partial class PrivacySuggestionsFlyoutViewModel : ViewModelBase
{
	[AutoNotify] private SuggestionViewModel? _previewSuggestion;
	[AutoNotify] private SuggestionViewModel? _selectedSuggestion;
	[AutoNotify] private bool _isOpen;

	public PrivacySuggestionsFlyoutViewModel()
	{
		Suggestions = new ObservableCollection<SuggestionViewModel>();

		this.WhenAnyValue(x => x.IsOpen)
			.Subscribe(x =>
			{
				if (!x)
				{
					PreviewSuggestion = null;
				}
			});
	}

	public ObservableCollection<SuggestionViewModel> Suggestions { get; }

<<<<<<< HEAD
	public async Task BuildPrivacySuggestionsAsync(Wallet wallet, TransactionInfo info, BitcoinAddress destination, BuildTransactionResult transaction, CancellationToken cancellationToken)
=======
	public async Task BuildPrivacySuggestionsAsync(Wallet wallet, TransactionInfo info, BitcoinAddress destination,
		BuildTransactionResult transaction, bool isFixedAmount)
>>>>>>> a2f533f9
	{
		Suggestions.Clear();
		SelectedSuggestion = null;

		if (!info.IsPrivate)
		{
			Suggestions.Add(new PocketSuggestionViewModel(SmartLabel.Merge(transaction.SpentCoins.Select(x => CoinHelpers.GetLabels(x)))));
		}

		var loadingRing = new LoadingSuggestionViewModel();
		Suggestions.Add(loadingRing);

		var hasChange = transaction.InnerWalletOutputs.Any(x => x.ScriptPubKey != destination.ScriptPubKey);

		if (hasChange && !isFixedAmount)
		{
			try
			{
				var suggestions =
					ChangeAvoidanceSuggestionViewModel.GenerateSuggestionsAsync(info, destination, wallet, cancellationToken);

				await foreach (var suggestion in suggestions)
				{
					Suggestions.Insert(Suggestions.Count - 1, suggestion);
				}
			}
			catch (OperationCanceledException)
			{
				Logger.LogWarning("Suggestion creation has timed out.");
			}
		}

		Suggestions.Remove(loadingRing);
	}
}<|MERGE_RESOLUTION|>--- conflicted
+++ resolved
@@ -34,12 +34,7 @@
 
 	public ObservableCollection<SuggestionViewModel> Suggestions { get; }
 
-<<<<<<< HEAD
 	public async Task BuildPrivacySuggestionsAsync(Wallet wallet, TransactionInfo info, BitcoinAddress destination, BuildTransactionResult transaction, CancellationToken cancellationToken)
-=======
-	public async Task BuildPrivacySuggestionsAsync(Wallet wallet, TransactionInfo info, BitcoinAddress destination,
-		BuildTransactionResult transaction, bool isFixedAmount)
->>>>>>> a2f533f9
 	{
 		Suggestions.Clear();
 		SelectedSuggestion = null;
