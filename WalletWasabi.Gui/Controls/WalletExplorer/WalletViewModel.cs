using AvalonStudio.Extensibility;
using AvalonStudio.Shell;
using NBitcoin;
using ReactiveUI;
using Splat;
using System;
using System.Collections.ObjectModel;
using System.Linq;
using System.Reactive;
using System.Reactive.Disposables;
using System.Reactive.Linq;
using WalletWasabi.Blockchain.Keys;
using WalletWasabi.Gui.ViewModels;
using WalletWasabi.Logging;
using WalletWasabi.Wallets;

namespace WalletWasabi.Gui.Controls.WalletExplorer
{
	public class WalletViewModel : WalletViewModelBase
	{
		private ObservableCollection<ViewModelBase> _actions;

		public WalletViewModel(Wallet wallet) : base(wallet)
		{
			Disposables = Disposables is null ? new CompositeDisposable() : throw new NotSupportedException($"Cannot open {GetType().Name} before closing it.");

			Actions = new ObservableCollection<ViewModelBase>();

			UiConfig = Locator.Current.GetService<Global>().UiConfig;

			WalletManager = Locator.Current.GetService<Global>().WalletManager;					

			Observable.Merge(
				Observable.FromEventPattern(Wallet.TransactionProcessor, nameof(Wallet.TransactionProcessor.WalletRelevantTransactionProcessed)).Select(_ => Unit.Default))
				.Throttle(TimeSpan.FromSeconds(0.1))
				.Merge(UiConfig.WhenAnyValue(x => x.LurkingWifeMode).Select(_ => Unit.Default))
				.ObserveOn(RxApp.MainThreadScheduler)
				.Subscribe(_ =>
				{
					try
					{
						Money balance = Wallet.Coins.TotalAmount();
						Title = $"{WalletName} ({(UiConfig.LurkingWifeMode ? "#########" : balance.ToString(false, true))} BTC)";
					}
					catch (Exception ex)
					{
						Logger.LogError(ex);
					}
				})
				.DisposeWith(Disposables);

			// If hardware wallet or not watch only wallet then we need the Send tab.
			if (Wallet.KeyManager.IsHardwareWallet || !Wallet.KeyManager.IsWatchOnly)
			{
				SendTab = new SendTabViewModel(Wallet);
				Actions.Add(SendTab);
			}

			ReceiveTab = new ReceiveTabViewModel(Wallet);
			CoinjoinTab = new CoinJoinTabViewModel(Wallet);
			HistoryTab = new HistoryTabViewModel(Wallet);

			var advancedAction = new WalletAdvancedViewModel();
			InfoTab = new WalletInfoViewModel(Wallet);
			BuildTab = new BuildTabViewModel(Wallet);

			Actions.Add(ReceiveTab);
			Actions.Add(CoinjoinTab);
			Actions.Add(HistoryTab);

			Actions.Add(advancedAction);
			advancedAction.Items.Add(InfoTab);
			advancedAction.Items.Add(BuildTab);
		}

		private SendTabViewModel SendTab { get; set; }

		private ReceiveTabViewModel ReceiveTab { get; set; }

		private CoinJoinTabViewModel CoinjoinTab { get; set; }

		private HistoryTabViewModel HistoryTab { get; set; }

		private WalletInfoViewModel InfoTab { get; set; }

		private BuildTabViewModel BuildTab { get; set; }

		private UiConfig UiConfig { get; }

		private WalletManager WalletManager { get; }
<<<<<<< HEAD
=======

		public ReactiveCommand<Unit, Unit> LurkingWifeModeCommand { get; }
>>>>>>> 01199067

		public ObservableCollection<ViewModelBase> Actions
		{
			get => _actions;
			set => this.RaiseAndSetIfChanged(ref _actions, value);
		}

		private CompositeDisposable Disposables { get; set; }

		public void OpenWalletTabs()
		{
			var shell = IoC.Get<IShell>();

			if (SendTab is { })
			{
				shell.AddOrSelectDocument(SendTab);
			}

			shell.AddOrSelectDocument(ReceiveTab);
			shell.AddOrSelectDocument(CoinjoinTab);
			shell.AddOrSelectDocument(HistoryTab);

			SelectTab(shell);
		}

		private void SelectTab(IShell shell)
		{
			if (Wallet.Coins.Any())
			{
				WasabiDocumentTabViewModel tabToOpen = UiConfig.LastActiveTab switch
				{
					nameof(SendTabViewModel) => SendTab,
					nameof(ReceiveTabViewModel) => ReceiveTab,
					nameof(CoinJoinTabViewModel) => CoinjoinTab,
					nameof(BuildTabViewModel) => BuildTab,
					_ => HistoryTab
				};

				if (tabToOpen is { })
				{
					shell.AddOrSelectDocument(tabToOpen);
				}
			}
			else
			{
				shell.AddOrSelectDocument(ReceiveTab);
			}
		}
	}
}<|MERGE_RESOLUTION|>--- conflicted
+++ resolved
@@ -28,7 +28,7 @@
 
 			UiConfig = Locator.Current.GetService<Global>().UiConfig;
 
-			WalletManager = Locator.Current.GetService<Global>().WalletManager;					
+			WalletManager = Locator.Current.GetService<Global>().WalletManager;
 
 			Observable.Merge(
 				Observable.FromEventPattern(Wallet.TransactionProcessor, nameof(Wallet.TransactionProcessor.WalletRelevantTransactionProcessed)).Select(_ => Unit.Default))
@@ -88,11 +88,8 @@
 		private UiConfig UiConfig { get; }
 
 		private WalletManager WalletManager { get; }
-<<<<<<< HEAD
-=======
 
 		public ReactiveCommand<Unit, Unit> LurkingWifeModeCommand { get; }
->>>>>>> 01199067
 
 		public ObservableCollection<ViewModelBase> Actions
 		{
