using Avalonia;
using Avalonia.Controls;
using Avalonia.Dialogs;
using Avalonia.ReactiveUI;
using Splat;
using System.IO;
using System.Runtime.InteropServices;
using System.Threading.Tasks;
using WalletWasabi.Fluent.CrashReport;
using WalletWasabi.Fluent.Helpers;
using WalletWasabi.Fluent.ViewModels;
using WalletWasabi.Helpers;
using WalletWasabi.Logging;
using WalletWasabi.Models;
using WalletWasabi.Services;
using WalletWasabi.Services.Terminate;
using WalletWasabi.Wallets;
using LogLevel = WalletWasabi.Logging.LogLevel;

namespace WalletWasabi.Fluent.Desktop;

public class Program
{
	private static Global? Global;

	private static readonly TerminateService TerminateService = new(TerminateApplicationAsync);

	// Initialization code. Don't use any Avalonia, third-party APIs or any
	// SynchronizationContext-reliant code before AppMain is called: things aren't initialized
	// yet and stuff might break.
	public static int Main(string[] args)
	{
		AppDomain.CurrentDomain.UnhandledException += CurrentDomain_UnhandledException;
		TaskScheduler.UnobservedTaskException += TaskScheduler_UnobservedTaskException;
		bool runGui = true;

		// Initialize the logger.
		string dataDir = EnvironmentHelpers.GetDataDir(Path.Combine("WalletWasabi", "Client"));
		SetupLogger(dataDir, args);

		try
		{
			if (CrashReporter.TryGetExceptionFromCliArgs(args, out var exceptionToShow))
			{
				// Show the exception.
				BuildCrashReporterApp(exceptionToShow).StartWithClassicDesktopLifetime(args);
				runGui = false;
			}
		}
		catch (Exception ex)
		{
			// Anything happens here just log it and do not run the Gui.
			Logger.LogCritical(ex);
			runGui = false;
		}

		Exception? exceptionToReport = null;

		if (runGui)
		{
			try
			{
				var (uiConfig, config) = LoadOrCreateConfigs(dataDir);
<<<<<<< HEAD
=======
				using SingleInstanceChecker singleInstanceChecker = new(config.Network);
				singleInstanceChecker.EnsureSingleOrThrowAsync().GetAwaiter().GetResult();
>>>>>>> b9932b6b

				using (var singleInstanceChecker = new SingleInstanceChecker(config.Network))
				{
					singleInstanceChecker.EnsureSingleOrThrowAsync().GetAwaiter().GetResult();

					Global = CreateGlobal(dataDir, uiConfig, config);

					// TODO only required due to statusbar vm... to be removed.
					Locator.CurrentMutable.RegisterConstant(Global);

					Services.Initialize(Global, singleInstanceChecker);

					Logger.LogSoftwareStarted("Wasabi GUI");
					BuildAvaloniaApp()
								.AfterSetup(_ =>
									ThemeHelper.ApplyTheme(Global.UiConfig.DarkModeEnabled ? Theme.Dark : Theme.Light))
						.StartWithClassicDesktopLifetime(args);
				}
			}
			catch (OperationCanceledException ex)
			{
				Logger.LogDebug(ex);
			}
			catch (Exception ex)
			{
				exceptionToReport = ex;
				Logger.LogCritical(ex);
			}
		}

		// Start termination/disposal of the application.
		TerminateService.Terminate();

		if (exceptionToReport is { })
		{
			// Trigger the CrashReport process if required.
			CrashReporter.Invoke(exceptionToReport);
		}

		AppDomain.CurrentDomain.UnhandledException -= CurrentDomain_UnhandledException;
		TaskScheduler.UnobservedTaskException -= TaskScheduler_UnobservedTaskException;

		Logger.LogSoftwareStopped("Wasabi");

		return exceptionToReport is { } ? 1 : 0;
	}

	/// <summary>
	/// Initializes Wasabi Logger. Sets user-defined log-level, if provided.
	/// </summary>
	/// <example>Start Wasabi Wallet with <c>./wassabee --LogLevel=trace</c> to set <see cref="LogLevel.Trace"/>.</example>
	private static void SetupLogger(string dataDir, string[] args)
	{
		LogLevel? logLevel = null;

		foreach (string arg in args)
		{
			if (arg.StartsWith("--LogLevel="))
			{
				string value = arg.Split('=', count: 2)[1];

				if (Enum.TryParse(value, ignoreCase: true, out LogLevel parsedLevel))
				{
					logLevel = parsedLevel;
					break;
				}
			}
		}

		Logger.InitializeDefaults(Path.Combine(dataDir, "Logs.txt"), logLevel);
	}

	private static (UiConfig uiConfig, Config config) LoadOrCreateConfigs(string dataDir)
	{
		Directory.CreateDirectory(dataDir);

		UiConfig uiConfig = new(Path.Combine(dataDir, "UiConfig.json"));
		uiConfig.LoadOrCreateDefaultFile();

		Config config = new(Path.Combine(dataDir, "Config.json"));
		config.LoadOrCreateDefaultFile();

		return (uiConfig, config);
	}

	private static Global CreateGlobal(string dataDir, UiConfig uiConfig, Config config)
	{
		var walletManager = new WalletManager(config.Network, dataDir, new WalletDirectories(config.Network, dataDir));

		return new Global(dataDir, config, uiConfig, walletManager);
	}

	/// <summary>
	/// Do not call this method it should only be called by TerminateService.
	/// </summary>
	private static async Task TerminateApplicationAsync()
	{
		if (MainViewModel.Instance is { } mainViewModel)
		{
			mainViewModel.ClearStacks();
			mainViewModel.StatusBar.Dispose();
			Logger.LogSoftwareStopped("Wasabi GUI");
		}

		if (Global is { } global)
		{
			await global.DisposeAsync().ConfigureAwait(false);
		}
	}

	private static void TaskScheduler_UnobservedTaskException(object? sender, UnobservedTaskExceptionEventArgs e)
	{
		Logger.LogWarning(e.Exception);
	}

	private static void CurrentDomain_UnhandledException(object? sender, UnhandledExceptionEventArgs e)
	{
		if (e.ExceptionObject is Exception ex)
		{
			Logger.LogWarning(ex);
		}
	}

	// Avalonia configuration, don't remove; also used by visual designer.
	private static AppBuilder BuildAvaloniaApp()
	{
		bool useGpuLinux = true;

		var result = AppBuilder.Configure(() => new App(async () =>
			{
				if (Global is { } global)
				{
					await global.InitializeNoWalletAsync(TerminateService);
				}
			}))
			.UseReactiveUI();

		if (RuntimeInformation.IsOSPlatform(OSPlatform.Windows))
		{
			result
				.UseWin32()
				.UseSkia();
		}
		else if (RuntimeInformation.IsOSPlatform(OSPlatform.Linux))
		{
			result.UsePlatformDetect()
				.UseManagedSystemDialogs<AppBuilder, Window>();
		}
		else
		{
			result.UsePlatformDetect();
		}

		return result
			.With(new Win32PlatformOptions { AllowEglInitialization = true, UseDeferredRendering = true, UseWindowsUIComposition = true })
			.With(new X11PlatformOptions { UseGpu = useGpuLinux, WmClass = "Wasabi Wallet" })
			.With(new AvaloniaNativePlatformOptions { UseDeferredRendering = true, UseGpu = true })
			.With(new MacOSPlatformOptions { ShowInDock = true });
	}

	/// <summary>
	/// Sets up and initializes the crash reporting UI.
	/// </summary>
	/// <param name="serializableException"></param>
	/// <param name="logPath"></param>
	/// <returns></returns>
	private static AppBuilder BuildCrashReporterApp(SerializableException serializableException)
	{
		var result = AppBuilder
			.Configure(() => new CrashReportApp(serializableException))
			.UseReactiveUI();

		if (RuntimeInformation.IsOSPlatform(OSPlatform.Windows))
		{
			result
				.UseWin32()
				.UseSkia();
		}
		else
		{
			result.UsePlatformDetect();
		}

		return result
			.With(new Win32PlatformOptions { AllowEglInitialization = false, UseDeferredRendering = true })
			.With(new X11PlatformOptions { UseGpu = false, WmClass = "Wasabi Wallet Crash Reporting" })
			.With(new AvaloniaNativePlatformOptions { UseDeferredRendering = true, UseGpu = false })
			.With(new MacOSPlatformOptions { ShowInDock = true })
			.AfterSetup(_ => ThemeHelper.ApplyTheme(Theme.Dark));
	}
}<|MERGE_RESOLUTION|>--- conflicted
+++ resolved
@@ -61,29 +61,20 @@
 			try
 			{
 				var (uiConfig, config) = LoadOrCreateConfigs(dataDir);
-<<<<<<< HEAD
-=======
 				using SingleInstanceChecker singleInstanceChecker = new(config.Network);
 				singleInstanceChecker.EnsureSingleOrThrowAsync().GetAwaiter().GetResult();
->>>>>>> b9932b6b
-
-				using (var singleInstanceChecker = new SingleInstanceChecker(config.Network))
-				{
-					singleInstanceChecker.EnsureSingleOrThrowAsync().GetAwaiter().GetResult();
-
-					Global = CreateGlobal(dataDir, uiConfig, config);
-
-					// TODO only required due to statusbar vm... to be removed.
-					Locator.CurrentMutable.RegisterConstant(Global);
-
-					Services.Initialize(Global, singleInstanceChecker);
-
-					Logger.LogSoftwareStarted("Wasabi GUI");
-					BuildAvaloniaApp()
-								.AfterSetup(_ =>
-									ThemeHelper.ApplyTheme(Global.UiConfig.DarkModeEnabled ? Theme.Dark : Theme.Light))
-						.StartWithClassicDesktopLifetime(args);
-				}
+
+				Global = CreateGlobal(dataDir, uiConfig, config);
+
+				// TODO only required due to statusbar vm... to be removed.
+				Locator.CurrentMutable.RegisterConstant(Global);
+
+				Services.Initialize(Global, singleInstanceChecker);
+
+				Logger.LogSoftwareStarted("Wasabi GUI");
+				BuildAvaloniaApp()
+					.AfterSetup(_ => ThemeHelper.ApplyTheme(Global.UiConfig.DarkModeEnabled ? Theme.Dark : Theme.Light))
+					.StartWithClassicDesktopLifetime(args);
 			}
 			catch (OperationCanceledException ex)
 			{
