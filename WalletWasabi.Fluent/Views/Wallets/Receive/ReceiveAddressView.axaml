--- conflicted
+++ resolved
@@ -27,12 +27,8 @@
             <c:AnimatedButton ToolTip.Tip="Copy"
                               Command="{Binding CopyAddressCommand}"
                               NormalIcon="{StaticResource copy_regular}"
-<<<<<<< HEAD
-                              ClickIcon="{StaticResource copy_confirmed}" />
-=======
                               ClickIcon="{StaticResource copy_confirmed}"
                               AnimateIcon="{Binding IsAutoCopyEnabled}" />
->>>>>>> daffb544
           </StackPanel>
           <c:PrivacyContentControl FontSize="{StaticResource FontSizeH5}">
             <TextBlock Classes="monoSpaced" Text="{Binding Address}" />
