using System;
using System.Collections.Generic;
using System.Collections.ObjectModel;
using System.Linq;
using System.Windows.Input;
using DynamicData.Binding;
using NBitcoin;
using ReactiveUI;
using WalletWasabi.Fluent.ViewModels.Wallets.Home.History;

namespace WalletWasabi.Fluent.ViewModels.Wallets.Home.Tiles
{
	public static class EnumerableExtensions
	{
		/// <summary>
		/// Creates a time sampled dataset from a source dataset.
		/// </summary>
		/// <param name="sourceData">Enumerable of source data, in reverse chronological order. i.e. newest data point first.</param>
		/// <param name="timeSampler">An expression that determines the timestamp of an entry in the source.</param>
		/// <param name="sampler">An expression that samples or selects the data from an entry.</param>
		/// <param name="interval">The timespan between each sample.</param>
		/// <param name="endTime">The oldest time offset where the sampling will end.</param>
		/// <param name="startFrom">The time to start from.</param>
		/// <typeparam name="TSource">The type of the elements in the dataset.</typeparam>
		/// <typeparam name="TResult">The type of the sampled data.</typeparam>
		/// <returns></returns>
		public static IEnumerable<(DateTimeOffset timestamp, TResult result)> SelectTimeSampleBackwards<TSource, TResult>(
			this IEnumerable<TSource> sourceData,
			Func<TSource, DateTimeOffset> timeSampler, Func<TSource, TResult> sampler,
			TimeSpan interval, DateTimeOffset endTime, DateTimeOffset? startFrom = default)
		{
			var source = sourceData.ToArray();

			if (!source.Any())
			{
				yield break;
			}

			var currentTime = startFrom ?? timeSampler(source.First());

			var lastFound = startFrom is { }
				? (timestamp: currentTime, result: sampler(source.FirstOrDefault(x=>timeSampler(x) <= currentTime)!))
				: (timestamp: currentTime, result: sampler(source.First()));

			yield return lastFound;

			currentTime -= interval;

			while (currentTime > endTime)
			{
				var current = source.FirstOrDefault(x => timeSampler(x) <= currentTime);

				if (current is { })
				{
					lastFound = (currentTime, sampler(current));

					yield return lastFound;
				}
				else
				{
					yield break;
				}

				currentTime -= interval;
			}
		}
	}

	public partial class WalletBalanceChartTileViewModel : TileViewModel
	{
		private readonly ReadOnlyObservableCollection<HistoryItemViewModel> _history;
		[AutoNotify] private ObservableCollection<double> _yValues;
		[AutoNotify] private ObservableCollection<double> _xValues;
		[AutoNotify] private double? _xMinimum;
		[AutoNotify] private List<string>? _yLabels;
		[AutoNotify] private List<string>? _xLabels;

		enum TimePeriodOption
		{
			All,
			Day,
			Week,
			Month,
			ThreeMonths,
			SixMonths,
			Year
		}

		private TimePeriodOption _currentTimePeriod = TimePeriodOption.ThreeMonths;


		public WalletBalanceChartTileViewModel(ReadOnlyObservableCollection<HistoryItemViewModel> history)
		{
			_history = history;
			_yValues = new ObservableCollection<double>();
			_xValues = new ObservableCollection<double>();

			var filtered = _history.ToObservableChangeSet().Subscribe(_ => UpdateSample ());

			DayCommand = ReactiveCommand.Create(() => UpdateSample(TimePeriodOption.Day));

			WeekCommand = ReactiveCommand.Create(() => UpdateSample(TimePeriodOption.Week));

			MonthCommand = ReactiveCommand.Create(() => UpdateSample(TimePeriodOption.Month));

			ThreeMonthCommand = ReactiveCommand.Create(() => UpdateSample(TimePeriodOption.ThreeMonths));

			SixMonthCommand = ReactiveCommand.Create(() => UpdateSample(TimePeriodOption.SixMonths));

			YearCommand = ReactiveCommand.Create(() => UpdateSample(TimePeriodOption.Year));

			AllCommand = ReactiveCommand.Create(() =>
			{
				UpdateSample(TimePeriodOption.All);
			});
		}

<<<<<<< HEAD
		private void UpdateSample()
		{
			UpdateSample(_currentTimePeriod);
		}

		private void UpdateSample(TimePeriodOption timePeriod)
		{
			switch (timePeriod)
			{
				case TimePeriodOption.All:
					if (_history.Any())
					{
						var oldest = _history.Last().Date;

						UpdateSample((DateTimeOffset.Now - oldest) / 125, DateTimeOffset.Now - oldest);
					}
					break;

				case TimePeriodOption.Day:
					UpdateSample(TimeSpan.FromHours(0.5), TimeSpan.FromHours(24));
					break;

				case TimePeriodOption.Week:
					UpdateSample(TimeSpan.FromHours(12), TimeSpan.FromDays(7));
					break;

				case TimePeriodOption.Month:
					UpdateSample(TimeSpan.FromDays(1), TimeSpan.FromDays(30));
					break;

				case TimePeriodOption.ThreeMonths:
					UpdateSample(TimeSpan.FromDays(2), TimeSpan.FromDays(90));
					break;

				case TimePeriodOption.SixMonths:
					UpdateSample(TimeSpan.FromDays(3.5), TimeSpan.FromDays(182.5));
					break;

				case TimePeriodOption.Year:
					UpdateSample(TimeSpan.FromDays(7), TimeSpan.FromDays(365));
					break;
			}

			_currentTimePeriod = timePeriod;
		}

		private void UpdateSample(TimeSpan sampleTime, TimeSpan sampleBackFor)
		{
			var sampleLimit = DateTimeOffset.Now - sampleBackFor;

			XMinimum = sampleLimit.ToUnixTimeMilliseconds();

			var values = _history.SelectTimeSampleBackwards(
				x => x.Date,
				x => x.Balance,
				sampleTime,
				sampleLimit,
				DateTime.Now);

			XValues.Clear();
			YValues.Clear();

			foreach (var (timestamp, balance) in values.Reverse())
			{
				YValues.Add((double) balance.ToDecimal(MoneyUnit.BTC));
				XValues.Add(timestamp.ToUnixTimeMilliseconds());
			}

			if (YValues.Any())
			{
				var maxY = YValues.Max();
				YLabels = new List<string> {"0", (maxY / 2).ToString("F2"), maxY.ToString("F2")};
			}
			else
			{
				YLabels = null;
			}

			if (XValues.Any())
			{
				var minX = XValues.Min();
				var maxX = XValues.Max();
				var halfX = minX + ((maxX - minX) / 2);

				var range = DateTimeOffset.FromUnixTimeMilliseconds((long)maxX) -
				            DateTimeOffset.FromUnixTimeMilliseconds((long)minX);

				if (range <= TimeSpan.FromDays(1))
				{
					XLabels = new List<string>
					{
						DateTimeOffset.FromUnixTimeMilliseconds((long) minX).DateTime.ToString("t"),
						DateTimeOffset.FromUnixTimeMilliseconds((long) halfX).DateTime.ToString("t"),
						DateTimeOffset.FromUnixTimeMilliseconds((long) maxX).DateTime.ToString("t"),
					};
				}
				else if (range <= TimeSpan.FromDays(7))
				{
					XLabels = new List<string>
					{
						DateTimeOffset.FromUnixTimeMilliseconds((long) minX).DateTime.ToString("dddd MMM-d"),
						DateTimeOffset.FromUnixTimeMilliseconds((long) halfX).DateTime.ToString("dddd MMM-d"),
						DateTimeOffset.FromUnixTimeMilliseconds((long) maxX).DateTime.ToString("dddd MMM-d"),
					};
				}
				else
				{
					XLabels = new List<string>
					{
						DateTimeOffset.FromUnixTimeMilliseconds((long) minX).DateTime.ToString("MMM-d"),
						DateTimeOffset.FromUnixTimeMilliseconds((long) halfX).DateTime.ToString("MMM-d"),
						DateTimeOffset.FromUnixTimeMilliseconds((long) maxX).DateTime.ToString("MMM-d"),
					};
				}
			}
			else
			{
				XLabels = null;
			}
=======
			_history
				.ToObservableChangeSet()
				.Select(x => (double)x.Balance.ToDecimal(MoneyUnit.BTC))
				.Reverse()
				.ObserveOn(RxApp.MainThreadScheduler)
				.Bind(out _yValues)
				.DisposeMany()
				.Subscribe();

			_history
				.ToObservableChangeSet()
				.Select(x => (double)x.Date.ToUnixTimeSeconds())
				.ObserveOn(RxApp.MainThreadScheduler)
				.Bind(out _xValues)
				.DisposeMany()
				.Subscribe();
>>>>>>> 28ad45f3
		}

		public ICommand DayCommand { get; }

		public ICommand WeekCommand { get; }

		public ICommand MonthCommand { get; }

		public ICommand ThreeMonthCommand { get; }

		public ICommand SixMonthCommand { get; }

		public ICommand YearCommand { get; }

		public ICommand AllCommand { get; }
	}
}<|MERGE_RESOLUTION|>--- conflicted
+++ resolved
@@ -115,7 +115,6 @@
 			});
 		}
 
-<<<<<<< HEAD
 		private void UpdateSample()
 		{
 			UpdateSample(_currentTimePeriod);
@@ -235,24 +234,6 @@
 			{
 				XLabels = null;
 			}
-=======
-			_history
-				.ToObservableChangeSet()
-				.Select(x => (double)x.Balance.ToDecimal(MoneyUnit.BTC))
-				.Reverse()
-				.ObserveOn(RxApp.MainThreadScheduler)
-				.Bind(out _yValues)
-				.DisposeMany()
-				.Subscribe();
-
-			_history
-				.ToObservableChangeSet()
-				.Select(x => (double)x.Date.ToUnixTimeSeconds())
-				.ObserveOn(RxApp.MainThreadScheduler)
-				.Bind(out _xValues)
-				.DisposeMany()
-				.Subscribe();
->>>>>>> 28ad45f3
 		}
 
 		public ICommand DayCommand { get; }
