--- conflicted
+++ resolved
@@ -61,12 +61,8 @@
 		var p2pNode = Guard.NotNull(nameof(P2pNode), P2pNode);
 		HostedServices.Register<MempoolMirror>(() => new MempoolMirror(TimeSpan.FromSeconds(21), RpcClient, p2pNode), "Full Node Mempool Mirror");
 
-<<<<<<< HEAD
+		var coordinator = Guard.NotNull(nameof(Coordinator), Coordinator);
 		if (!string.IsNullOrWhiteSpace(roundConfig.FilePath))
-=======
-		var coordinator = Guard.NotNull(nameof(Coordinator), Coordinator);
-		if (roundConfig.FilePath is { })
->>>>>>> 9a565572
 		{
 			HostedServices.Register<ConfigWatcher>(() =>
 			   new ConfigWatcher(
