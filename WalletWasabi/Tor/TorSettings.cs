--- conflicted
+++ resolved
@@ -22,11 +22,7 @@
 			TorBinaryFilePath = GetTorBinaryFilePath();
 			TorBinaryDir = Path.Combine(MicroserviceHelpers.GetBinaryFolder(), "Tor");
 
-<<<<<<< HEAD
-			TorDataDir = Path.Combine(dataDir, "tordata");
-=======
 			TorDataDir = Path.Combine(dataDir, "tordata2");
->>>>>>> 2cab2b46
 			CookieAuthFilePath = Path.Combine(dataDir, "control_auth_cookie");
 			LogFilePath = logFilePath;
 			IoHelpers.EnsureContainingDirectoryExists(LogFilePath);
@@ -62,12 +58,9 @@
 		public string CookieAuthFilePath { get; }
 
 		/// <summary>Tor control endpoint.</summary>
-<<<<<<< HEAD
-=======
 		public IPEndPoint SocksEndpoint { get; } = new(IPAddress.Loopback, 37150);
 
 		/// <summary>Tor control endpoint.</summary>
->>>>>>> 2cab2b46
 		public IPEndPoint ControlEndpoint { get; } = new(IPAddress.Loopback, 37151);
 
 		private string GeoIpPath { get; }
@@ -86,11 +79,7 @@
 		{
 			List<string> arguments = new()
 			{
-<<<<<<< HEAD
-				$"--SOCKSPort {torSocks5EndPoint}",
-=======
 				$"--SOCKSPort {SocksEndpoint}",
->>>>>>> 2cab2b46
 				$"--CookieAuthentication 1",
 				$"--ControlPort {ControlEndpoint.Port}",
 				$"--CookieAuthFile \"{CookieAuthFilePath}\"",
