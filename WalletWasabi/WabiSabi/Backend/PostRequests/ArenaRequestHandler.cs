--- conflicted
+++ resolved
@@ -62,11 +62,7 @@
 			DisposeGuard();
 			using (RunningTasks.RememberWith(RunningRequests))
 			{
-<<<<<<< HEAD
-				await Arena.RegisterOutputAsync(request).ConfigureAwait(false);
-=======
-				return await Arena.RegisterOutputAsync(request, cancellationToken).ConfigureAwait(false);
->>>>>>> e102b23c
+				await Arena.RegisterOutputAsync(request, cancellationToken).ConfigureAwait(false);
 			}
 		}
 
