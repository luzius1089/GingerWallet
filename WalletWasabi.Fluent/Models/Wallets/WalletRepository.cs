using DynamicData;
using DynamicData.Binding;
using NBitcoin;
using ReactiveUI;
using System.Collections.Generic;
using System.Linq;
using System.Reactive;
using System.Reactive.Disposables;
using System.Reactive.Linq;
using System.Threading;
using System.Threading.Tasks;
using WalletWasabi.Blockchain.Keys;
using WalletWasabi.Fluent.Extensions;
using WalletWasabi.Fluent.Helpers;
using WalletWasabi.Helpers;
using WalletWasabi.Hwi.Models;
using WalletWasabi.Models;
using WalletWasabi.Wallets;

namespace WalletWasabi.Fluent.Models.Wallets;

[AutoInterface]
public partial class WalletRepository : ReactiveObject
{
	private readonly IAmountProvider _amountProvider;
	private readonly Dictionary<string, WalletModel> _walletDictionary = new();
	private readonly CompositeDisposable _disposable = new();

	public WalletRepository(IAmountProvider amountProvider)
	{
		_amountProvider = amountProvider;

		var signals =
			Observable.FromEventPattern<Wallet>(Services.WalletManager, nameof(WalletManager.WalletAdded))
					  .Select(_ => Unit.Default)
					  .StartWith(Unit.Default);

		Wallets =
<<<<<<< HEAD
			Observable.FromEventPattern<Wallet>(Services.WalletManager, nameof(WalletManager.WalletAdded)).Select(_ => Unit.Default)
					  .StartWith(Unit.Default)
					  .ObserveOn(RxApp.MainThreadScheduler)
					  .SelectMany(_ => Services.WalletManager.GetWallets())
					  .ToObservableChangeSet(x => x.Id)
					  .TransformWithInlineUpdate(CreateWalletModel, (model, wallet) => { })
					  .Transform(x => x as IWalletModel);
=======
			signals.Fetch(() => Services.WalletManager.GetWallets(), x => x.WalletName)
				   .DisposeWith(_disposable)
				   .Connect()
				   .TransformWithInlineUpdate(CreateWalletModel, (_, _) => { })
				   .Cast(x => (IWalletModel)x)
				   .AsObservableCache()
				   .DisposeWith(_disposable);
>>>>>>> 73251034

		DefaultWalletName = Services.UiConfig.LastSelectedWallet;
	}

<<<<<<< HEAD
	public IObservable<IChangeSet<IWalletModel, int>> Wallets { get; }
=======
	public IObservableCache<IWalletModel, string> Wallets { get; }
>>>>>>> 73251034

	public string? DefaultWalletName { get; }
	public bool HasWallet => Services.WalletManager.HasWallet();

	private KeyPath AccountKeyPath { get; } = KeyManager.GetAccountKeyPath(Services.WalletManager.Network, ScriptPubKeyType.Segwit);

	public void StoreLastSelectedWallet(IWalletModel wallet)
	{
		Services.UiConfig.LastSelectedWallet = wallet.Name;
	}

	public string GetNextWalletName()
	{
		return Services.WalletManager.WalletDirectories.GetNextWalletName("Wallet");
	}

	public async Task<IWalletSettingsModel> NewWalletAsync(WalletCreationOptions options, CancellationToken? cancelToken = null)
	{
		return options switch
		{
			WalletCreationOptions.AddNewWallet add => await CreateNewWalletAsync(add),
			WalletCreationOptions.ConnectToHardwareWallet hw => await ConnectToHardwareWalletAsync(hw, cancelToken),
			WalletCreationOptions.ImportWallet import => await ImportWalletAsync(import),
			WalletCreationOptions.RecoverWallet recover => await RecoverWalletAsync(recover),
			_ => throw new InvalidOperationException($"{nameof(WalletCreationOptions)} not supported: {options?.GetType().Name}")
		};
	}

	public IWalletModel SaveWallet(IWalletSettingsModel walletSettings)
	{
		walletSettings.Save();
		var result = GetByName(walletSettings.WalletName);
		result.Settings.IsCoinJoinPaused = walletSettings.IsCoinJoinPaused;
		return result;
	}

	public (ErrorSeverity Severity, string Message)? ValidateWalletName(string walletName)
	{
		return WalletHelpers.ValidateWalletName(walletName);
	}

	public IWalletModel? GetExistingWallet(HwiEnumerateEntry device)
	{
		var existingWallet = Services.WalletManager.GetWallets(false).FirstOrDefault(x => x.KeyManager.MasterFingerprint == device.Fingerprint);
		if (existingWallet is { })
		{
			return GetByName(existingWallet.WalletName);
		}
		return null;
	}

	private async Task<IWalletSettingsModel> CreateNewWalletAsync(WalletCreationOptions.AddNewWallet options)
	{
		var (walletName, password, mnemonic) = options;

		ArgumentException.ThrowIfNullOrEmpty(walletName);
		ArgumentNullException.ThrowIfNull(password);

		var (keyManager, _) = await Task.Run(
				() =>
				{
					var walletGenerator = new WalletGenerator(
						Services.WalletManager.WalletDirectories.WalletsDir,
						Services.WalletManager.Network)
					{
						TipHeight = Services.SmartHeaderChain.TipHeight
					};
					return walletGenerator.GenerateWallet(walletName, password, mnemonic);
				});

		return new WalletSettingsModel(keyManager, true);
	}

	private async Task<IWalletSettingsModel> ConnectToHardwareWalletAsync(WalletCreationOptions.ConnectToHardwareWallet options, CancellationToken? cancelToken)
	{
		var (walletName, device) = options;

		ArgumentException.ThrowIfNullOrEmpty(walletName);
		ArgumentNullException.ThrowIfNull(device);
		ArgumentNullException.ThrowIfNull(cancelToken);

		var walletFilePath = Services.WalletManager.WalletDirectories.GetWalletFilePaths(walletName).walletFilePath;
		var keyManager = await HardwareWalletOperationHelpers.GenerateWalletAsync(device, walletFilePath, Services.WalletManager.Network, cancelToken.Value);
		keyManager.SetIcon(device.WalletType);

		var result = new WalletSettingsModel(keyManager, true);
		return result;
	}

	private async Task<IWalletSettingsModel> ImportWalletAsync(WalletCreationOptions.ImportWallet options)
	{
		var (walletName, filePath) = options;

		ArgumentException.ThrowIfNullOrEmpty(walletName);
		ArgumentException.ThrowIfNullOrEmpty(filePath);

		var keyManager = await ImportWalletHelper.ImportWalletAsync(Services.WalletManager, walletName, filePath);
		return new WalletSettingsModel(keyManager, true);
	}

	private async Task<IWalletSettingsModel> RecoverWalletAsync(WalletCreationOptions.RecoverWallet options)
	{
		var (walletName, password, mnemonic, minGapLimit) = options;

		ArgumentException.ThrowIfNullOrEmpty(walletName);
		ArgumentNullException.ThrowIfNull(password);
		ArgumentNullException.ThrowIfNull(mnemonic);
		ArgumentNullException.ThrowIfNull(minGapLimit);

		var keyManager = await Task.Run(() =>
		{
			var walletFilePath = Services.WalletManager.WalletDirectories.GetWalletFilePaths(walletName).walletFilePath;

			var result = KeyManager.Recover(
				mnemonic,
				password,
				Services.WalletManager.Network,
				AccountKeyPath,
				null,
				"", // Make sure it is not saved into a file yet.
				minGapLimit.Value);

			result.AutoCoinJoin = true;

			// Set the filepath but we will only write the file later when the Ui workflow is done.
			result.SetFilePath(walletFilePath);

			return result;
		});

		return new WalletSettingsModel(keyManager, true, true);
	}

	private IWalletModel GetByName(string walletName)
	{
		return
			_walletDictionary.TryGetValue(walletName, out var wallet)
			? wallet
			: throw new InvalidOperationException($"Wallet not found: {walletName}");
	}

	private WalletModel CreateWalletModel(Wallet wallet)
	{
		if (_walletDictionary.TryGetValue(wallet.WalletName, out var existing))
		{
			if (!object.ReferenceEquals(existing.Wallet, wallet))
			{
				throw new InvalidOperationException($"Different instance of: {wallet.WalletName}");
			}
			return existing;
		}

		var result =
			wallet.KeyManager.IsHardwareWallet
			? new HardwareWalletModel(wallet, _amountProvider)
			: new WalletModel(wallet, _amountProvider);

		_walletDictionary[wallet.WalletName] = result;

		return result;
	}
}<|MERGE_RESOLUTION|>--- conflicted
+++ resolved
@@ -23,7 +23,7 @@
 public partial class WalletRepository : ReactiveObject
 {
 	private readonly IAmountProvider _amountProvider;
-	private readonly Dictionary<string, WalletModel> _walletDictionary = new();
+	private readonly Dictionary<int, WalletModel> _walletDictionary = new();
 	private readonly CompositeDisposable _disposable = new();
 
 	public WalletRepository(IAmountProvider amountProvider)
@@ -36,32 +36,18 @@
 					  .StartWith(Unit.Default);
 
 		Wallets =
-<<<<<<< HEAD
-			Observable.FromEventPattern<Wallet>(Services.WalletManager, nameof(WalletManager.WalletAdded)).Select(_ => Unit.Default)
-					  .StartWith(Unit.Default)
-					  .ObserveOn(RxApp.MainThreadScheduler)
-					  .SelectMany(_ => Services.WalletManager.GetWallets())
-					  .ToObservableChangeSet(x => x.Id)
-					  .TransformWithInlineUpdate(CreateWalletModel, (model, wallet) => { })
-					  .Transform(x => x as IWalletModel);
-=======
-			signals.Fetch(() => Services.WalletManager.GetWallets(), x => x.WalletName)
+			signals.Fetch(() => Services.WalletManager.GetWallets(), x => x.Id)
 				   .DisposeWith(_disposable)
 				   .Connect()
 				   .TransformWithInlineUpdate(CreateWalletModel, (_, _) => { })
 				   .Cast(x => (IWalletModel)x)
 				   .AsObservableCache()
 				   .DisposeWith(_disposable);
->>>>>>> 73251034
 
 		DefaultWalletName = Services.UiConfig.LastSelectedWallet;
 	}
 
-<<<<<<< HEAD
-	public IObservable<IChangeSet<IWalletModel, int>> Wallets { get; }
-=======
-	public IObservableCache<IWalletModel, string> Wallets { get; }
->>>>>>> 73251034
+	public IObservableCache<IWalletModel, int> Wallets { get; }
 
 	public string? DefaultWalletName { get; }
 	public bool HasWallet => Services.WalletManager.HasWallet();
@@ -93,7 +79,7 @@
 	public IWalletModel SaveWallet(IWalletSettingsModel walletSettings)
 	{
 		walletSettings.Save();
-		var result = GetByName(walletSettings.WalletName);
+		var result = GetById(walletSettings.Id);
 		result.Settings.IsCoinJoinPaused = walletSettings.IsCoinJoinPaused;
 		return result;
 	}
@@ -108,7 +94,7 @@
 		var existingWallet = Services.WalletManager.GetWallets(false).FirstOrDefault(x => x.KeyManager.MasterFingerprint == device.Fingerprint);
 		if (existingWallet is { })
 		{
-			return GetByName(existingWallet.WalletName);
+			return GetById(existingWallet.Id);
 		}
 		return null;
 	}
@@ -132,7 +118,7 @@
 					return walletGenerator.GenerateWallet(walletName, password, mnemonic);
 				});
 
-		return new WalletSettingsModel(keyManager, true);
+		return new WalletSettingsModel(Wallet.WalletCount+1, keyManager, true);
 	}
 
 	private async Task<IWalletSettingsModel> ConnectToHardwareWalletAsync(WalletCreationOptions.ConnectToHardwareWallet options, CancellationToken? cancelToken)
@@ -147,7 +133,7 @@
 		var keyManager = await HardwareWalletOperationHelpers.GenerateWalletAsync(device, walletFilePath, Services.WalletManager.Network, cancelToken.Value);
 		keyManager.SetIcon(device.WalletType);
 
-		var result = new WalletSettingsModel(keyManager, true);
+		var result = new WalletSettingsModel(Wallet.WalletCount+1, keyManager, true);
 		return result;
 	}
 
@@ -159,7 +145,7 @@
 		ArgumentException.ThrowIfNullOrEmpty(filePath);
 
 		var keyManager = await ImportWalletHelper.ImportWalletAsync(Services.WalletManager, walletName, filePath);
-		return new WalletSettingsModel(keyManager, true);
+		return new WalletSettingsModel(Wallet.WalletCount+1, keyManager, true);
 	}
 
 	private async Task<IWalletSettingsModel> RecoverWalletAsync(WalletCreationOptions.RecoverWallet options)
@@ -192,20 +178,20 @@
 			return result;
 		});
 
-		return new WalletSettingsModel(keyManager, true, true);
-	}
-
-	private IWalletModel GetByName(string walletName)
+		return new WalletSettingsModel(Wallet.WalletCount+1, keyManager, true, true);
+	}
+
+	private IWalletModel GetById(int id)
 	{
 		return
-			_walletDictionary.TryGetValue(walletName, out var wallet)
+			_walletDictionary.TryGetValue(id, out var wallet)
 			? wallet
-			: throw new InvalidOperationException($"Wallet not found: {walletName}");
+			: throw new InvalidOperationException($"Wallet not found: {id}");
 	}
 
 	private WalletModel CreateWalletModel(Wallet wallet)
 	{
-		if (_walletDictionary.TryGetValue(wallet.WalletName, out var existing))
+		if (_walletDictionary.TryGetValue(wallet.Id, out var existing))
 		{
 			if (!object.ReferenceEquals(existing.Wallet, wallet))
 			{
@@ -219,7 +205,7 @@
 			? new HardwareWalletModel(wallet, _amountProvider)
 			: new WalletModel(wallet, _amountProvider);
 
-		_walletDictionary[wallet.WalletName] = result;
+		_walletDictionary[wallet.Id] = result;
 
 		return result;
 	}
