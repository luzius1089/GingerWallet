--- conflicted
+++ resolved
@@ -1,12 +1,10 @@
 <UserControl xmlns="https://github.com/avaloniaui"
-             xmlns:x="http://schemas.microsoft.com/winfx/2006/xaml"
-             xmlns:d="http://schemas.microsoft.com/expression/blend/2008"
-             xmlns:mc="http://schemas.openxmlformats.org/markup-compatibility/2006"
-             xmlns:vm="clr-namespace:WalletWasabi.Fluent.ViewModels"
-             xmlns:c="clr-namespace:WalletWasabi.Fluent.Controls"
-             xmlns:behaviors="clr-namespace:WalletWasabi.Fluent.Behaviors;assembly=WalletWasabi.Fluent"
-             mc:Ignorable="d" d:DesignWidth="800" d:DesignHeight="450"
-             x:Class="WalletWasabi.Fluent.Views.NavBar">
+  xmlns:x="http://schemas.microsoft.com/winfx/2006/xaml"
+  xmlns:d="http://schemas.microsoft.com/expression/blend/2008"
+  xmlns:mc="http://schemas.openxmlformats.org/markup-compatibility/2006"
+  xmlns:vm="clr-namespace:WalletWasabi.Fluent.ViewModels"
+  xmlns:c="clr-namespace:WalletWasabi.Fluent.Controls"
+  xmlns:behaviors="clr-namespace:WalletWasabi.Fluent.Behaviors;assembly=WalletWasabi.Fluent" mc:Ignorable="d" d:DesignWidth="800" d:DesignHeight="450" x:Class="WalletWasabi.Fluent.Views.NavBar">
   <UserControl.Styles>
     <Style Selector="Separator">
       <Setter Property="Background" Value="{DynamicResource SystemControlForegroundBaseMediumLowBrush}" />
@@ -41,28 +39,24 @@
     <Style Selector="TreeView > TreeViewItem /template/ Panel">
       <Setter Property="IsVisible" Value="False" />
     </Style>
-<<<<<<< HEAD
-    
-    <Style Selector="TreeViewItem > TreeViewItem">      
-=======
+
     <Style Selector="TreeViewItem > TreeViewItem">
->>>>>>> 1439bedc
       <Setter Property="Margin" Value="-16 0 0 0" />
     </Style>
-    
+
     <Style Selector="ToggleButton.NavButton">
       <Setter Property="Width" Value="46" />
       <Setter Property="Height" Value="46" />
     </Style>
-    
+
     <Style Selector="ToggleButton:checked.NavButton /template/ ContentPresenter">
-      <Setter Property="Background" Value="Transparent" /> 
-      <Setter Property="BorderBrush" Value="Transparent" />  
+      <Setter Property="Background" Value="Transparent" />
+      <Setter Property="BorderBrush" Value="Transparent" />
     </Style>
-    
+
     <Style Selector="ToggleButton:unchecked.NavButton /template/ ContentPresenter">
-      <Setter Property="Background" Value="Transparent" /> 
-      <Setter Property="BorderBrush" Value="Transparent" />  
+      <Setter Property="Background" Value="Transparent" />
+      <Setter Property="BorderBrush" Value="Transparent" />
     </Style>
   </UserControl.Styles>
   <UserControl.DataTemplates>
@@ -100,23 +94,20 @@
     </TreeDataTemplate>
   </UserControl.DataTemplates>
   <DockPanel Margin="1">
-<<<<<<< HEAD
-    <StackPanel DockPanel.Dock="Top" Margin="0 0 0 0">
-       <StackPanel Orientation="Horizontal" Spacing="5">
-          <ToggleButton Classes="NavButton" IsChecked="{Binding IsExpanded, Mode=TwoWay}">
-             <PathIcon Data="{StaticResource navigation_regular}" />
-          </ToggleButton>
-          <TextBlock Text="Wasabi Wallet" FontWeight="Bold" Foreground="White" VerticalAlignment="Center"/>
-          
-       </StackPanel>
-=======
-    <StackPanel DockPanel.Dock="Top" Margin="0 20 0 0">
+    <StackPanel DockPanel.Dock="Top">
       <Button Command="{Binding GoBack}" Background="Transparent" IsVisible="{Binding IsBackButtonVisible}">
         <PathIcon Data="{StaticResource arrow_left_regular}" />
       </Button>
       <TextBlock Text="Wasabi Wallet" Foreground="White" FontSize="16" Margin="15 10 0 10" />
+    </StackPanel>
+    <StackPanel DockPanel.Dock="Top">
+      <StackPanel Orientation="Horizontal" Spacing="5">
+        <ToggleButton Classes="NavButton" IsChecked="{Binding IsExpanded, Mode=TwoWay}">
+          <PathIcon Data="{StaticResource navigation_regular}" />
+        </ToggleButton>
+        <TextBlock Text="Wasabi Wallet" FontWeight="Bold" Foreground="White" VerticalAlignment="Center"/>
 
->>>>>>> 1439bedc
+      </StackPanel>
       <ListBox Items="{Binding TopItems}" SelectedItem="{Binding SelectedItem}" />
       <Separator />
     </StackPanel>
