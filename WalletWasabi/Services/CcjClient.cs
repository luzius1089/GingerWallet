--- conflicted
+++ resolved
@@ -1080,13 +1080,8 @@
 					}
 					catch (Exception ex)
 					{
-<<<<<<< HEAD
 						Logger.LogError<CcjClient>("Could not dequeue all coins. Some coins will likely be banned from mixing.");
-						if (ex is AggregateException)
-=======
-						Logger.LogError<CcjClient>("Couldn't dequeue all coins. Some coins will likely be banned from mixing.");
 						if (ex is AggregateException aggrEx)
->>>>>>> 15c62db0
 						{
 							foreach (var innerEx in aggrEx.InnerExceptions)
 							{
