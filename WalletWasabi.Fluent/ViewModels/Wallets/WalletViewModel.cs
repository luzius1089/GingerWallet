using ReactiveUI;
using System;
using System.Collections.Generic;
using System.Collections.ObjectModel;
using System.Reactive;
using System.Reactive.Concurrency;
using System.Reactive.Disposables;
using System.Reactive.Linq;
using System.Threading.Tasks;
using NBitcoin;
using WalletWasabi.Fluent.ViewModels.Navigation;
using System.Windows.Input;
using WalletWasabi.Fluent.Models;
using WalletWasabi.Fluent.ViewModels.Dialogs.Authorization;
using WalletWasabi.Fluent.ViewModels.Dialogs.Base;
using WalletWasabi.Fluent.ViewModels.Wallets.Advanced;
using WalletWasabi.Fluent.ViewModels.Wallets.Home.History;
using WalletWasabi.Fluent.ViewModels.Wallets.Home.Tiles;
using WalletWasabi.Fluent.ViewModels.Wallets.Receive;
using WalletWasabi.Fluent.ViewModels.Wallets.Send;
using WalletWasabi.Models;
using WalletWasabi.Wallets;

namespace WalletWasabi.Fluent.ViewModels.Wallets
{
	public partial class WalletViewModel : WalletViewModelBase
	{
		private readonly double _smallLayoutHeightBreakpoint;
		private readonly double _wideLayoutWidthBreakpoint;
		private readonly int _smallLayoutIndex;
		private readonly int _normalLayoutIndex;
		private readonly int _wideLayoutIndex;
		[AutoNotify] private IList<TileViewModel>? _tiles;
		[AutoNotify] private IList<TileLayoutViewModel>? _layouts;
		[AutoNotify] private int _layoutIndex;
		[AutoNotify] private double _widthSource;
		[AutoNotify] private double _heightSource;
		[AutoNotify(SetterModifier = AccessModifier.Private)] private bool _isSmallLayout;
		[AutoNotify(SetterModifier = AccessModifier.Private)] private bool _isNormalLayout;
		[AutoNotify(SetterModifier = AccessModifier.Private)] private bool _isWideLayout;
		[AutoNotify] private bool _limitedModeEnabled;

		protected WalletViewModel(Wallet wallet) : base(wallet)
		{
			Disposables = Disposables is null
				? new CompositeDisposable()
				: throw new NotSupportedException($"Cannot open {GetType().Name} before closing it.");

			var balanceChanged =
				Observable.FromEventPattern(
						Wallet.TransactionProcessor,
						nameof(Wallet.TransactionProcessor.WalletRelevantTransactionProcessed))
					.Select(_ => Unit.Default)
					.Merge(Observable.FromEventPattern(Wallet, nameof(Wallet.NewFilterProcessed))
						.Select(_ => Unit.Default))
					.Merge(Services.UiConfig.WhenAnyValue(x => x.PrivacyMode).Select(_ => Unit.Default))
					.Merge(Wallet.Synchronizer.WhenAnyValue(x => x.UsdExchangeRate).Select(_ => Unit.Default))
					.Throttle(TimeSpan.FromSeconds(0.1))
					.ObserveOn(RxApp.MainThreadScheduler);

			History = new HistoryViewModel(this, balanceChanged);

			_smallLayoutHeightBreakpoint = 650;
			_wideLayoutWidthBreakpoint = 1400;

			_smallLayoutIndex = 0;
			_normalLayoutIndex = 1;
			_wideLayoutIndex = 2;

			Layouts = new ObservableCollection<TileLayoutViewModel>()
			{
				new("Small", "330,330,330,330,330", "150"),
				new("Normal", "330,330,330", "150,300"),
				new("Wide", "330,330", "150,300,300")
			};

			LayoutIndex = _normalLayoutIndex;

			BalanceTile = new WalletBalanceTileViewModel(wallet, balanceChanged, History.UnfilteredTransactions)
			{
				TilePresets = new ObservableCollection<TilePresetViewModel>()
				{
					new(0, 0, 1, 1, TileSize.Medium),
					new(0, 0, 1, 1, TileSize.Medium),
					new(0, 0, 1, 1, TileSize.Medium)
				},
				TilePresetIndex = LayoutIndex
			};
			RoundStatusTile = new RoundStatusTileViewModel(wallet)
			{
				TilePresets = new ObservableCollection<TilePresetViewModel>()
				{
					new(1, 0, 1, 1, TileSize.Medium),
					new(1, 0, 1, 1, TileSize.Medium),
					new(1, 0, 1, 1, TileSize.Medium)
				},
				TilePresetIndex = LayoutIndex
			};
			BtcPriceTile = new BtcPriceTileViewModel(wallet)
			{
				TilePresets = new ObservableCollection<TilePresetViewModel>()
				{
					new(2, 0, 1, 1, TileSize.Medium),
					new(2, 0, 1, 1, TileSize.Medium),
					new(0, 1, 1, 1, TileSize.Large)
				},
				TilePresetIndex = LayoutIndex
			};
			WalletPieChart = new WalletPieChartTileViewModel(wallet, balanceChanged)
			{
				TilePresets = new ObservableCollection<TilePresetViewModel>()
				{
					new(3, 0, 1, 1, TileSize.Medium),
					new(0, 1, 1, 1, TileSize.Large),
					new(1, 1, 1, 1, TileSize.Large)
				},
				TilePresetIndex = LayoutIndex
			};
			BalanceChartTile = new WalletBalanceChartTileViewModel(History.UnfilteredTransactions)
			{
				TilePresets = new ObservableCollection<TilePresetViewModel>()
				{
					new(4, 0, 1, 1, TileSize.Medium),
					new(1, 1, 2, 1, TileSize.Wide),
					new(0, 2, 2, 1, TileSize.Wide)
				},
				TilePresetIndex = LayoutIndex
			};

			_tiles = new List<TileViewModel>
			{
				BalanceTile,
				RoundStatusTile,
				BtcPriceTile,
				WalletPieChart,
				BalanceChartTile
			};

			this.WhenAnyValue(x => x.LayoutIndex)
				.Subscribe(x =>
				{
					SetLayoutFlag(x);
					NotifyLayoutChanged();
					UpdateTiles();
				});

			this.WhenAnyValue(x => x.WidthSource)
				.Subscribe(x => LayoutSelector(x, _heightSource));

			this.WhenAnyValue(x => x.HeightSource)
				.Subscribe(x => LayoutSelector(_widthSource, x));

			SendCommand = ReactiveCommand.Create(() =>
			{
				Navigate(NavigationTarget.DialogScreen)
					.To(new SendViewModel(wallet));
			});

			ReceiveCommand = ReactiveCommand.Create(() =>
			{
				Navigate(NavigationTarget.DialogScreen)
					.To(new ReceiveViewModel(wallet));
			});

			WalletInfoCommand = ReactiveCommand.CreateFromTask(async () =>
			{
				if (!string.IsNullOrEmpty(wallet.Kitchen.SaltSoup()))
				{
					var pwAuthDialog = new PasswordAuthDialogViewModel(wallet);
					var res = await NavigateDialogAsync(pwAuthDialog, NavigationTarget.CompactDialogScreen);

					if (!res.Result && res.Kind == DialogResultKind.Normal)
					{
						await ShowErrorAsync("Wallet Info", "The password is incorrect! Try Again.", "");
						return;
					}
					else if (res.Kind is DialogResultKind.Back or DialogResultKind.Cancel)
					{
						return;
					}
				}

				Navigate(NavigationTarget.DialogScreen).To(new WalletInfoViewModel(this));
			});

<<<<<<< HEAD
			LimitedModeEnabled = Services.Synchronizer.BackendStatus == BackendStatus.NotConnected;
=======
			WalletSettingsCommand = ReactiveCommand.Create(() => Navigate(NavigationTarget.DialogScreen).To(new WalletSettingsViewModel(this)));
>>>>>>> 77d1e127
		}

		public ICommand SendCommand { get; }

		public ICommand BroadcastPsbtCommand { get; set; }

		public ICommand ReceiveCommand { get; }

		public ICommand WalletInfoCommand { get; }

		public ICommand WalletSettingsCommand { get; }

		private CompositeDisposable Disposables { get; set; }

		public HistoryViewModel History { get; }

		public WalletBalanceTileViewModel BalanceTile { get; }

		public RoundStatusTileViewModel RoundStatusTile { get; }

		public BtcPriceTileViewModel BtcPriceTile { get; }

		public WalletPieChartTileViewModel WalletPieChart { get; }

		public WalletBalanceChartTileViewModel BalanceChartTile { get; }

		public TileLayoutViewModel? CurrentLayout => Layouts?[LayoutIndex];

		private void LayoutSelector(double width, double height)
		{
			if (height < _smallLayoutHeightBreakpoint)
			{
				// Small Layout
				LayoutIndex = _smallLayoutIndex;
			}
			else
			{
				if (width < _wideLayoutWidthBreakpoint)
				{
					// Normal Layout
					LayoutIndex = _normalLayoutIndex;
				}
				else
				{
					// Wide Layout
					LayoutIndex = _wideLayoutIndex;
				}
			}
		}

		private void NotifyLayoutChanged()
		{
			this.RaisePropertyChanged(nameof(CurrentLayout));
		}

		private void UpdateTiles()
		{
			if (Tiles != null)
			{
				foreach (var tile in Tiles)
				{
					tile.TilePresetIndex = LayoutIndex;
				}
			}
		}

		private void SetLayoutFlag(int layoutIndex)
		{
			IsSmallLayout = layoutIndex == _smallLayoutIndex;
			IsNormalLayout = layoutIndex == _normalLayoutIndex;
			IsWideLayout = layoutIndex == _wideLayoutIndex;
		}

		public void NavigateAndHighlight(uint256 txid)
		{
			Navigate().To(this, NavigationMode.Clear);

			RxApp.MainThreadScheduler.Schedule(async () =>
			{
				await Task.Delay(500);
				History.SelectTransaction(txid);
			});
		}

		protected override void OnNavigatedTo(bool isInHistory, CompositeDisposable disposables)
		{
			base.OnNavigatedTo(isInHistory, disposables);

			foreach (var tile in _tiles)
			{
				tile.Activate(disposables);
			}

			History.Activate(disposables);

			Services.Synchronizer.WhenAnyValue(x => x.BackendStatus)
				.ObserveOn(RxApp.MainThreadScheduler)
				.Subscribe(status => LimitedModeEnabled = status == BackendStatus.NotConnected)
				.DisposeWith(disposables);
		}

		public static WalletViewModel Create(Wallet wallet)
		{
			return wallet.KeyManager.IsHardwareWallet
				? new HardwareWalletViewModel(wallet)
				: wallet.KeyManager.IsWatchOnly
					? new WatchOnlyWalletViewModel(wallet)
					: new WalletViewModel(wallet);
		}
	}
}<|MERGE_RESOLUTION|>--- conflicted
+++ resolved
@@ -18,7 +18,6 @@
 using WalletWasabi.Fluent.ViewModels.Wallets.Home.Tiles;
 using WalletWasabi.Fluent.ViewModels.Wallets.Receive;
 using WalletWasabi.Fluent.ViewModels.Wallets.Send;
-using WalletWasabi.Models;
 using WalletWasabi.Wallets;
 
 namespace WalletWasabi.Fluent.ViewModels.Wallets
@@ -38,7 +37,6 @@
 		[AutoNotify(SetterModifier = AccessModifier.Private)] private bool _isSmallLayout;
 		[AutoNotify(SetterModifier = AccessModifier.Private)] private bool _isNormalLayout;
 		[AutoNotify(SetterModifier = AccessModifier.Private)] private bool _isWideLayout;
-		[AutoNotify] private bool _limitedModeEnabled;
 
 		protected WalletViewModel(Wallet wallet) : base(wallet)
 		{
@@ -183,11 +181,7 @@
 				Navigate(NavigationTarget.DialogScreen).To(new WalletInfoViewModel(this));
 			});
 
-<<<<<<< HEAD
-			LimitedModeEnabled = Services.Synchronizer.BackendStatus == BackendStatus.NotConnected;
-=======
 			WalletSettingsCommand = ReactiveCommand.Create(() => Navigate(NavigationTarget.DialogScreen).To(new WalletSettingsViewModel(this)));
->>>>>>> 77d1e127
 		}
 
 		public ICommand SendCommand { get; }
@@ -282,11 +276,6 @@
 			}
 
 			History.Activate(disposables);
-
-			Services.Synchronizer.WhenAnyValue(x => x.BackendStatus)
-				.ObserveOn(RxApp.MainThreadScheduler)
-				.Subscribe(status => LimitedModeEnabled = status == BackendStatus.NotConnected)
-				.DisposeWith(disposables);
 		}
 
 		public static WalletViewModel Create(Wallet wallet)
