<UserControl xmlns="https://github.com/avaloniaui"
             xmlns:x="http://schemas.microsoft.com/winfx/2006/xaml"
             xmlns:d="http://schemas.microsoft.com/expression/blend/2008"
             xmlns:mc="http://schemas.openxmlformats.org/markup-compatibility/2006"
             xmlns:c="using:WalletWasabi.Fluent.Controls"
             xmlns:historyItems="clr-namespace:WalletWasabi.Fluent.ViewModels.Wallets.Home.History.HistoryItems"
             mc:Ignorable="d" d:DesignWidth="800" d:DesignHeight="450"
             x:Class="WalletWasabi.Fluent.Views.Wallets.Home.History.Columns.LabelsColumnView"
             x:DataType="historyItems:HistoryItemViewModelBase"
             x:CompileBindings="True">
  <!-- NOTE: We use UseOpacity=true so we do not trigger layout update in the TreeDataGrid -->
  <c:PrivacyContentControl PrivacyReplacementMode="Text" FontSize="15"
                           HorizontalAlignment="Left"
                           VerticalAlignment="Stretch"
                           HorizontalContentAlignment="Left"
                           Classes="monoSpacedPrivacyReplacement"
                           UseOpacity="True"
                           MinWidth="100"
                           Margin="0 0 7 0">
<<<<<<< HEAD
    <c:LabelsItemsPresenter Items="{Binding Transaction.Labels}" Margin="0 -4 0 0" />
=======
    <c:LabelsItemsPresenter ItemsSource="{Binding Labels}"
                            InfiniteWidthMeasure="True"
                            Margin="0 0 0 0" />
>>>>>>> 6c67767a
  </c:PrivacyContentControl>
</UserControl><|MERGE_RESOLUTION|>--- conflicted
+++ resolved
@@ -17,12 +17,8 @@
                            UseOpacity="True"
                            MinWidth="100"
                            Margin="0 0 7 0">
-<<<<<<< HEAD
-    <c:LabelsItemsPresenter Items="{Binding Transaction.Labels}" Margin="0 -4 0 0" />
-=======
-    <c:LabelsItemsPresenter ItemsSource="{Binding Labels}"
+    <c:LabelsItemsPresenter ItemsSource="{Binding Transaction.Labels}"
                             InfiniteWidthMeasure="True"
                             Margin="0 0 0 0" />
->>>>>>> 6c67767a
   </c:PrivacyContentControl>
 </UserControl>