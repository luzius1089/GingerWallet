using ReactiveUI;
using System.Collections;
using System.ComponentModel;
using WalletWasabi.Fluent.Models.UI;
using WalletWasabi.Fluent.Validation;

namespace WalletWasabi.Fluent.ViewModels;

public class ViewModelBase : ReactiveObject, INotifyDataErrorInfo, IRegisterValidationMethod
{
	private Validations _validations;

	public ViewModelBase()
	{
		_validations = new Validations();
		_validations.ErrorsChanged += OnValidations_ErrorsChanged;
		PropertyChanged += ViewModelBase_PropertyChanged;
	}

	public event EventHandler<DataErrorsChangedEventArgs>? ErrorsChanged;

	protected IValidations Validations => _validations;

	bool INotifyDataErrorInfo.HasErrors => Validations.Any;

<<<<<<< HEAD
	protected UiContext UIContext { get; set; } = UiContext.Default;
=======
	protected UiContext UiContext { get; set; } = UiContext.Default;
>>>>>>> fe4c9863

	protected void ClearValidations()
	{
		_validations.Clear();
	}

	private void OnValidations_ErrorsChanged(object? sender, DataErrorsChangedEventArgs e)
	{
		ErrorsChanged?.Invoke(this, new DataErrorsChangedEventArgs(e.PropertyName));
	}

	private void ViewModelBase_PropertyChanged(object? sender, PropertyChangedEventArgs e)
	{
		if (string.IsNullOrWhiteSpace(e.PropertyName))
		{
			_validations.Validate();
		}
		else
		{
			_validations.ValidateProperty(e.PropertyName);
		}
	}

	IEnumerable INotifyDataErrorInfo.GetErrors(string? propertyName)
	{
		return _validations.GetErrors(propertyName);
	}

	void IRegisterValidationMethod.RegisterValidationMethod(string propertyName, ValidateMethod validateMethod)
	{
		((IRegisterValidationMethod)_validations).RegisterValidationMethod(propertyName, validateMethod);
	}
}<|MERGE_RESOLUTION|>--- conflicted
+++ resolved
@@ -23,11 +23,7 @@
 
 	bool INotifyDataErrorInfo.HasErrors => Validations.Any;
 
-<<<<<<< HEAD
-	protected UiContext UIContext { get; set; } = UiContext.Default;
-=======
 	protected UiContext UiContext { get; set; } = UiContext.Default;
->>>>>>> fe4c9863
 
 	protected void ClearValidations()
 	{
