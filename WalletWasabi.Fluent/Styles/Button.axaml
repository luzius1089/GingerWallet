--- conflicted
+++ resolved
@@ -2,8 +2,9 @@
         xmlns:x="http://schemas.microsoft.com/winfx/2006/xaml">
 
   <Styles.Resources>
-    <Thickness x:Key="ActionButtonPadding">20,10</Thickness>
-    <Thickness x:Key="InvisibleButtonPadding">20,10</Thickness>
+    <Thickness x:Key="ActionButtonPadding">15,8</Thickness>
+    <Thickness x:Key="InvisibleButtonPadding">15,8</Thickness>
+    <Thickness x:Key="FunctionButtonPadding">15,8</Thickness>
 
     <ControlTheme x:Key="AccentButton" TargetType="Button" BasedOn="{StaticResource {x:Type Button}}">
       <Setter Property="Background" Value="{DynamicResource SystemAccentColor}" />
@@ -44,16 +45,7 @@
     </Border>
   </Design.PreviewWith>
 
-<<<<<<< HEAD
-  <Styles.Resources>
-    <Thickness x:Key="ActionButtonPadding">15,8</Thickness>
-    <Thickness x:Key="InvisibleButtonPadding">15,8</Thickness>
-    <Thickness x:Key="FunctionButtonPadding">15,8</Thickness>
-  </Styles.Resources>
-
   <!-- Action -->
-=======
->>>>>>> 0d23c887
   <Style Selector="Button.action /template/ ContentPresenter">
     <Setter Property="Cursor" Value="Hand" />
     <Setter Property="Background" Value="{DynamicResource ActionButtonBackgroundColor}" />
