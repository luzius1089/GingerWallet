using NBitcoin;
using Newtonsoft.Json;
using System.ComponentModel;
using WalletWasabi.Bases;
using WalletWasabi.Helpers;
using WalletWasabi.JsonConverters;
using WalletWasabi.JsonConverters.Bitcoin;
using WalletWasabi.JsonConverters.Timing;
using WalletWasabi.WabiSabi.Models;

namespace WalletWasabi.WabiSabi.Backend;

[JsonObject(MemberSerialization.OptIn)]
public class WabiSabiConfig : ConfigBase
{
	public WabiSabiConfig() : base()
	{
<<<<<<< HEAD
		public WabiSabiConfig() : base()
		{
		}

		public WabiSabiConfig(string filePath) : base(filePath)
		{
		}

		[DefaultValue(108)]
		[JsonProperty(PropertyName = "ConfirmationTarget", DefaultValueHandling = DefaultValueHandling.Populate)]
		public uint ConfirmationTarget { get; set; } = 108;

		[DefaultValueTimeSpan("0d 3h 0m 0s")]
		[JsonProperty(PropertyName = "ReleaseUtxoFromPrisonAfter", DefaultValueHandling = DefaultValueHandling.Populate)]
		public TimeSpan ReleaseUtxoFromPrisonAfter { get; set; } = TimeSpan.FromHours(3);

		[DefaultValueMoneyBtc("0.00005")]
		[JsonProperty(PropertyName = "MinRegistrableAmount", DefaultValueHandling = DefaultValueHandling.Populate)]
		[JsonConverter(typeof(MoneyBtcJsonConverter))]
		public Money MinRegistrableAmount { get; set; } = Money.Coins(0.00005m);

		/// <summary>
		/// The width of the rangeproofs are calculated from this, so don't choose stupid numbers.
		/// </summary>
		[DefaultValueMoneyBtc("43000")]
		[JsonProperty(PropertyName = "MaxRegistrableAmount", DefaultValueHandling = DefaultValueHandling.Populate)]
		[JsonConverter(typeof(MoneyBtcJsonConverter))]
		public Money MaxRegistrableAmount { get; set; } = Money.Coins(43_000m);

		[DefaultValue(true)]
		[JsonProperty(PropertyName = "AllowNotedInputRegistration", DefaultValueHandling = DefaultValueHandling.Populate)]
		public bool AllowNotedInputRegistration { get; set; } = true;

		[DefaultValueTimeSpan("0d 1h 0m 0s")]
		[JsonProperty(PropertyName = "StandardInputRegistrationTimeout", DefaultValueHandling = DefaultValueHandling.Populate)]
		public TimeSpan StandardInputRegistrationTimeout { get; set; } = TimeSpan.FromHours(1);

		[DefaultValueTimeSpan("0d 0h 3m 0s")]
		[JsonProperty(PropertyName = "BlameInputRegistrationTimeout", DefaultValueHandling = DefaultValueHandling.Populate)]
		public TimeSpan BlameInputRegistrationTimeout { get; set; } = TimeSpan.FromMinutes(3);

		[DefaultValueTimeSpan("0d 0h 1m 0s")]
		[JsonProperty(PropertyName = "ConnectionConfirmationTimeout", DefaultValueHandling = DefaultValueHandling.Populate)]
		public TimeSpan ConnectionConfirmationTimeout { get; set; } = TimeSpan.FromMinutes(1);

		[DefaultValueTimeSpan("0d 0h 1m 0s")]
		[JsonProperty(PropertyName = "OutputRegistrationTimeout", DefaultValueHandling = DefaultValueHandling.Populate)]
		public TimeSpan OutputRegistrationTimeout { get; set; } = TimeSpan.FromMinutes(1);

		[DefaultValueTimeSpan("0d 0h 1m 0s")]
		[JsonProperty(PropertyName = "TransactionSigningTimeout", DefaultValueHandling = DefaultValueHandling.Populate)]
		public TimeSpan TransactionSigningTimeout { get; set; } = TimeSpan.FromMinutes(1);

		[DefaultValueTimeSpan("0d 0h 5m 0s")]
		[JsonProperty(PropertyName = "RoundExpiryTimeout", DefaultValueHandling = DefaultValueHandling.Populate)]
		public TimeSpan RoundExpiryTimeout { get; set; } = TimeSpan.FromMinutes(5);

		[DefaultValue(100)]
		[JsonProperty(PropertyName = "MaxInputCountByRound", DefaultValueHandling = DefaultValueHandling.Populate)]
		public int MaxInputCountByRound { get; set; } = 100;

		[DefaultValue(0.5)]
		[JsonProperty(PropertyName = "MinInputCountByRoundMultiplier", DefaultValueHandling = DefaultValueHandling.Populate)]
		public double MinInputCountByRoundMultiplier { get; set; } = 0.5;

		public int MinInputCountByRound => Math.Max(1, (int)(MaxInputCountByRound * MinInputCountByRoundMultiplier));

		[DefaultValueCoordinationFeeRate(0.003, 0.01)]
		[JsonProperty(PropertyName = "CoordinationFeeRate", DefaultValueHandling = DefaultValueHandling.Populate)]
		public CoordinationFeeRate CoordinationFeeRate { get; set; } = new CoordinationFeeRate(0.003m, Money.Coins(0.01m));

		[JsonProperty(PropertyName = "CoordinatorExtPubKey")]
		public ExtPubKey CoordinatorExtPubKey { get; } = Constants.WabiSabiFallBackCoordinatorExtPubKey;

		[DefaultValue(1)]
		[JsonProperty(PropertyName = "CoordinatorExtPubKeyCurrentDepth", DefaultValueHandling = DefaultValueHandling.Populate)]
		public int CoordinatorExtPubKeyCurrentDepth { get; private set; } = 1;

		/// <summary>
		/// If money comes to the blame script, then either an attacker lost money or there's a client bug.
		/// </summary>
		public Script BlameScript => DeriveCoordinatorScript(0);

		public Script GetNextCleanCoordinatorScript() => DeriveCoordinatorScript(CoordinatorExtPubKeyCurrentDepth);

		public Script DeriveCoordinatorScript(int index) => CoordinatorExtPubKey.Derive(0, false).Derive(index, false).PubKey.WitHash.ScriptPubKey;

		public void MakeNextCoordinatorScriptDirty()
		{
			CoordinatorExtPubKeyCurrentDepth++;
			ToFile();
		}
=======
>>>>>>> 5e1ef197
	}

	public WabiSabiConfig(string filePath) : base(filePath)
	{
	}

	[DefaultValue(108)]
	[JsonProperty(PropertyName = "ConfirmationTarget", DefaultValueHandling = DefaultValueHandling.Populate)]
	public uint ConfirmationTarget { get; set; } = 108;

	[DefaultValueTimeSpan("0d 3h 0m 0s")]
	[JsonProperty(PropertyName = "ReleaseUtxoFromPrisonAfter", DefaultValueHandling = DefaultValueHandling.Populate)]
	[JsonConverter(typeof(TimeSpanJsonConverter))]
	public TimeSpan ReleaseUtxoFromPrisonAfter { get; set; } = TimeSpan.FromHours(3);

	[DefaultValueMoneyBtc("0.00005")]
	[JsonProperty(PropertyName = "MinRegistrableAmount", DefaultValueHandling = DefaultValueHandling.Populate)]
	[JsonConverter(typeof(MoneyBtcJsonConverter))]
	public Money MinRegistrableAmount { get; set; } = Money.Coins(0.00005m);

	/// <summary>
	/// The width of the rangeproofs are calculated from this, so don't choose stupid numbers.
	/// </summary>
	[DefaultValueMoneyBtc("43000")]
	[JsonProperty(PropertyName = "MaxRegistrableAmount", DefaultValueHandling = DefaultValueHandling.Populate)]
	[JsonConverter(typeof(MoneyBtcJsonConverter))]
	public Money MaxRegistrableAmount { get; set; } = Money.Coins(43_000m);

	[DefaultValue(true)]
	[JsonProperty(PropertyName = "AllowNotedInputRegistration", DefaultValueHandling = DefaultValueHandling.Populate)]
	public bool AllowNotedInputRegistration { get; set; } = true;

	[DefaultValueTimeSpan("0d 1h 0m 0s")]
	[JsonProperty(PropertyName = "StandardInputRegistrationTimeout", DefaultValueHandling = DefaultValueHandling.Populate)]
	[JsonConverter(typeof(TimeSpanJsonConverter))]
	public TimeSpan StandardInputRegistrationTimeout { get; set; } = TimeSpan.FromHours(1);

	[DefaultValueTimeSpan("0d 0h 3m 0s")]
	[JsonProperty(PropertyName = "BlameInputRegistrationTimeout", DefaultValueHandling = DefaultValueHandling.Populate)]
	[JsonConverter(typeof(TimeSpanJsonConverter))]
	public TimeSpan BlameInputRegistrationTimeout { get; set; } = TimeSpan.FromMinutes(3);

	[DefaultValueTimeSpan("0d 0h 1m 0s")]
	[JsonProperty(PropertyName = "ConnectionConfirmationTimeout", DefaultValueHandling = DefaultValueHandling.Populate)]
	[JsonConverter(typeof(TimeSpanJsonConverter))]
	public TimeSpan ConnectionConfirmationTimeout { get; set; } = TimeSpan.FromMinutes(1);

	[DefaultValueTimeSpan("0d 0h 1m 0s")]
	[JsonProperty(PropertyName = "OutputRegistrationTimeout", DefaultValueHandling = DefaultValueHandling.Populate)]
	[JsonConverter(typeof(TimeSpanJsonConverter))]
	public TimeSpan OutputRegistrationTimeout { get; set; } = TimeSpan.FromMinutes(1);

	[DefaultValueTimeSpan("0d 0h 1m 0s")]
	[JsonProperty(PropertyName = "TransactionSigningTimeout", DefaultValueHandling = DefaultValueHandling.Populate)]
	[JsonConverter(typeof(TimeSpanJsonConverter))]
	public TimeSpan TransactionSigningTimeout { get; set; } = TimeSpan.FromMinutes(1);

	[DefaultValueTimeSpan("0d 0h 5m 0s")]
	[JsonProperty(PropertyName = "RoundExpiryTimeout", DefaultValueHandling = DefaultValueHandling.Populate)]
	[JsonConverter(typeof(TimeSpanJsonConverter))]
	public TimeSpan RoundExpiryTimeout { get; set; } = TimeSpan.FromMinutes(5);

	[DefaultValue(100)]
	[JsonProperty(PropertyName = "MaxInputCountByRound", DefaultValueHandling = DefaultValueHandling.Populate)]
	public int MaxInputCountByRound { get; set; } = 100;

	[DefaultValue(0.5)]
	[JsonProperty(PropertyName = "MinInputCountByRoundMultiplier", DefaultValueHandling = DefaultValueHandling.Populate)]
	public double MinInputCountByRoundMultiplier { get; set; } = 0.5;

	public int MinInputCountByRound => Math.Max(1, (int)(MaxInputCountByRound * MinInputCountByRoundMultiplier));

	/// <summary>
	/// If money comes to the blame script, then either an attacker lost money or there's a client bug.
	/// </summary>
	[DefaultValueScript("0 1251dec2e6a6694a789f0cca6c2a9cfb4c74fb4e")]
	[JsonProperty(PropertyName = "BlameScript", DefaultValueHandling = DefaultValueHandling.Populate)]
	[JsonConverter(typeof(ScriptJsonConverter))]
	public Script BlameScript { get; set; } = new Script("0 1251dec2e6a6694a789f0cca6c2a9cfb4c74fb4e");
}<|MERGE_RESOLUTION|>--- conflicted
+++ resolved
@@ -15,39 +15,36 @@
 {
 	public WabiSabiConfig() : base()
 	{
-<<<<<<< HEAD
-		public WabiSabiConfig() : base()
-		{
-		}
+	}
 
-		public WabiSabiConfig(string filePath) : base(filePath)
-		{
-		}
+	public WabiSabiConfig(string filePath) : base(filePath)
+	{
+	}
 
-		[DefaultValue(108)]
-		[JsonProperty(PropertyName = "ConfirmationTarget", DefaultValueHandling = DefaultValueHandling.Populate)]
-		public uint ConfirmationTarget { get; set; } = 108;
+	[DefaultValue(108)]
+	[JsonProperty(PropertyName = "ConfirmationTarget", DefaultValueHandling = DefaultValueHandling.Populate)]
+	public uint ConfirmationTarget { get; set; } = 108;
 
 		[DefaultValueTimeSpan("0d 3h 0m 0s")]
 		[JsonProperty(PropertyName = "ReleaseUtxoFromPrisonAfter", DefaultValueHandling = DefaultValueHandling.Populate)]
 		public TimeSpan ReleaseUtxoFromPrisonAfter { get; set; } = TimeSpan.FromHours(3);
 
-		[DefaultValueMoneyBtc("0.00005")]
-		[JsonProperty(PropertyName = "MinRegistrableAmount", DefaultValueHandling = DefaultValueHandling.Populate)]
-		[JsonConverter(typeof(MoneyBtcJsonConverter))]
-		public Money MinRegistrableAmount { get; set; } = Money.Coins(0.00005m);
+	[DefaultValueMoneyBtc("0.00005")]
+	[JsonProperty(PropertyName = "MinRegistrableAmount", DefaultValueHandling = DefaultValueHandling.Populate)]
+	[JsonConverter(typeof(MoneyBtcJsonConverter))]
+	public Money MinRegistrableAmount { get; set; } = Money.Coins(0.00005m);
 
-		/// <summary>
-		/// The width of the rangeproofs are calculated from this, so don't choose stupid numbers.
-		/// </summary>
-		[DefaultValueMoneyBtc("43000")]
-		[JsonProperty(PropertyName = "MaxRegistrableAmount", DefaultValueHandling = DefaultValueHandling.Populate)]
-		[JsonConverter(typeof(MoneyBtcJsonConverter))]
-		public Money MaxRegistrableAmount { get; set; } = Money.Coins(43_000m);
+	/// <summary>
+	/// The width of the rangeproofs are calculated from this, so don't choose stupid numbers.
+	/// </summary>
+	[DefaultValueMoneyBtc("43000")]
+	[JsonProperty(PropertyName = "MaxRegistrableAmount", DefaultValueHandling = DefaultValueHandling.Populate)]
+	[JsonConverter(typeof(MoneyBtcJsonConverter))]
+	public Money MaxRegistrableAmount { get; set; } = Money.Coins(43_000m);
 
-		[DefaultValue(true)]
-		[JsonProperty(PropertyName = "AllowNotedInputRegistration", DefaultValueHandling = DefaultValueHandling.Populate)]
-		public bool AllowNotedInputRegistration { get; set; } = true;
+	[DefaultValue(true)]
+	[JsonProperty(PropertyName = "AllowNotedInputRegistration", DefaultValueHandling = DefaultValueHandling.Populate)]
+	public bool AllowNotedInputRegistration { get; set; } = true;
 
 		[DefaultValueTimeSpan("0d 1h 0m 0s")]
 		[JsonProperty(PropertyName = "StandardInputRegistrationTimeout", DefaultValueHandling = DefaultValueHandling.Populate)]
@@ -73,15 +70,15 @@
 		[JsonProperty(PropertyName = "RoundExpiryTimeout", DefaultValueHandling = DefaultValueHandling.Populate)]
 		public TimeSpan RoundExpiryTimeout { get; set; } = TimeSpan.FromMinutes(5);
 
-		[DefaultValue(100)]
-		[JsonProperty(PropertyName = "MaxInputCountByRound", DefaultValueHandling = DefaultValueHandling.Populate)]
-		public int MaxInputCountByRound { get; set; } = 100;
+	[DefaultValue(100)]
+	[JsonProperty(PropertyName = "MaxInputCountByRound", DefaultValueHandling = DefaultValueHandling.Populate)]
+	public int MaxInputCountByRound { get; set; } = 100;
 
-		[DefaultValue(0.5)]
-		[JsonProperty(PropertyName = "MinInputCountByRoundMultiplier", DefaultValueHandling = DefaultValueHandling.Populate)]
-		public double MinInputCountByRoundMultiplier { get; set; } = 0.5;
+	[DefaultValue(0.5)]
+	[JsonProperty(PropertyName = "MinInputCountByRoundMultiplier", DefaultValueHandling = DefaultValueHandling.Populate)]
+	public double MinInputCountByRoundMultiplier { get; set; } = 0.5;
 
-		public int MinInputCountByRound => Math.Max(1, (int)(MaxInputCountByRound * MinInputCountByRoundMultiplier));
+	public int MinInputCountByRound => Math.Max(1, (int)(MaxInputCountByRound * MinInputCountByRoundMultiplier));
 
 		[DefaultValueCoordinationFeeRate(0.003, 0.01)]
 		[JsonProperty(PropertyName = "CoordinationFeeRate", DefaultValueHandling = DefaultValueHandling.Populate)]
@@ -108,85 +105,4 @@
 			CoordinatorExtPubKeyCurrentDepth++;
 			ToFile();
 		}
-=======
->>>>>>> 5e1ef197
 	}
-
-	public WabiSabiConfig(string filePath) : base(filePath)
-	{
-	}
-
-	[DefaultValue(108)]
-	[JsonProperty(PropertyName = "ConfirmationTarget", DefaultValueHandling = DefaultValueHandling.Populate)]
-	public uint ConfirmationTarget { get; set; } = 108;
-
-	[DefaultValueTimeSpan("0d 3h 0m 0s")]
-	[JsonProperty(PropertyName = "ReleaseUtxoFromPrisonAfter", DefaultValueHandling = DefaultValueHandling.Populate)]
-	[JsonConverter(typeof(TimeSpanJsonConverter))]
-	public TimeSpan ReleaseUtxoFromPrisonAfter { get; set; } = TimeSpan.FromHours(3);
-
-	[DefaultValueMoneyBtc("0.00005")]
-	[JsonProperty(PropertyName = "MinRegistrableAmount", DefaultValueHandling = DefaultValueHandling.Populate)]
-	[JsonConverter(typeof(MoneyBtcJsonConverter))]
-	public Money MinRegistrableAmount { get; set; } = Money.Coins(0.00005m);
-
-	/// <summary>
-	/// The width of the rangeproofs are calculated from this, so don't choose stupid numbers.
-	/// </summary>
-	[DefaultValueMoneyBtc("43000")]
-	[JsonProperty(PropertyName = "MaxRegistrableAmount", DefaultValueHandling = DefaultValueHandling.Populate)]
-	[JsonConverter(typeof(MoneyBtcJsonConverter))]
-	public Money MaxRegistrableAmount { get; set; } = Money.Coins(43_000m);
-
-	[DefaultValue(true)]
-	[JsonProperty(PropertyName = "AllowNotedInputRegistration", DefaultValueHandling = DefaultValueHandling.Populate)]
-	public bool AllowNotedInputRegistration { get; set; } = true;
-
-	[DefaultValueTimeSpan("0d 1h 0m 0s")]
-	[JsonProperty(PropertyName = "StandardInputRegistrationTimeout", DefaultValueHandling = DefaultValueHandling.Populate)]
-	[JsonConverter(typeof(TimeSpanJsonConverter))]
-	public TimeSpan StandardInputRegistrationTimeout { get; set; } = TimeSpan.FromHours(1);
-
-	[DefaultValueTimeSpan("0d 0h 3m 0s")]
-	[JsonProperty(PropertyName = "BlameInputRegistrationTimeout", DefaultValueHandling = DefaultValueHandling.Populate)]
-	[JsonConverter(typeof(TimeSpanJsonConverter))]
-	public TimeSpan BlameInputRegistrationTimeout { get; set; } = TimeSpan.FromMinutes(3);
-
-	[DefaultValueTimeSpan("0d 0h 1m 0s")]
-	[JsonProperty(PropertyName = "ConnectionConfirmationTimeout", DefaultValueHandling = DefaultValueHandling.Populate)]
-	[JsonConverter(typeof(TimeSpanJsonConverter))]
-	public TimeSpan ConnectionConfirmationTimeout { get; set; } = TimeSpan.FromMinutes(1);
-
-	[DefaultValueTimeSpan("0d 0h 1m 0s")]
-	[JsonProperty(PropertyName = "OutputRegistrationTimeout", DefaultValueHandling = DefaultValueHandling.Populate)]
-	[JsonConverter(typeof(TimeSpanJsonConverter))]
-	public TimeSpan OutputRegistrationTimeout { get; set; } = TimeSpan.FromMinutes(1);
-
-	[DefaultValueTimeSpan("0d 0h 1m 0s")]
-	[JsonProperty(PropertyName = "TransactionSigningTimeout", DefaultValueHandling = DefaultValueHandling.Populate)]
-	[JsonConverter(typeof(TimeSpanJsonConverter))]
-	public TimeSpan TransactionSigningTimeout { get; set; } = TimeSpan.FromMinutes(1);
-
-	[DefaultValueTimeSpan("0d 0h 5m 0s")]
-	[JsonProperty(PropertyName = "RoundExpiryTimeout", DefaultValueHandling = DefaultValueHandling.Populate)]
-	[JsonConverter(typeof(TimeSpanJsonConverter))]
-	public TimeSpan RoundExpiryTimeout { get; set; } = TimeSpan.FromMinutes(5);
-
-	[DefaultValue(100)]
-	[JsonProperty(PropertyName = "MaxInputCountByRound", DefaultValueHandling = DefaultValueHandling.Populate)]
-	public int MaxInputCountByRound { get; set; } = 100;
-
-	[DefaultValue(0.5)]
-	[JsonProperty(PropertyName = "MinInputCountByRoundMultiplier", DefaultValueHandling = DefaultValueHandling.Populate)]
-	public double MinInputCountByRoundMultiplier { get; set; } = 0.5;
-
-	public int MinInputCountByRound => Math.Max(1, (int)(MaxInputCountByRound * MinInputCountByRoundMultiplier));
-
-	/// <summary>
-	/// If money comes to the blame script, then either an attacker lost money or there's a client bug.
-	/// </summary>
-	[DefaultValueScript("0 1251dec2e6a6694a789f0cca6c2a9cfb4c74fb4e")]
-	[JsonProperty(PropertyName = "BlameScript", DefaultValueHandling = DefaultValueHandling.Populate)]
-	[JsonConverter(typeof(ScriptJsonConverter))]
-	public Script BlameScript { get; set; } = new Script("0 1251dec2e6a6694a789f0cca6c2a9cfb4c74fb4e");
-}