--- conflicted
+++ resolved
@@ -468,11 +468,7 @@
 					$"License: Open Source (MIT)\n" +
 					$"Installed-Size: {installedSizeKb}\n" +
 					$"Description: open-source, non-custodial, privacy focused Bitcoin wallet\n" +
-<<<<<<< HEAD
-					$"  Built-in Tor, CoinJoin, payjoin and Coin Control features.\n";
-=======
-					$"  Built-in Tor, coinjoin, PayJoin and coin control features.\n";
->>>>>>> bb73c5b5
+					$"  Built-in Tor, coinjoin, payjoin and coin control features.\n";
 
 				File.WriteAllText(controlFilePath, controlFileContent, Encoding.ASCII);
 
