--- conflicted
+++ resolved
@@ -32,14 +32,9 @@
               VerticalAlignment="Bottom"
               Content="Customize" />
 
-<<<<<<< HEAD
       <ListBox ItemsSource="{Binding Profiles}" SelectedItem="{Binding SelectedProfile}" Background="Transparent"
-               ScrollViewer.VerticalScrollBarVisibility="Disabled">
-=======
-      <ListBox Items="{Binding Profiles}" SelectedItem="{Binding SelectedProfile}" Background="Transparent"
                VerticalAlignment="Center"
                ScrollViewer.VerticalScrollBarVisibility="Disabled" ClipToBounds="False">
->>>>>>> 13ef619a
         <ListBox.Styles>
           <Style Selector="ListBoxItem">
             <Setter Property="Cursor" Value="Hand" />
@@ -71,17 +66,10 @@
 
           <Style Selector="ListBoxItem Border#PART_DecorationBorderHover">
             <Setter Property="CornerRadius" Value="4" />
-
             <Setter Property="BorderBrush" Value="#2AFFFFFF" />
             <Setter Property="BorderThickness" Value="1" />
-<<<<<<< HEAD
-            <Setter Property="Background" Value="{DynamicResource OptimizePrivacyOptionSelectedColor}" />
-            <Setter Property="BoxShadow" Value="{DynamicResource OptimizePrivacyOptionBoxShadow2}" />
-
-=======
             <Setter Property="Background" Value="{StaticResource OptimizePrivacyOptionSelectedColor}" />
             <Setter Property="BoxShadow" Value="{StaticResource OptimizePrivacyOptionBoxShadow2}" />
->>>>>>> 13ef619a
             <Setter Property="Opacity" Value="0" />
           </Style>
 
