using System.Collections.Generic;
using System.Collections.ObjectModel;
using System.Diagnostics.CodeAnalysis;
using System.Linq;
using System.Reactive;
using System.Reactive.Disposables;
using System.Reactive.Linq;
using System.Threading.Tasks;
using DynamicData;
using NBitcoin;
using ReactiveUI;
using WalletWasabi.Blockchain.TransactionBuilding;
using WalletWasabi.Blockchain.TransactionProcessing;
using WalletWasabi.Blockchain.Transactions;
using WalletWasabi.Fluent.Extensions;
using WalletWasabi.Fluent.Helpers;
using WalletWasabi.Wallets;
#pragma warning disable CA2000

namespace WalletWasabi.Fluent.Models.Wallets;

[AutoInterface]
public partial class WalletTransactionsModel : ReactiveObject, IDisposable
{
	private readonly IWalletModel _walletModel;
	private readonly Wallet _wallet;
	private readonly TransactionTreeBuilder _treeBuilder;
	private readonly ReadOnlyObservableCollection<TransactionModel> _transactions;
	private readonly CompositeDisposable _disposable = new();

	public WalletTransactionsModel(IWalletModel walletModel, Wallet wallet)
	{
		_walletModel = walletModel;
		_wallet = wallet;
		_treeBuilder = new TransactionTreeBuilder(wallet);

		TransactionProcessed =
			Observable.FromEventPattern<ProcessedResult?>(wallet, nameof(wallet.WalletRelevantTransactionProcessed)).ToSignal()
				.Merge(Observable.FromEventPattern(wallet, nameof(wallet.NewFiltersProcessed)).ToSignal())
				.Sample(TimeSpan.FromSeconds(1))
				.ObserveOn(RxApp.MainThreadScheduler)
				.StartWith(Unit.Default);

		var retriever =
			new SignaledFetcher<TransactionModel, uint256>(TransactionProcessed, model => model.Id, BuildSummary)
				.DisposeWith(_disposable);

		retriever.Changes.Bind(out _transactions)
			.Subscribe()
			.DisposeWith(_disposable);

		IsEmpty = retriever.Changes
			.ToCollection()
			.Select(models => !models.Any());
	}

	public ReadOnlyObservableCollection<TransactionModel> List => _transactions;

	public IObservable<bool> IsEmpty { get; }

	public IObservable<Unit> TransactionProcessed { get; }

	public bool TryGetById(uint256 transactionId, [NotNullWhen(true)] out TransactionModel? transaction)
	{
		var result = List.FirstOrDefault(x => x.Id == transactionId);

		if (result is null)
		{
			transaction = default;
			return false;
		}

		transaction = result;
		return true;
	}

	public TimeSpan? TryEstimateConfirmationTime(TransactionSummary transactionSummary)
	{
		return
			TransactionFeeHelper.TryEstimateConfirmationTime(_wallet, transactionSummary.Transaction, out var estimate)
			? estimate
			: null;
	}

	public SpeedupTransaction CreateSpeedUpTransaction(TransactionModel transaction)
	{
		var targetTransaction = transaction.TransactionSummary.Transaction;

		// If the transaction has CPFPs, then we want to speed them up instead of us.
		// Although this does happen inside the SpeedUpTransaction method, but we want to give the tx that was actually sped up to SpeedUpTransactionDialog.
		if (targetTransaction.TryGetLargestCPFP(_wallet.KeyManager, out var largestCpfp))
		{
			targetTransaction = largestCpfp;
		}
		var boostingTransaction = _wallet.SpeedUpTransaction(targetTransaction);

		var fee = _walletModel.AmountProvider.Create(GetFeeDifference(targetTransaction, boostingTransaction));

		var originalForeignAmounts = targetTransaction.ForeignOutputs.Select(x => x.TxOut.Value).OrderBy(x => x).ToArray();
		var boostedForeignAmounts = boostingTransaction.Transaction.ForeignOutputs.Select(x => x.TxOut.Value).OrderBy(x => x).ToArray();

		// Note, if it's CPFP, then it is changed, but we shouldn't bother by it, due to the other condition.
		var areForeignAmountsUnchanged = originalForeignAmounts.SequenceEqual(boostedForeignAmounts);

		// If the foreign outputs are unchanged or we have an output, then we are paying the fee.
		var areWePayingTheFee = areForeignAmountsUnchanged || boostingTransaction.Transaction.GetWalletOutputs(_wallet.KeyManager).Any();

		return new SpeedupTransaction(targetTransaction, boostingTransaction, areWePayingTheFee, fee);
	}

	public CancellingTransaction CreateCancellingTransaction(TransactionModel transaction)
	{
		var targetTransaction = transaction.TransactionSummary.Transaction;
		var cancellingTransaction = _wallet.CancelTransaction(targetTransaction);

		return new CancellingTransaction(transaction, cancellingTransaction, _walletModel.AmountProvider.Create(cancellingTransaction.Fee));
	}

	public Task SendAsync(SpeedupTransaction speedupTransaction) => SendAsync(speedupTransaction.BoostingTransaction);

	public Task SendAsync(CancellingTransaction cancellingTransaction) => SendAsync(cancellingTransaction.CancelTransaction);

	public async Task SendAsync(BuildTransactionResult transaction)
	{
		await Services.TransactionBroadcaster.SendTransactionAsync(transaction.Transaction);
		_wallet.UpdateUsedHdPubKeysLabels(transaction.HdPubKeysWithNewLabels);
	}

	private IEnumerable<TransactionModel> BuildSummary()
	{
		var orderedRawHistoryList = _wallet.BuildHistorySummary(sortForUI: true);
		var transactionModels = _treeBuilder.Build(orderedRawHistoryList);
		return transactionModels;
	}

<<<<<<< HEAD
	private Money GetFeeDifference(SmartTransaction transactionToSpeedUp, BuildTransactionResult boostingTransaction)
	{
		var isCpfp = boostingTransaction.Transaction.Transaction.Inputs.Any(x => x.PrevOut.Hash == transactionToSpeedUp.GetHash());
		var boostingTransactionFee = boostingTransaction.Fee;

		if (isCpfp)
		{
			return boostingTransactionFee;
		}

		var originalFee = transactionToSpeedUp.WalletInputs.Sum(x => x.Amount) - transactionToSpeedUp.OutputValues.Sum(x => x);
		return boostingTransactionFee - originalFee;
	}
=======
	public void Dispose() => _disposable.Dispose();
>>>>>>> 98f8f159
}<|MERGE_RESOLUTION|>--- conflicted
+++ resolved
@@ -133,7 +133,6 @@
 		return transactionModels;
 	}
 
-<<<<<<< HEAD
 	private Money GetFeeDifference(SmartTransaction transactionToSpeedUp, BuildTransactionResult boostingTransaction)
 	{
 		var isCpfp = boostingTransaction.Transaction.Transaction.Inputs.Any(x => x.PrevOut.Hash == transactionToSpeedUp.GetHash());
@@ -147,7 +146,6 @@
 		var originalFee = transactionToSpeedUp.WalletInputs.Sum(x => x.Amount) - transactionToSpeedUp.OutputValues.Sum(x => x);
 		return boostingTransactionFee - originalFee;
 	}
-=======
+
 	public void Dispose() => _disposable.Dispose();
->>>>>>> 98f8f159
 }