--- conflicted
+++ resolved
@@ -40,14 +40,10 @@
 		public async Task StartAsync(CancellationToken cancel)
 		{
 			var ptcv = PrintToConsole ? 1 : 0;
-<<<<<<< HEAD
 			string processPath = MicroserviceHelpers.GetBinaryPath("bitcoind");
-			string args = $"{NetworkTranslator.GetCommandLineArguments(Network)} -datadir={DataDir} -printtoconsole={ptcv}";
+			string args = $"{NetworkTranslator.GetCommandLineArguments(Network)} -datadir=\"{DataDir}\" -printtoconsole={ptcv}";
 			_process = new ProcessAsync(ProcessBuilder.BuildProcessInstance(processPath, args));
 			_process.Start();
-=======
-			using var process = Start($"{NetworkTranslator.GetCommandLineArguments(Network)} -datadir=\"{DataDir}\" -printtoconsole={ptcv}", false);
->>>>>>> 40354bf4
 
 			await PidFile.WriteFileAsync(_process.Id).ConfigureAwait(false);
 			CachedPid = _process.Id;
