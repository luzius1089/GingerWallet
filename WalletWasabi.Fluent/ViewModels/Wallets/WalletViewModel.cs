using ReactiveUI;
using System;
using System.Collections.Generic;
using System.Collections.ObjectModel;
using System.Reactive;
using System.Reactive.Concurrency;
using System.Reactive.Disposables;
using System.Reactive.Linq;
using System.Threading.Tasks;
using NBitcoin;
using WalletWasabi.Fluent.ViewModels.Navigation;
using System.Windows.Input;
using WalletWasabi.Fluent.Controls;
using WalletWasabi.Fluent.Models;
using WalletWasabi.Fluent.ViewModels.Dialogs.Authorization;
using WalletWasabi.Fluent.ViewModels.Dialogs.Base;
using WalletWasabi.Fluent.ViewModels.Wallets.Advanced;
using WalletWasabi.Fluent.ViewModels.Wallets.Home.History;
using WalletWasabi.Fluent.ViewModels.Wallets.Home.Tiles;
using WalletWasabi.Fluent.ViewModels.Wallets.Receive;
using WalletWasabi.Fluent.ViewModels.Wallets.Send;
using WalletWasabi.Models;
using WalletWasabi.Wallets;

namespace WalletWasabi.Fluent.ViewModels.Wallets
{
	public partial class WalletViewModel : WalletViewModelBase
	{
		private readonly double _smallLayoutHeightBreakpoint;
		private readonly double _wideLayoutWidthBreakpoint;
		private readonly int _smallLayoutIndex;
		private readonly int _normalLayoutIndex;
		private readonly int _wideLayoutIndex;
		[AutoNotify] private IList<TileViewModel>? _tiles;
		[AutoNotify] private IList<TileLayoutViewModel>? _layouts;
		[AutoNotify] private int _layoutIndex;
		[AutoNotify] private double _widthSource;
		[AutoNotify] private double _heightSource;
		[AutoNotify(SetterModifier = AccessModifier.Private)] private bool _isSmallLayout;
		[AutoNotify(SetterModifier = AccessModifier.Private)] private bool _isNormalLayout;
		[AutoNotify(SetterModifier = AccessModifier.Private)] private bool _isWideLayout;
		[AutoNotify] private bool _limitedModeEnabled;

		protected WalletViewModel(Wallet wallet) : base(wallet)
		{
			Disposables = Disposables is null
				? new CompositeDisposable()
				: throw new NotSupportedException($"Cannot open {GetType().Name} before closing it.");

			var balanceChanged =
				Observable.FromEventPattern(
						Wallet.TransactionProcessor,
						nameof(Wallet.TransactionProcessor.WalletRelevantTransactionProcessed))
					.Select(_ => Unit.Default)
					.Merge(Observable.FromEventPattern(Wallet, nameof(Wallet.NewFilterProcessed))
						.Select(_ => Unit.Default))
					.Merge(Services.UiConfig.WhenAnyValue(x => x.PrivacyMode).Select(_ => Unit.Default))
					.Merge(Wallet.Synchronizer.WhenAnyValue(x => x.UsdExchangeRate).Select(_ => Unit.Default))
					.Throttle(TimeSpan.FromSeconds(0.1))
					.ObserveOn(RxApp.MainThreadScheduler);

			History = new HistoryViewModel(this, balanceChanged);

			_smallLayoutHeightBreakpoint = 650;
			_wideLayoutWidthBreakpoint = 1400;

			_smallLayoutIndex = 0;
			_normalLayoutIndex = 1;
			_wideLayoutIndex = 2;

			Layouts = new ObservableCollection<TileLayoutViewModel>()
			{
				new("Small", "330,330,330,330,330", "150"),
				new("Normal", "330,330,330", "150,300"),
				new("Wide", "330,330", "150,300,300")
			};

			LayoutIndex = _normalLayoutIndex;

			BalanceTile = new WalletBalanceTileViewModel(wallet, balanceChanged, History.UnfilteredTransactions)
			{
				TilePresets = new ObservableCollection<TilePresetViewModel>()
				{
					new(0, 0, 1, 1, TileSize.Medium),
					new(0, 0, 1, 1, TileSize.Medium),
					new(0, 0, 1, 1, TileSize.Medium)
				},
				TilePresetIndex = LayoutIndex
			};
			RoundStatusTile = new RoundStatusTileViewModel(wallet)
			{
				TilePresets = new ObservableCollection<TilePresetViewModel>()
				{
					new(1, 0, 1, 1, TileSize.Medium),
					new(1, 0, 1, 1, TileSize.Medium),
					new(1, 0, 1, 1, TileSize.Medium)
				},
				TilePresetIndex = LayoutIndex
			};
			BtcPriceTile = new BtcPriceTileViewModel(wallet)
			{
				TilePresets = new ObservableCollection<TilePresetViewModel>()
				{
					new(2, 0, 1, 1, TileSize.Medium),
					new(2, 0, 1, 1, TileSize.Medium),
					new(0, 1, 1, 1, TileSize.Large)
				},
				TilePresetIndex = LayoutIndex
			};
			WalletPieChart = new WalletPieChartTileViewModel(wallet, balanceChanged)
			{
				TilePresets = new ObservableCollection<TilePresetViewModel>()
				{
					new(3, 0, 1, 1, TileSize.Medium),
					new(0, 1, 1, 1, TileSize.Large),
					new(1, 1, 1, 1, TileSize.Large)
				},
				TilePresetIndex = LayoutIndex
			};
			BalanceChartTile = new WalletBalanceChartTileViewModel(History.UnfilteredTransactions)
			{
				TilePresets = new ObservableCollection<TilePresetViewModel>()
				{
					new(4, 0, 1, 1, TileSize.Medium),
					new(1, 1, 2, 1, TileSize.Wide),
					new(0, 2, 2, 1, TileSize.Wide)
				},
				TilePresetIndex = LayoutIndex
			};

			_tiles = new List<TileViewModel>
			{
				BalanceTile,
				RoundStatusTile,
				BtcPriceTile,
				WalletPieChart,
				BalanceChartTile
			};

			this.WhenAnyValue(x => x.LayoutIndex)
				.Subscribe(x =>
				{
					SetLayoutFlag(x);
					NotifyLayoutChanged();
					UpdateTiles();
				});

			this.WhenAnyValue(x => x.WidthSource)
				.Subscribe(x => LayoutSelector(x, _heightSource));

			this.WhenAnyValue(x => x.HeightSource)
				.Subscribe(x => LayoutSelector(_widthSource, x));

			SendCommand = ReactiveCommand.Create(() =>
			{
				Navigate(NavigationTarget.DialogScreen)
					.To(new SendViewModel(wallet));
			});

			ReceiveCommand = ReactiveCommand.Create(() =>
			{
				Navigate(NavigationTarget.DialogScreen)
					.To(new ReceiveViewModel(wallet));
			});

			WalletInfoCommand = ReactiveCommand.CreateFromTask(async () =>
			{
				if (!string.IsNullOrEmpty(wallet.Kitchen.SaltSoup()))
				{
					var pwAuthDialog = new PasswordAuthDialogViewModel(wallet);
					var res = await NavigateDialogAsync(pwAuthDialog, NavigationTarget.CompactDialogScreen);

					if (!res.Result && res.Kind == DialogResultKind.Normal)
					{
						await ShowErrorAsync("Wallet Info", "The password is incorrect! Try Again.", "");
						return;
					}
					else if (res.Kind is DialogResultKind.Back or DialogResultKind.Cancel)
					{
						return;
					}
				}

				Navigate(NavigationTarget.DialogScreen).To(new WalletInfoViewModel(this));
			});

<<<<<<< HEAD
			LimitedModeEnabled = Services.Synchronizer.BackendStatus == BackendStatus.NotConnected;
=======
			WalletSettingsCommand = ReactiveCommand.Create(() => Navigate(NavigationTarget.DialogScreen).To(new WalletSettingsViewModel(this)));
>>>>>>> 4cc4c56d
		}

		public ICommand SendCommand { get; }

		public ICommand BroadcastPsbtCommand { get; set; }

		public ICommand ReceiveCommand { get; }

		public ICommand WalletInfoCommand { get; }

		public ICommand WalletSettingsCommand { get; }

		private CompositeDisposable Disposables { get; set; }

		public HistoryViewModel History { get; }

		public WalletBalanceTileViewModel BalanceTile { get; }

		public RoundStatusTileViewModel RoundStatusTile { get; }

		public BtcPriceTileViewModel BtcPriceTile { get; }

		public WalletPieChartTileViewModel WalletPieChart { get; }

		public WalletBalanceChartTileViewModel BalanceChartTile { get; }

		public TileLayoutViewModel? CurrentLayout => Layouts?[LayoutIndex];

		private void LayoutSelector(double width, double height)
		{
			if (height < _smallLayoutHeightBreakpoint)
			{
				// Small Layout
				LayoutIndex = _smallLayoutIndex;
			}
			else
			{
				if (width < _wideLayoutWidthBreakpoint)
				{
					// Normal Layout
					LayoutIndex = _normalLayoutIndex;
				}
				else
				{
					// Wide Layout
					LayoutIndex = _wideLayoutIndex;
				}
			}
		}

		private void NotifyLayoutChanged()
		{
			this.RaisePropertyChanged(nameof(CurrentLayout));
		}

		private void UpdateTiles()
		{
			if (Tiles != null)
			{
				foreach (var tile in Tiles)
				{
					tile.TilePresetIndex = LayoutIndex;
				}
			}
		}

		private void SetLayoutFlag(int layoutIndex)
		{
			IsSmallLayout = layoutIndex == _smallLayoutIndex;
			IsNormalLayout = layoutIndex == _normalLayoutIndex;
			IsWideLayout = layoutIndex == _wideLayoutIndex;
		}

		public void NavigateAndHighlight(uint256 txid)
		{
			Navigate().To(this, NavigationMode.Clear);

			RxApp.MainThreadScheduler.Schedule(async () =>
			{
				await Task.Delay(500);
				History.SelectTransaction(txid);
			});
		}

		protected override void OnNavigatedTo(bool isInHistory, CompositeDisposable disposables)
		{
			base.OnNavigatedTo(isInHistory, disposables);

			foreach (var tile in _tiles)
			{
				tile.Activate(disposables);
			}

			History.Activate(disposables);

			Services.Synchronizer.WhenAnyValue(x => x.BackendStatus)
				.ObserveOn(RxApp.MainThreadScheduler)
				.Subscribe(status => LimitedModeEnabled = status == BackendStatus.NotConnected)
				.DisposeWith(disposables);
		}

		public static WalletViewModel Create(Wallet wallet)
		{
			return wallet.KeyManager.IsHardwareWallet
				? new HardwareWalletViewModel(wallet)
				: wallet.KeyManager.IsWatchOnly
					? new WatchOnlyWalletViewModel(wallet)
					: new WalletViewModel(wallet);
		}
	}
}<|MERGE_RESOLUTION|>--- conflicted
+++ resolved
@@ -184,11 +184,9 @@
 				Navigate(NavigationTarget.DialogScreen).To(new WalletInfoViewModel(this));
 			});
 
-<<<<<<< HEAD
 			LimitedModeEnabled = Services.Synchronizer.BackendStatus == BackendStatus.NotConnected;
-=======
+			
 			WalletSettingsCommand = ReactiveCommand.Create(() => Navigate(NavigationTarget.DialogScreen).To(new WalletSettingsViewModel(this)));
->>>>>>> 4cc4c56d
 		}
 
 		public ICommand SendCommand { get; }
