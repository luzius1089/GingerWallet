using Avalonia;
using Avalonia.Controls.ApplicationLifetimes;
using Avalonia.Controls.Notifications;
using Avalonia.Threading;
using Microsoft.Extensions.Caching.Memory;
using NBitcoin;
using NBitcoin.Protocol;
using NBitcoin.Protocol.Behaviors;
using NBitcoin.Protocol.Connectors;
using Nito.AsyncEx;
using System;
using System.IO;
using System.Linq;
using System.Net;
using System.Net.Sockets;
using System.Threading;
using System.Threading.Tasks;
using WalletWasabi.BitcoinCore;
using WalletWasabi.BitcoinCore.Endpointing;
using WalletWasabi.BitcoinCore.Monitoring;
using WalletWasabi.Blockchain.Analysis.FeesEstimation;
using WalletWasabi.Blockchain.Blocks;
using WalletWasabi.Blockchain.Mempool;
using WalletWasabi.Blockchain.TransactionBroadcasting;
using WalletWasabi.Blockchain.TransactionProcessing;
using WalletWasabi.Blockchain.Transactions;
using WalletWasabi.CoinJoin.Client;
using WalletWasabi.CoinJoin.Client.Clients.Queuing;
using WalletWasabi.Extensions;
using WalletWasabi.Gui.CrashReport;
using WalletWasabi.Gui.Helpers;
using WalletWasabi.Gui.Models;
using WalletWasabi.Gui.Rpc;
using WalletWasabi.Helpers;
using WalletWasabi.Legal;
using WalletWasabi.Logging;
using WalletWasabi.Services;
using WalletWasabi.Services.Terminate;
using WalletWasabi.Stores;
using WalletWasabi.Tor;
using WalletWasabi.Userfacing;
using WalletWasabi.Wallets;
using WalletWasabi.WebClients.Wasabi;

namespace WalletWasabi.Gui
{
	public class Global
	{
		public const string ThemeBackgroundBrushResourceKey = "ThemeBackgroundBrush";
		public const string ApplicationAccentForegroundBrushResourceKey = "ApplicationAccentForegroundBrush";

		public string DataDir { get; }
		public TorSettings TorSettings { get; }
		public BitcoinStore BitcoinStore { get; }
		public LegalDocuments LegalDocuments { get; set; }
		public Config Config { get; }

		public string AddressManagerFilePath { get; private set; }
		public AddressManager AddressManager { get; private set; }

		public NodesGroup Nodes { get; private set; }
		public WasabiSynchronizer Synchronizer { get; private set; }
		public FeeProviders FeeProviders { get; private set; }
		public WalletManager WalletManager { get; }
		public TransactionBroadcaster TransactionBroadcaster { get; set; }
		public CoinJoinProcessor CoinJoinProcessor { get; set; }
		public Node RegTestMempoolServingNode { get; private set; }
		public EndPoint? TorSocks5EndPoint { get; private set; }
		private TorProcessManager? TorManager { get; set; }
		private TorMonitor? TorMonitor { get; set; }
		public CoreNode BitcoinCoreNode { get; private set; }

		public HostedServices HostedServices { get; }

		public UiConfig UiConfig { get; }

		public Network Network => Config.Network;

		public MemoryCache Cache { get; private set; }

		public static JsonRpcServer? RpcServer { get; private set; }

		public Global(string dataDir, string torLogsFile, Config config, UiConfig uiConfig, WalletManager walletManager)
		{
			using (BenchmarkLogger.Measure())
			{
				StoppingCts = new CancellationTokenSource();
				DataDir = dataDir;
				Config = config;
				UiConfig = uiConfig;
				TorSettings = new TorSettings(DataDir, torLogsFile, distributionFolderPath: EnvironmentHelpers.GetFullBaseDirectory());

				Logger.InitializeDefaults(Path.Combine(DataDir, "Logs.txt"));

				HostedServices = new HostedServices();
				WalletManager = walletManager;

				LegalDocuments = LegalDocuments.TryLoadAgreed(DataDir);

				WalletManager.OnDequeue += WalletManager_OnDequeue;
				WalletManager.WalletRelevantTransactionProcessed += WalletManager_WalletRelevantTransactionProcessed;

				var networkWorkFolderPath = Path.Combine(DataDir, "BitcoinStore", Network.ToString());
				var transactionStore = new AllTransactionStore(networkWorkFolderPath, Network);
				var indexStore = new IndexStore(Path.Combine(networkWorkFolderPath, "IndexStore"), Network, new SmartHeaderChain());
				var mempoolService = new MempoolService();
				var blocks = new FileSystemBlockRepository(Path.Combine(networkWorkFolderPath, "Blocks"), Network);

				BitcoinStore = new BitcoinStore(indexStore, transactionStore, mempoolService, blocks);

				SingleInstanceChecker = new SingleInstanceChecker(Network);

				WasabiClientFactory wasabiClientFactory = Config.UseTor
					? new WasabiClientFactory(Config.TorSocks5EndPoint, backendUriGetter: () => Config.GetCurrentBackendUri())
					: new WasabiClientFactory(torEndPoint: null, backendUriGetter: () => Config.GetFallbackBackendUri());

				Synchronizer = new WasabiSynchronizer(Network, BitcoinStore, wasabiClientFactory);
			}
		}

		private bool InitializationCompleted { get; set; } = false;

		private bool InitializationStarted { get; set; } = false;

		private CancellationTokenSource StoppingCts { get; }

		private SingleInstanceChecker SingleInstanceChecker { get; }

		public async Task InitializeNoWalletAsync(TerminateService terminateService)
		{
			InitializationStarted = true;
			AddressManager = null;
			var cancel = StoppingCts.Token;

			try
			{
				await SingleInstanceChecker.CheckAsync().ConfigureAwait(false);

				Cache = new MemoryCache(new MemoryCacheOptions
				{
					SizeLimit = 1_000,
					ExpirationScanFrequency = TimeSpan.FromSeconds(30)
				});
				var bstoreInitTask = BitcoinStore.InitializeAsync();
				var addressManagerFolderPath = Path.Combine(DataDir, "AddressManager");

				AddressManagerFilePath = Path.Combine(addressManagerFolderPath, $"AddressManager{Network}.dat");
				var addrManTask = InitializeAddressManagerBehaviorAsync();

				var userAgent = Constants.UserAgents.RandomElement();
				var connectionParameters = new NodeConnectionParameters { UserAgent = userAgent };

				HostedServices.Register(new UpdateChecker(TimeSpan.FromMinutes(7), Synchronizer), "Software Update Checker");

				HostedServices.Register(new SystemAwakeChecker(WalletManager), "System Awake Checker");

				cancel.ThrowIfCancellationRequested();

				#region TorProcessInitialization

				if (Config.UseTor)
				{
					using (BenchmarkLogger.Measure(operationName: "TorProcessManager.Start"))
					{
						TorManager = new TorProcessManager(TorSettings, Config.TorSocks5EndPoint);
						await TorManager.StartAsync(ensureRunning: true).ConfigureAwait(false);
					}

					var fallbackRequestTestUri = new Uri(Config.GetFallbackBackendUri(), "/api/software/versions");
					
					TorMonitor = new TorMonitor(TorManager);
					TorMonitor.StartMonitor(fallbackRequestTestUri, Config.TorSocks5EndPoint);
				}
				else
				{
					TorSocks5EndPoint = null;
				}

				Logger.LogInfo($"{nameof(TorProcessManager)} is initialized.");

				#endregion TorProcessInitialization

				cancel.ThrowIfCancellationRequested();

				#region BitcoinStoreInitialization

				await bstoreInitTask.ConfigureAwait(false);

				// Make sure that the height of the wallets will not be better than the current height of the filters.
				WalletManager.SetMaxBestHeight(BitcoinStore.IndexStore.SmartHeaderChain.TipHeight);

				#endregion BitcoinStoreInitialization

				cancel.ThrowIfCancellationRequested();

				#region BitcoinCoreInitialization

				try
				{
					if (Config.StartLocalBitcoinCoreOnStartup)
					{
						BitcoinCoreNode = await CoreNode
							.CreateAsync(
								new CoreNodeParams(
									Network,
									BitcoinStore.MempoolService,
									HostedServices,
									Config.LocalBitcoinCoreDataDir,
									tryRestart: false,
									tryDeleteDataDir: false,
									EndPointStrategy.Default(Network, EndPointType.P2p),
									EndPointStrategy.Default(Network, EndPointType.Rpc),
									txIndex: null,
									prune: null,
									mempoolReplacement: "fee,optin",
									userAgent: $"/WasabiClient:{Constants.ClientVersion}/",
									fallbackFee: null, // ToDo: Maybe we should have it, not only for tests?
									Cache),
								cancel)
							.ConfigureAwait(false);
					}
				}
				catch (Exception ex)
				{
					Logger.LogError(ex);
				}

				await HostedServices.StartAllAsync(cancel).ConfigureAwait(false);

				var rpcFeeProvider = HostedServices.FirstOrDefault<RpcFeeProvider>();

				FeeProviders = new FeeProviders(Synchronizer, rpcFeeProvider);

				#endregion BitcoinCoreInitialization

				cancel.ThrowIfCancellationRequested();

				#region MempoolInitialization

				connectionParameters.TemplateBehaviors.Add(BitcoinStore.CreateUntrustedP2pBehavior());

				#endregion MempoolInitialization

				cancel.ThrowIfCancellationRequested();

				#region AddressManagerInitialization

				AddressManagerBehavior addressManagerBehavior = await addrManTask.ConfigureAwait(false);
				connectionParameters.TemplateBehaviors.Add(addressManagerBehavior);

				#endregion AddressManagerInitialization

				cancel.ThrowIfCancellationRequested();

				#region P2PInitialization

				if (Network == Network.RegTest)
				{
					Nodes = new NodesGroup(Network, requirements: Constants.NodeRequirements);
					try
					{
						EndPoint bitcoinCoreEndpoint = Config.GetBitcoinP2pEndPoint();

						Node node = await Node.ConnectAsync(Network.RegTest, bitcoinCoreEndpoint).ConfigureAwait(false);

						Nodes.ConnectedNodes.Add(node);

						RegTestMempoolServingNode = await Node.ConnectAsync(Network.RegTest, bitcoinCoreEndpoint).ConfigureAwait(false);

						RegTestMempoolServingNode.Behaviors.Add(BitcoinStore.CreateUntrustedP2pBehavior());
					}
					catch (SocketException ex)
					{
						Logger.LogError(ex);
					}
				}
				else
				{
					if (Config.UseTor)
					{
						// onlyForOnionHosts: false - Connect to clearnet IPs through Tor, too.
						connectionParameters.TemplateBehaviors.Add(new SocksSettingsBehavior(Config.TorSocks5EndPoint, onlyForOnionHosts: false, networkCredential: null, streamIsolation: true));
						// allowOnlyTorEndpoints: true - Connect only to onions and do not connect to clearnet IPs at all.
						// This of course makes the first setting unnecessary, but it's better if that's around, in case someone wants to tinker here.
						connectionParameters.EndpointConnector = new DefaultEndpointConnector(allowOnlyTorEndpoints: Network == Network.Main);

						await AddKnownBitcoinFullNodeAsHiddenServiceAsync(AddressManager).ConfigureAwait(false);
					}
					Nodes = new NodesGroup(Network, connectionParameters, requirements: Constants.NodeRequirements);
					Nodes.MaximumNodeConnection = 12;
					RegTestMempoolServingNode = null;
				}

				Nodes.Connect();
				Logger.LogInfo("Start connecting to nodes...");

				var regTestMempoolServingNode = RegTestMempoolServingNode;
				if (regTestMempoolServingNode is { })
				{
					regTestMempoolServingNode.VersionHandshake();
					Logger.LogInfo("Start connecting to mempool serving regtest node...");
				}

				#endregion P2PInitialization

				cancel.ThrowIfCancellationRequested();

				#region SynchronizerInitialization

				var requestInterval = TimeSpan.FromSeconds(30);
				if (Network == Network.RegTest)
				{
					requestInterval = TimeSpan.FromSeconds(5);
				}

				int maxFiltSyncCount = Network == Network.Main ? 1000 : 10000; // On testnet, filters are empty, so it's faster to query them together

				Synchronizer.Start(requestInterval, TimeSpan.FromMinutes(5), maxFiltSyncCount);
				Logger.LogInfo("Start synchronizing filters...");

				#endregion SynchronizerInitialization

				cancel.ThrowIfCancellationRequested();

				TransactionBroadcaster = new TransactionBroadcaster(Network, BitcoinStore, Synchronizer, Nodes, WalletManager, BitcoinCoreNode?.RpcClient);
				CoinJoinProcessor = new CoinJoinProcessor(Synchronizer, WalletManager, BitcoinCoreNode?.RpcClient);

				#region JsonRpcServerInitialization

				var jsonRpcServerConfig = new JsonRpcServerConfiguration(Config);
				if (jsonRpcServerConfig.IsEnabled)
				{
					RpcServer = new JsonRpcServer(this, jsonRpcServerConfig, terminateService);
					try
					{
						await RpcServer.StartAsync(cancel).ConfigureAwait(false);
					}
					catch (HttpListenerException e)
					{
						Logger.LogWarning($"Failed to start {nameof(JsonRpcServer)} with error: {e.Message}.");
						RpcServer = null;
					}
				}

				#endregion JsonRpcServerInitialization

				#region Blocks provider

				var blockProvider = new CachedBlockProvider(
					new SmartBlockProvider(
						new P2pBlockProvider(Nodes, BitcoinCoreNode, Synchronizer, Config.ServiceConfiguration, Network),
						Cache),
					BitcoinStore.BlockRepository);

				#endregion Blocks provider

				WalletManager.RegisterServices(BitcoinStore, Synchronizer, Nodes, Config.ServiceConfiguration, FeeProviders, blockProvider);
			}
			finally
			{
				InitializationCompleted = true;
			}
		}

		private async Task<AddressManagerBehavior> InitializeAddressManagerBehaviorAsync()
		{
			var needsToDiscoverPeers = true;
			if (Network == Network.RegTest)
			{
				AddressManager = new AddressManager();
				Logger.LogInfo($"Fake {nameof(AddressManager)} is initialized on the {Network.RegTest}.");
			}
			else
			{
				try
				{
					AddressManager = await NBitcoinHelpers.LoadAddressManagerFromPeerFileAsync(AddressManagerFilePath).ConfigureAwait(false);

					// Most of the times we do not need to discover new peers. Instead, we can connect to
					// some of those that we already discovered in the past. In this case we assume that
					// discovering new peers could be necessary if our address manager has less
					// than 500 addresses. 500 addresses could be okay because previously we tried with
					// 200 and only one user reported he/she was not able to connect (there could be many others,
					// of course).
					// On the other side, increasing this number forces users that do not need to discover more peers
					// to spend resources (CPU/bandwidth) to discover new peers.
					needsToDiscoverPeers = Config.UseTor || AddressManager.Count < 500;
					Logger.LogInfo($"Loaded {nameof(AddressManager)} from `{AddressManagerFilePath}`.");
				}
				catch (DirectoryNotFoundException ex)
				{
					Logger.LogInfo($"{nameof(AddressManager)} did not exist at `{AddressManagerFilePath}`. Initializing new one.");
					Logger.LogTrace(ex);
					AddressManager = new AddressManager();
				}
				catch (FileNotFoundException ex)
				{
					Logger.LogInfo($"{nameof(AddressManager)} did not exist at `{AddressManagerFilePath}`. Initializing new one.");
					Logger.LogTrace(ex);
					AddressManager = new AddressManager();
				}
				catch (OverflowException ex)
				{
					// https://github.com/zkSNACKs/WalletWasabi/issues/712
					Logger.LogInfo($"{nameof(AddressManager)} has thrown `{nameof(OverflowException)}`. Attempting to autocorrect.");
					File.Delete(AddressManagerFilePath);
					Logger.LogTrace(ex);
					AddressManager = new AddressManager();
					Logger.LogInfo($"{nameof(AddressManager)} autocorrection is successful.");
				}
				catch (FormatException ex)
				{
					// https://github.com/zkSNACKs/WalletWasabi/issues/880
					Logger.LogInfo($"{nameof(AddressManager)} has thrown `{nameof(FormatException)}`. Attempting to autocorrect.");
					File.Delete(AddressManagerFilePath);
					Logger.LogTrace(ex);
					AddressManager = new AddressManager();
					Logger.LogInfo($"{nameof(AddressManager)} autocorrection is successful.");
				}
			}

			var addressManagerBehavior = new AddressManagerBehavior(AddressManager)
			{
				Mode = needsToDiscoverPeers ? AddressManagerBehaviorMode.Discover : AddressManagerBehaviorMode.None
			};
			return addressManagerBehavior;
		}

		private async Task AddKnownBitcoinFullNodeAsHiddenServiceAsync(AddressManager addressManager)
		{
			if (Network == Network.RegTest)
			{
				return;
			}

			// curl -s https://bitnodes.21.co/api/v1/snapshots/latest/ | egrep -o '[a-z0-9]{16}\.onion:?[0-9]*' | sort -ru
			// Then filtered to include only /Satoshi:0.17.x
			var fullBaseDirectory = EnvironmentHelpers.GetFullBaseDirectory();

			var onions = await File.ReadAllLinesAsync(Path.Combine(fullBaseDirectory, "Tor", "OnionSeeds", $"{Network}OnionSeeds.txt")).ConfigureAwait(false);

			onions.Shuffle();
			foreach (var onion in onions.Take(60))
			{
				if (EndPointParser.TryParse(onion, Network.DefaultPort, out var endpoint))
				{
					await addressManager.AddAsync(endpoint).ConfigureAwait(false);
				}
			}
		}

		private void WalletManager_OnDequeue(object? sender, DequeueResult e)
		{
			try
			{
				if (UiConfig.PrivacyMode)
				{
					return;
				}

				foreach (var success in e.Successful.Where(x => x.Value.Any()))
				{
					DequeueReason reason = success.Key;
					if (reason != DequeueReason.Spent)
					{
						var type = reason == DequeueReason.UserRequested ? NotificationType.Information : NotificationType.Warning;
						var message = reason == DequeueReason.UserRequested ? "" : reason.FriendlyName();
						var title = success.Value.Count() == 1 ? $"Coin ({success.Value.First().Amount.ToString(false, true)}) Dequeued" : $"{success.Value.Count()} Coins Dequeued";
						NotificationHelpers.Notify(message, title, type, sender: sender);
					}
				}

				foreach (var failure in e.Unsuccessful.Where(x => x.Value.Any()))
				{
					DequeueReason reason = failure.Key;
					var type = NotificationType.Warning;
					var message = reason.FriendlyName();
					var title = failure.Value.Count() == 1 ? $"Couldn't Dequeue Coin ({failure.Value.First().Amount.ToString(false, true)})" : $"Couldn't Dequeue {failure.Value.Count()} Coins";
					NotificationHelpers.Notify(message, title, type, sender: sender);
				}
			}
			catch (Exception ex)
			{
				Logger.LogWarning(ex);
			}
		}

		private void WalletManager_WalletRelevantTransactionProcessed(object? sender, ProcessedResult e)
		{
			try
			{
				// In Privacy mode no notification is raised.
				// If there are no news, then don't bother too.
				if (UiConfig.PrivacyMode || !e.IsNews || (sender as Wallet).State != WalletState.Started)
				{
					return;
				}

				// ToDo
				// Double spent.
				// Anonymity set gained?
				// Received dust

				bool isSpent = e.NewlySpentCoins.Any();
				bool isReceived = e.NewlyReceivedCoins.Any();
				bool isConfirmedReceive = e.NewlyConfirmedReceivedCoins.Any();
				bool isConfirmedSpent = e.NewlyConfirmedReceivedCoins.Any();
				Money miningFee = e.Transaction.Transaction.GetFee(e.SpentCoins.Select(x => x.GetCoin()).ToArray());
				if (isReceived || isSpent)
				{
					Money receivedSum = e.NewlyReceivedCoins.Sum(x => x.Amount);
					Money spentSum = e.NewlySpentCoins.Sum(x => x.Amount);
					Money incoming = receivedSum - spentSum;
					Money receiveSpentDiff = incoming.Abs();
					string amountString = receiveSpentDiff.ToString(false, true);

					if (e.Transaction.Transaction.IsCoinBase)
					{
						NotifyAndLog($"{amountString} BTC", "Mined", NotificationType.Success, e, sender);
					}
					else if (isSpent && receiveSpentDiff == miningFee)
					{
						NotifyAndLog($"Mining Fee: {amountString} BTC", "Self Spend", NotificationType.Information, e, sender);
					}
					else if (isSpent && receiveSpentDiff.Almost(Money.Zero, Money.Coins(0.01m)) && e.IsLikelyOwnCoinJoin)
					{
						NotifyAndLog($"CoinJoin Completed!", "", NotificationType.Success, e, sender);
					}
					else if (incoming > Money.Zero)
					{
						if (e.Transaction.IsRBF && e.Transaction.IsReplacement)
						{
							NotifyAndLog($"{amountString} BTC", "Received Replaceable Replacement Transaction", NotificationType.Information, e, sender);
						}
						else if (e.Transaction.IsRBF)
						{
							NotifyAndLog($"{amountString} BTC", "Received Replaceable Transaction", NotificationType.Success, e, sender);
						}
						else if (e.Transaction.IsReplacement)
						{
							NotifyAndLog($"{amountString} BTC", "Received Replacement Transaction", NotificationType.Information, e, sender);
						}
						else
						{
							NotifyAndLog($"{amountString} BTC", "Received", NotificationType.Success, e, sender);
						}
					}
					else if (incoming < Money.Zero)
					{
						NotifyAndLog($"{amountString} BTC", "Sent", NotificationType.Information, e, sender);
					}
				}
				else if (isConfirmedReceive || isConfirmedSpent)
				{
					Money receivedSum = e.ReceivedCoins.Sum(x => x.Amount);
					Money spentSum = e.SpentCoins.Sum(x => x.Amount);
					Money incoming = receivedSum - spentSum;
					Money receiveSpentDiff = incoming.Abs();
					string amountString = receiveSpentDiff.ToString(false, true);

					if (isConfirmedSpent && receiveSpentDiff == miningFee)
					{
						NotifyAndLog($"Mining Fee: {amountString} BTC", "Self Spend Confirmed", NotificationType.Information, e, sender);
					}
					else if (isConfirmedSpent && receiveSpentDiff.Almost(Money.Zero, Money.Coins(0.01m)) && e.IsLikelyOwnCoinJoin)
					{
						NotifyAndLog($"CoinJoin Confirmed!", "", NotificationType.Information, e, sender);
					}
					else if (incoming > Money.Zero)
					{
						NotifyAndLog($"{amountString} BTC", "Receive Confirmed", NotificationType.Information, e, sender);
					}
					else if (incoming < Money.Zero)
					{
						NotifyAndLog($"{amountString} BTC", "Send Confirmed", NotificationType.Information, e, sender);
					}
				}
			}
			catch (Exception ex)
			{
				Logger.LogWarning(ex);
			}
		}

		/// <returns>If initialization is successful, otherwise it was interrupted which means stopping was requested.</returns>
		public async Task<bool> WaitForInitializationCompletedAsync(CancellationToken cancellationToken)
		{
			while (!InitializationCompleted)
			{
				await Task.Delay(100, cancellationToken).ConfigureAwait(false);
			}

			return !StoppingCts.IsCancellationRequested;
		}

		private static void NotifyAndLog(string message, string title, NotificationType notificationType, ProcessedResult e, object? sender)
		{
			message = Guard.Correct(message);
			title = Guard.Correct(title);
			NotificationHelpers.Notify(message, title, notificationType, async () => await FileHelpers.OpenFileInTextEditorAsync(Logger.FilePath).ConfigureAwait(false), sender);
			Logger.LogInfo($"Transaction Notification ({notificationType}): {title} - {message} - {e.Transaction.GetHash()}");
		}

		public async Task DisposeAsync()
		{
			Logger.LogWarning("Process is exiting.", nameof(Global));

			try
			{
				StoppingCts?.Cancel();

				if (!InitializationStarted)
				{
					return;
				}

				Logger.LogDebug($"Step #1: Wait for initialization to complete.", nameof(Global));

				try
				{
					using var initCts = new CancellationTokenSource(TimeSpan.FromMinutes(6));
					await WaitForInitializationCompletedAsync(initCts.Token).ConfigureAwait(false);
				}
				catch (Exception ex)
				{
					Logger.LogError($"Error during {nameof(WaitForInitializationCompletedAsync)}: {ex}");
				}

				Logger.LogDebug($"Step #2: {nameof(WalletManager)}.", nameof(Global));

				try
				{
					using var dequeueCts = new CancellationTokenSource(TimeSpan.FromMinutes(6));
					await WalletManager.RemoveAndStopAllAsync(dequeueCts.Token).ConfigureAwait(false);
				}
				catch (Exception ex)
				{
					Logger.LogError($"Error during {nameof(WalletManager.RemoveAndStopAllAsync)}: {ex}");
				}

				Logger.LogDebug($"Step #2: Application's MainWindow.", nameof(Global));

				Dispatcher.UIThread.PostLogException(() =>
				{
					var window = ((IClassicDesktopStyleApplicationLifetime)Application.Current.ApplicationLifetime).MainWindow;
					window?.Close();
				});

				WalletManager.OnDequeue -= WalletManager_OnDequeue;
				WalletManager.WalletRelevantTransactionProcessed -= WalletManager_WalletRelevantTransactionProcessed;

				Logger.LogDebug($"Step #3: {nameof(RpcServer)}.", nameof(Global));

				if (RpcServer is { } rpcServer)
				{
					using var cts = new CancellationTokenSource(TimeSpan.FromSeconds(21));
					await rpcServer.StopAsync(cts.Token).ConfigureAwait(false);
					Logger.LogInfo($"{nameof(RpcServer)} is stopped.", nameof(Global));
				}

				Logger.LogDebug($"Step #4: {nameof(FeeProviders)}.", nameof(Global));

				if (FeeProviders is { } feeProviders)
				{
					feeProviders.Dispose();
					Logger.LogInfo($"Disposed {nameof(FeeProviders)}.");
				}

				Logger.LogDebug($"Step #5: {nameof(CoinJoinProcessor)}.", nameof(Global));

				if (CoinJoinProcessor is { } coinJoinProcessor)
				{
					coinJoinProcessor.Dispose();
					Logger.LogInfo($"{nameof(CoinJoinProcessor)} is disposed.");
				}

				Logger.LogDebug($"Step #6: {nameof(HostedServices)}.", nameof(Global));

				if (HostedServices is { } backgroundServices)
				{
					using var cts = new CancellationTokenSource(TimeSpan.FromSeconds(21));
					await backgroundServices.StopAllAsync(cts.Token).ConfigureAwait(false);
					backgroundServices.Dispose();
					Logger.LogInfo("Stopped background services.");
				}

				Logger.LogDebug($"Step #7: {nameof(Synchronizer)}.", nameof(Global));

				if (Synchronizer is { } synchronizer)
				{
					await synchronizer.StopAsync().ConfigureAwait(false);
					Logger.LogInfo($"{nameof(Synchronizer)} is stopped.");
				}

				Logger.LogDebug($"Step #8: {nameof(AddressManagerFilePath)}.", nameof(Global));

				if (AddressManagerFilePath is { } addressManagerFilePath)
				{
					IoHelpers.EnsureContainingDirectoryExists(addressManagerFilePath);
					var addressManager = AddressManager;
					if (addressManager is { })
					{
						addressManager.SavePeerFile(AddressManagerFilePath, Config.Network);
						Logger.LogInfo($"{nameof(AddressManager)} is saved to `{AddressManagerFilePath}`.");
					}
				}

				Logger.LogDebug($"Step #9: {nameof(Nodes)}.", nameof(Global));

				if (Nodes is { } nodes)
				{
					nodes.Disconnect();
					while (nodes.ConnectedNodes.Any(x => x.IsConnected))
					{
						await Task.Delay(50).ConfigureAwait(false);
					}
					nodes.Dispose();
					Logger.LogInfo($"{nameof(Nodes)} are disposed.");
				}

				Logger.LogDebug($"Step #10: {nameof(RegTestMempoolServingNode)}.", nameof(Global));

				if (RegTestMempoolServingNode is { } regTestMempoolServingNode)
				{
					regTestMempoolServingNode.Disconnect();
					Logger.LogInfo($"{nameof(RegTestMempoolServingNode)} is disposed.");
				}

				Logger.LogDebug($"Step #11: {nameof(BitcoinCoreNode)}.", nameof(Global));

				if (BitcoinCoreNode is { } bitcoinCoreNode)
				{
					await bitcoinCoreNode.DisposeAsync().ConfigureAwait(false);

					if (Config.StopLocalBitcoinCoreOnShutdown)
					{
						await bitcoinCoreNode.TryStopAsync().ConfigureAwait(false);
					}
				}

<<<<<<< HEAD
				if (TorMonitor is { } torMonitor)
				{
					await torMonitor.StopAsync().ConfigureAwait(false);
					Logger.LogInfo($"{nameof(TorMonitor)} is stopped.");
				}
=======
				Logger.LogDebug($"Step #12: {nameof(TorManager)}.", nameof(Global));
>>>>>>> b7504033

				if (TorManager is { } torManager)
				{
					await torManager.StopAsync(Config.TerminateTorOnExit).ConfigureAwait(false);
					Logger.LogInfo($"{nameof(TorManager)} is stopped.");
				}

				Logger.LogDebug($"Step #13: {nameof(Cache)}.", nameof(Global));

				if (Cache is { } cache)
				{
					cache.Dispose();
				}

				Logger.LogDebug($"Step #14: {nameof(SingleInstanceChecker)}.", nameof(Global));

				try
				{
					SingleInstanceChecker?.Dispose();
				}
				catch (Exception ex)
				{
					Logger.LogError($"Error during the disposal of {nameof(SingleInstanceChecker)}: {ex}");
				}

				Logger.LogDebug($"Step #15: {nameof(AsyncMutex)}.", nameof(Global));

				if (AsyncMutex.IsAny)
				{
					try
					{
						await AsyncMutex.WaitForAllMutexToCloseAsync().ConfigureAwait(false);
						Logger.LogInfo($"{nameof(AsyncMutex)}(es) are stopped.");
					}
					catch (Exception ex)
					{
						Logger.LogError($"Error during stopping {nameof(AsyncMutex)}: {ex}");
					}
				}
			}
			catch (Exception ex)
			{
				Logger.LogWarning(ex);
			}
			finally
			{
				StoppingCts?.Dispose();
			}
		}
	}
}<|MERGE_RESOLUTION|>--- conflicted
+++ resolved
@@ -27,7 +27,6 @@
 using WalletWasabi.CoinJoin.Client;
 using WalletWasabi.CoinJoin.Client.Clients.Queuing;
 using WalletWasabi.Extensions;
-using WalletWasabi.Gui.CrashReport;
 using WalletWasabi.Gui.Helpers;
 using WalletWasabi.Gui.Models;
 using WalletWasabi.Gui.Rpc;
@@ -167,7 +166,7 @@
 					}
 
 					var fallbackRequestTestUri = new Uri(Config.GetFallbackBackendUri(), "/api/software/versions");
-					
+
 					TorMonitor = new TorMonitor(TorManager);
 					TorMonitor.StartMonitor(fallbackRequestTestUri, Config.TorSocks5EndPoint);
 				}
@@ -738,15 +737,15 @@
 					}
 				}
 
-<<<<<<< HEAD
+				Logger.LogDebug($"Step #13: {nameof(TorMonitor)}.", nameof(Global));
+
 				if (TorMonitor is { } torMonitor)
 				{
 					await torMonitor.StopAsync().ConfigureAwait(false);
 					Logger.LogInfo($"{nameof(TorMonitor)} is stopped.");
 				}
-=======
-				Logger.LogDebug($"Step #12: {nameof(TorManager)}.", nameof(Global));
->>>>>>> b7504033
+
+				Logger.LogDebug($"Step #14: {nameof(TorManager)}.", nameof(Global));
 
 				if (TorManager is { } torManager)
 				{
@@ -754,14 +753,14 @@
 					Logger.LogInfo($"{nameof(TorManager)} is stopped.");
 				}
 
-				Logger.LogDebug($"Step #13: {nameof(Cache)}.", nameof(Global));
+				Logger.LogDebug($"Step #15: {nameof(Cache)}.", nameof(Global));
 
 				if (Cache is { } cache)
 				{
 					cache.Dispose();
 				}
 
-				Logger.LogDebug($"Step #14: {nameof(SingleInstanceChecker)}.", nameof(Global));
+				Logger.LogDebug($"Step #16: {nameof(SingleInstanceChecker)}.", nameof(Global));
 
 				try
 				{
@@ -772,7 +771,7 @@
 					Logger.LogError($"Error during the disposal of {nameof(SingleInstanceChecker)}: {ex}");
 				}
 
-				Logger.LogDebug($"Step #15: {nameof(AsyncMutex)}.", nameof(Global));
+				Logger.LogDebug($"Step #17: {nameof(AsyncMutex)}.", nameof(Global));
 
 				if (AsyncMutex.IsAny)
 				{
