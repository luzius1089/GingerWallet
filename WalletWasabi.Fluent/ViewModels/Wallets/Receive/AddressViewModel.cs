using System.Collections.Generic;
using System.Reactive;
using System.Threading.Tasks;
using System.Windows.Input;
using ReactiveUI;
using WalletWasabi.Fluent.Models.UI;
using WalletWasabi.Fluent.Models.Wallets;
using WalletWasabi.Fluent.ViewModels.Dialogs;
using WalletWasabi.Fluent.ViewModels.Navigation;
using AddressAction = System.Func<WalletWasabi.Fluent.Models.Wallets.IAddress, System.Threading.Tasks.Task>;

namespace WalletWasabi.Fluent.ViewModels.Wallets.Receive;

public partial class AddressViewModel : ViewModelBase
{
	private readonly IAddress _address;
	[AutoNotify] private string _addressText;
	[AutoNotify] private IEnumerable<string> _label;

<<<<<<< HEAD
	public AddressViewModel(AddressAction onEdit, AddressAction onShow, IAddress address, UIContext context)
=======
	private AddressViewModel(ReceiveAddressesViewModel parent, Wallet wallet, HdPubKey model, Network network)
>>>>>>> 7928d909
	{
		UIContext = context;
		_address = address;
		_addressText = address.Text;

		address.WhenAnyValue(x => x.Labels).BindTo(this, viewModel => viewModel.Label);

		CopyAddressCommand = ReactiveCommand.CreateFromTask(() => UIContext.Clipboard.SetTextAsync(AddressText));
		HideAddressCommand = ReactiveCommand.CreateFromTask(PromptHideAddress);
		EditLabelCommand = ReactiveCommand.CreateFromTask(() => onEdit(address));
		NavigateCommand = ReactiveCommand.CreateFromTask(() => onShow(address));
	}

	private async Task PromptHideAddress()
	{
		var result = await UIContext.Navigate(NavigationTarget.CompactDialogScreen).NavigateDialogAsync(new ConfirmHideAddressViewModel(_address));

		if (result.Result == false)
		{
			return;
		}

		_address.Hide();
		
		var isAddressCopied = await UIContext.Clipboard.GetTextAsync() == _address.Text;

<<<<<<< HEAD
		if (isAddressCopied)
		{
			await UIContext.Clipboard.ClearAsync();
		}
=======
		NavigateCommand = ReactiveCommand.Create(() => parent.Navigate().To(new ReceiveAddressViewModel(UiContext, new WalletModel(wallet), new Address(wallet.KeyManager, model), Services.UiConfig.Autocopy)));
>>>>>>> 7928d909
	}

	public ICommand CopyAddressCommand { get; }

	public ICommand HideAddressCommand { get; }

	public ICommand EditLabelCommand { get; }

	public ReactiveCommand<Unit, Unit> NavigateCommand { get; }
}<|MERGE_RESOLUTION|>--- conflicted
+++ resolved
@@ -17,19 +17,15 @@
 	[AutoNotify] private string _addressText;
 	[AutoNotify] private IEnumerable<string> _label;
 
-<<<<<<< HEAD
-	public AddressViewModel(AddressAction onEdit, AddressAction onShow, IAddress address, UIContext context)
-=======
-	private AddressViewModel(ReceiveAddressesViewModel parent, Wallet wallet, HdPubKey model, Network network)
->>>>>>> 7928d909
+	public AddressViewModel(UiContext context, AddressAction onEdit, AddressAction onShow, IAddress address)
 	{
-		UIContext = context;
+		UiContext = context;
 		_address = address;
 		_addressText = address.Text;
 
 		address.WhenAnyValue(x => x.Labels).BindTo(this, viewModel => viewModel.Label);
 
-		CopyAddressCommand = ReactiveCommand.CreateFromTask(() => UIContext.Clipboard.SetTextAsync(AddressText));
+		CopyAddressCommand = ReactiveCommand.CreateFromTask(() => UiContext.Clipboard.SetTextAsync(AddressText));
 		HideAddressCommand = ReactiveCommand.CreateFromTask(PromptHideAddress);
 		EditLabelCommand = ReactiveCommand.CreateFromTask(() => onEdit(address));
 		NavigateCommand = ReactiveCommand.CreateFromTask(() => onShow(address));
@@ -37,7 +33,7 @@
 
 	private async Task PromptHideAddress()
 	{
-		var result = await UIContext.Navigate(NavigationTarget.CompactDialogScreen).NavigateDialogAsync(new ConfirmHideAddressViewModel(_address));
+		var result = await UiContext.Navigate(NavigationTarget.CompactDialogScreen).NavigateDialogAsync(new ConfirmHideAddressViewModel(_address));
 
 		if (result.Result == false)
 		{
@@ -46,16 +42,12 @@
 
 		_address.Hide();
 		
-		var isAddressCopied = await UIContext.Clipboard.GetTextAsync() == _address.Text;
+		var isAddressCopied = await UiContext.Clipboard.GetTextAsync() == _address.Text;
 
-<<<<<<< HEAD
 		if (isAddressCopied)
 		{
-			await UIContext.Clipboard.ClearAsync();
+			await UiContext.Clipboard.ClearAsync();
 		}
-=======
-		NavigateCommand = ReactiveCommand.Create(() => parent.Navigate().To(new ReceiveAddressViewModel(UiContext, new WalletModel(wallet), new Address(wallet.KeyManager, model), Services.UiConfig.Autocopy)));
->>>>>>> 7928d909
 	}
 
 	public ICommand CopyAddressCommand { get; }
