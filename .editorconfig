# Rules in this file were initially inferred by Visual Studio IntelliCode from the C:\Users\user\Desktop\WalletWasabi codebase based on best match to current usage at 2019-04-22
# You can modify the rules from these initially generated values to suit your own policies
# You can learn more about editorconfig here: https://docs.microsoft.com/en-us/visualstudio/ide/editorconfig-code-style-settings-reference
root = true

[*.cs]

charset = utf-8

#Core editorconfig formatting - indentation

#use hard tabs for indentation
indent_style = tab

#Formatting - new line options

#require braces to be on a new line for all
csharp_new_line_before_open_brace = all

#Formatting - organize using options

#do not place System.* using directives before other using directives
dotnet_sort_system_directives_first = true:error

#Formatting - spacing options

#require NO space between a cast and the value
csharp_space_after_cast = false:error
#require a space before the colon for bases or interfaces in a type declaration
csharp_space_after_colon_in_inheritance_clause = true:error
#require a space after a keyword in a control flow statement such as a for loop
csharp_space_after_keywords_in_control_flow_statements = true:error
#require a space before the colon for bases or interfaces in a type declaration
csharp_space_before_colon_in_inheritance_clause = true:error
#remove space within empty argument list parentheses
csharp_space_between_method_call_empty_parameter_list_parentheses = false:error
#remove space between method call name and opening parenthesis
csharp_space_between_method_call_name_and_opening_parenthesis = false:error
#do not place space characters after the opening parenthesis and before the closing parenthesis of a method call
csharp_space_between_method_call_parameter_list_parentheses = false:error
#remove space within empty parameter list parentheses for a method declaration
csharp_space_between_method_declaration_empty_parameter_list_parentheses = false:error
#place a space character after the opening parenthesis and before the closing parenthesis of a method declaration parameter list.
csharp_space_between_method_declaration_parameter_list_parentheses = false:error

#Formatting - wrapping options

#leave code block on single line
csharp_preserve_single_line_blocks = true:error
#leave statements and member declarations on the same line
csharp_preserve_single_line_statements = true:error

#Style - expression bodied member options

#prefer expression-bodied members for accessors
csharp_style_expression_bodied_accessors = true:suggestion
#prefer block bodies for constructors
csharp_style_expression_bodied_constructors = false:suggestion
#prefer expression-bodied members for operators
csharp_style_expression_bodied_operators = true:suggestion
#prefer expression-bodied members for properties
csharp_style_expression_bodied_properties = true:suggestion

#Style - expression level options

#prefer out variables to be declared inline in the argument list of a method call when possible
csharp_style_inlined_variable_declaration = true:error
csharp_style_deconstructed_variable_declaration = false:warning
#prefer the language keyword for member access expressions, instead of the type name, for types that have a keyword to represent them
dotnet_style_predefined_type_for_member_access = true:error

#Style - language keyword and framework type options

#prefer the language keyword for local variables, method parameters, and class members, instead of the type name, for types that have a keyword to represent them
dotnet_style_predefined_type_for_locals_parameters_members = true:error

#Style - qualification options

#prefer events not to be prefaced with this. or Me. in Visual Basic
dotnet_style_qualification_for_event = false:error
#prefer fields not to be prefaced with this. or Me. in Visual Basic
dotnet_style_qualification_for_field = false:error
#prefer methods not to be prefaced with this. or Me. in Visual Basic
dotnet_style_qualification_for_method = false:error
#prefer properties not to be prefaced with this. or Me. in Visual Basic
dotnet_style_qualification_for_property = false:error

dotnet_style_object_initializer = false:warning
dotnet_style_collection_initializer = true:error
dotnet_style_explicit_tuple_names = true:error

csharp_prefer_simple_default_expression = true:error

csharp_indent_case_contents = true:warning
csharp_indent_switch_labels = true:warning

#prefer 'is null' for reference equality checks
dotnet_style_prefer_is_null_check_over_reference_equality_method = true:error

#prefer braces
csharp_prefer_braces = true:error

#do not suggest readonly fields
dotnet_style_readonly_field = false:error

# use expression body for lambdas
csharp_style_expression_bodied_lambdas = true:suggestion

# IDE0066: Convert switch statement to expression
csharp_style_prefer_switch_expression = true:error

# IDE0063: Use simple 'using' statement
csharp_prefer_simple_using_statement = true:error

# IDE0054: Use compound assignment
dotnet_style_prefer_compound_assignment = true:error

# IDE0062: Make local function 'static'
csharp_prefer_static_local_function = true:error


# name all constant or static fields using PascalCase
dotnet_naming_rule.constant_or_static_fields_should_be_pascal_case.severity = error
dotnet_naming_rule.constant_or_static_fields_should_be_pascal_case.symbols  = constant_or_static_fields
dotnet_naming_rule.constant_or_static_fields_should_be_pascal_case.style    = pascal_case_style

dotnet_naming_symbols.constant_or_static_fields.applicable_kinds   = field
dotnet_naming_symbols.constant_or_static_fields.required_modifiers = const
dotnet_naming_symbols.constant_or_static_fields.required_modifiers = static

dotnet_naming_style.pascal_case_style.capitalization = pascal_case

# name all readonly fields using PascalCase
dotnet_naming_rule.readonly_fields_should_be_pascal_case.severity = error
dotnet_naming_rule.readonly_fields_should_be_pascal_case.symbols  = readonly_fields
dotnet_naming_rule.readonly_fields_should_be_pascal_case.style    = pascal_case_style

dotnet_naming_symbols.readonly_fields.applicable_kinds   = field
dotnet_naming_symbols.readonly_fields.required_modifiers = readonly

# internal and private fields should be _camelCase
dotnet_naming_rule.camel_case_for_private_internal_fields.severity = error
dotnet_naming_rule.camel_case_for_private_internal_fields.symbols  = private_internal_fields
dotnet_naming_rule.camel_case_for_private_internal_fields.style    = camel_case_underscore_style

dotnet_naming_symbols.private_internal_fields.applicable_kinds = field
dotnet_naming_symbols.private_internal_fields.applicable_accessibilities = private, internal

dotnet_naming_style.camel_case_underscore_style.required_prefix = _
dotnet_naming_style.camel_case_underscore_style.capitalization = camel_case

# No other public/protected/protected_internal/private_protected fields are allowed
dotnet_naming_rule.disallowed_fields_rule.severity = error
dotnet_naming_rule.disallowed_fields_rule.symbols  = disallowed_fields_symbols
dotnet_naming_rule.disallowed_fields_rule.style    = disallowed_fields_style

dotnet_naming_symbols.disallowed_fields_symbols.applicable_kinds           = field
dotnet_naming_symbols.disallowed_fields_symbols.applicable_accessibilities = public, protected_internal, protected, private_protected
# disallowed_fields_style - Anything that has this style applied is marked as disallowed
dotnet_naming_style.disallowed_fields_style.capitalization  = all_upper
dotnet_naming_style.disallowed_fields_style.required_prefix = ____RULE_VIOLATION____
dotnet_naming_style.disallowed_fields_style.required_suffix = ____RULE_VIOLATION____

# async methods should end with Async suffix
dotnet_naming_rule.async_methods_end_with_async.severity = warning
dotnet_naming_rule.async_methods_end_with_async.symbols  = any_async_methods
dotnet_naming_rule.async_methods_end_with_async.style    = end_with_async

dotnet_naming_symbols.any_async_methods.applicable_kinds           = method
dotnet_naming_symbols.any_async_methods.applicable_accessibilities = *
dotnet_naming_symbols.any_async_methods.required_modifiers         = async

dotnet_naming_style.end_with_async.required_suffix = Async
dotnet_naming_style.end_with_async.capitalization  = pascal_case

# Interfaces must be IPascalCase
dotnet_naming_rule.interfaces_I_pascal_case.severity = error
dotnet_naming_rule.interfaces_I_pascal_case.symbols  = interfaces_symbols
dotnet_naming_rule.interfaces_I_pascal_case.style    = I_pascal_case_style

dotnet_naming_symbols.interfaces_symbols.applicable_kinds = interface
dotnet_naming_symbols.interfaces_symbols.applicable_accessibilities = *

dotnet_naming_style.I_pascal_case_style.required_prefix = I
dotnet_naming_style.I_pascal_case_style.capitalization = pascal_case

# name most members using PascalCase (except interface, field, local, parameter, type_parameter)
dotnet_naming_rule.most_members_must_be_pascal_case.severity = error
dotnet_naming_rule.most_members_must_be_pascal_case.symbols  = most_members_symbols
dotnet_naming_rule.most_members_must_be_pascal_case.style    = pascal_case_style

dotnet_naming_symbols.most_members_symbols.applicable_kinds   = class, struct, enum, property, method, event, namespace, local_function
dotnet_naming_symbols.most_members_symbols.applicable_accessibilities = *

# name Local variables & parameters using camelCase
dotnet_naming_rule.local_variables_and_parameters_camel_case.severity = error
dotnet_naming_rule.local_variables_and_parameters_camel_case.symbols  = local_variables_and_parameters_symbols
dotnet_naming_rule.local_variables_and_parameters_camel_case.style    = camel_case_style

dotnet_naming_symbols.local_variables_and_parameters_symbols.applicable_kinds = local,parameter

dotnet_naming_style.camel_case_style.capitalization = camel_case

# name local constant using PascalCase
dotnet_naming_rule.local_const_pascal_case.severity = error
dotnet_naming_rule.local_const_pascal_case.symbols  = local_const
dotnet_naming_rule.local_const_pascal_case.style    = pascal_case_style

dotnet_naming_symbols.local_const.applicable_kinds   = local
dotnet_naming_symbols.local_const.required_modifiers = const

dotnet_naming_style.pascal_case_style.capitalization = pascal_case

# all type parameters should be TPascalCase
dotnet_naming_rule.type_parameters_T_pascal_case.severity = error
dotnet_naming_rule.type_parameters_T_pascal_case.symbols  = type_parameters_symbols
dotnet_naming_rule.type_parameters_T_pascal_case.style    = T_pascal_case_style

dotnet_naming_symbols.type_parameters_symbols.applicable_kinds = type_parameter

dotnet_naming_style.T_pascal_case_style.required_prefix = T
dotnet_naming_style.T_pascal_case_style.capitalization = pascal_case


# IDE0056: Use index operator
csharp_style_prefer_index_operator = true:error

# IDE0032: Use auto property
dotnet_style_prefer_auto_properties = true:error

# IDE0057: Use range operator
csharp_style_prefer_range_operator = true:error

# IDE0071: Simplify interpolation
dotnet_style_prefer_simplified_interpolation = true:error

<<<<<<< HEAD
# IDE0019: Use pattern matching
csharp_style_pattern_matching_over_as_with_null_check = true:error
=======
# IDE0004: Remove Unnecessary Cast
dotnet_diagnostic.IDE0004.severity = error
>>>>>>> 2a71af54

[*.xaml]
indent_style = space
indent_size = 2<|MERGE_RESOLUTION|>--- conflicted
+++ resolved
@@ -234,13 +234,11 @@
 # IDE0071: Simplify interpolation
 dotnet_style_prefer_simplified_interpolation = true:error
 
-<<<<<<< HEAD
+# IDE0004: Remove Unnecessary Cast
+dotnet_diagnostic.IDE0004.severity = error
+
 # IDE0019: Use pattern matching
 csharp_style_pattern_matching_over_as_with_null_check = true:error
-=======
-# IDE0004: Remove Unnecessary Cast
-dotnet_diagnostic.IDE0004.severity = error
->>>>>>> 2a71af54
 
 [*.xaml]
 indent_style = space
