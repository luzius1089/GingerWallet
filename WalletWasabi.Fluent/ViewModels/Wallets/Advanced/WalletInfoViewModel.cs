using ReactiveUI;
using WalletWasabi.Extensions;
using WalletWasabi.Fluent.ViewModels.Navigation;
using WalletWasabi.Userfacing;
using static WalletWasabi.Blockchain.Keys.WpkhOutputDescriptorHelper;

namespace WalletWasabi.Fluent.ViewModels.Wallets.Advanced;

[NavigationMetaData(Title = "Wallet Info")]
public partial class WalletInfoViewModel : RoutableViewModel
{
	[AutoNotify] private bool _showSensitiveData;
	[AutoNotify] private string _showButtonText = "Show sensitive data";
	[AutoNotify] private string _lockIconString = "eye_show_regular";

	public WalletInfoViewModel(WalletViewModelBase walletViewModelBase)
	{
		var wallet = walletViewModelBase.Wallet;
		var network = wallet.Network;
		IsHardwareWallet = wallet.KeyManager.IsHardwareWallet;

		SetupCancel(enableCancel: true, enableCancelOnEscape: true, enableCancelOnPressed: true);

		EnableCancel = !wallet.KeyManager.IsWatchOnly;

		NextCommand = ReactiveCommand.Create(() => Navigate().Clear());

		CancelCommand = ReactiveCommand.Create(() =>
		{
			ShowSensitiveData = !ShowSensitiveData;
			ShowButtonText = ShowSensitiveData ? "Hide sensitive data" : "Show sensitive data";
			LockIconString = ShowSensitiveData ? "eye_hide_regular" : "eye_show_regular";
		});

		if (!wallet.KeyManager.IsWatchOnly)
		{
			var secret = PasswordHelper.GetMasterExtKey(wallet.KeyManager, wallet.Kitchen.SaltSoup(), out _);

			ExtendedMasterPrivateKey = secret.GetWif(network).ToWif();
			ExtendedAccountPrivateKey = secret.Derive(wallet.KeyManager.SegwitAccountKeyPath).GetWif(network).ToWif();
			ExtendedMasterZprv = secret.ToZPrv(network);

			// TODO: Should work for every type of wallet, temporarily disabling it.
			WpkhOutputDescriptors = wallet.KeyManager.GetOutputDescriptors(wallet.Kitchen.SaltSoup(), network);
		}

<<<<<<< HEAD
		SegWitExtendedAccountPublicKey = wallet.KeyManager.SegwitExtPubKey.ToString(network);
		TaprootExtendedAccountPublicKey = wallet.KeyManager.TaprootExtPubKey?.ToString(network);
		ExtendedAccountZpub = wallet.KeyManager.SegwitExtPubKey.ToZpub(network);
		SegWitAccountKeyPath = $"m/{wallet.KeyManager.SegwitAccountKeyPath}";
		TaprootAccountKeyPath = $"m/{wallet.KeyManager.TaprootAccountKeyPath}";
=======
		ExtendedAccountPublicKey = wallet.KeyManager.SegwitExtPubKey.ToString(network);
		AccountKeyPath = $"m/{wallet.KeyManager.SegwitAccountKeyPath}";
>>>>>>> 33ca3207
		MasterKeyFingerprint = wallet.KeyManager.MasterFingerprint.ToString();
	}

	public string SegWitExtendedAccountPublicKey { get; }

	public string TaprootExtendedAccountPublicKey { get; }

<<<<<<< HEAD
	public string ExtendedAccountZpub { get; }

	public string SegWitAccountKeyPath { get; }

	public string TaprootAccountKeyPath { get; }
=======
	public string AccountKeyPath { get; }
>>>>>>> 33ca3207

	public string? MasterKeyFingerprint { get; }

	public string? ExtendedMasterPrivateKey { get; }

	public string? ExtendedAccountPrivateKey { get; }

	public string? ExtendedMasterZprv { get; }

	public WpkhDescriptors? WpkhOutputDescriptors { get; }

	public bool IsHardwareWallet { get; }
}<|MERGE_RESOLUTION|>--- conflicted
+++ resolved
@@ -44,16 +44,11 @@
 			WpkhOutputDescriptors = wallet.KeyManager.GetOutputDescriptors(wallet.Kitchen.SaltSoup(), network);
 		}
 
-<<<<<<< HEAD
 		SegWitExtendedAccountPublicKey = wallet.KeyManager.SegwitExtPubKey.ToString(network);
 		TaprootExtendedAccountPublicKey = wallet.KeyManager.TaprootExtPubKey?.ToString(network);
-		ExtendedAccountZpub = wallet.KeyManager.SegwitExtPubKey.ToZpub(network);
+
 		SegWitAccountKeyPath = $"m/{wallet.KeyManager.SegwitAccountKeyPath}";
 		TaprootAccountKeyPath = $"m/{wallet.KeyManager.TaprootAccountKeyPath}";
-=======
-		ExtendedAccountPublicKey = wallet.KeyManager.SegwitExtPubKey.ToString(network);
-		AccountKeyPath = $"m/{wallet.KeyManager.SegwitAccountKeyPath}";
->>>>>>> 33ca3207
 		MasterKeyFingerprint = wallet.KeyManager.MasterFingerprint.ToString();
 	}
 
@@ -61,15 +56,10 @@
 
 	public string TaprootExtendedAccountPublicKey { get; }
 
-<<<<<<< HEAD
-	public string ExtendedAccountZpub { get; }
 
 	public string SegWitAccountKeyPath { get; }
 
 	public string TaprootAccountKeyPath { get; }
-=======
-	public string AccountKeyPath { get; }
->>>>>>> 33ca3207
 
 	public string? MasterKeyFingerprint { get; }
 
