{
  "version": 1,
  "dependencies": {
    "net6.0": {
      "Avalonia": {
        "type": "Direct",
        "requested": "[0.10.12, )",
        "resolved": "0.10.12",
        "contentHash": "ftI5uGBFvWJpizGc6PT6lOb6FiO8AWcSYS9N4FWvXgOvuqWuTgmjwURPUkvajpeaQLKOOea6AbgotSyhV8NNoQ==",
        "dependencies": {
          "Avalonia.Remote.Protocol": "0.10.12",
          "JetBrains.Annotations": "10.3.0",
          "System.ComponentModel.Annotations": "4.5.0",
          "System.Memory": "4.5.3",
          "System.Reactive": "5.0.0",
          "System.Runtime.CompilerServices.Unsafe": "4.6.0",
          "System.ValueTuple": "4.5.0"
        }
      },
      "Avalonia.Controls.TreeDataGrid": {
        "type": "Direct",
        "requested": "[0.10.10-cibuild0018875-beta, )",
        "resolved": "0.10.10-cibuild0018875-beta",
        "contentHash": "8OaZ116UARIu+yQGUOiBWPYrTp+4rTqDHoMrrzx8Jw1wTo1nMw+nD2Wh/OOFuwcdJxLRaIlDNWLRtW/R5yfNsw==",
        "dependencies": {
          "Avalonia": "0.10.10"
        }
      },
      "Avalonia.Diagnostics": {
        "type": "Direct",
        "requested": "[0.10.12, )",
        "resolved": "0.10.12",
        "contentHash": "Pf9DGiSwl3+gPrRSHKFzDG20I9QJ5P1g6BexLKfHQH9+Cmax+a/UEVYQq4hGn0xhrmpuLYOeGHb8wasjAT4EfQ==",
        "dependencies": {
          "Avalonia": "0.10.12",
          "Avalonia.Controls.DataGrid": "0.10.12",
          "Microsoft.CodeAnalysis.CSharp.Scripting": "3.4.0",
          "System.Reactive": "5.0.0"
        }
      },
      "Avalonia.ReactiveUI": {
        "type": "Direct",
        "requested": "[0.10.12, )",
        "resolved": "0.10.12",
        "contentHash": "dOszpMtBKEACAFWtjwNibXMF2SBolJ3cV8ffDEOy2uuwjKBJqbSmHH+WSnui9KfbSF2igVpam4TqO6drJuEvjw==",
        "dependencies": {
          "Avalonia": "0.10.12",
          "ReactiveUI": "13.2.10",
          "System.Reactive": "5.0.0"
        }
      },
      "Avalonia.Xaml.Behaviors": {
        "type": "Direct",
        "requested": "[0.10.12.2, )",
        "resolved": "0.10.12.2",
        "contentHash": "EqfzwstvqQcWnTJnaBvezxKwBSddozXpkFi5WrzVe976zedE+A1NruFgnC19aG7Vvy0mTQdlWFTtbAInv6IQyg==",
<<<<<<< HEAD
        "dependencies": {
          "Avalonia": "0.10.12",
          "Avalonia.Xaml.Interactions": "0.10.12.2",
          "Avalonia.Xaml.Interactivity": "0.10.12.2"
        }
      },
      "DataBox": {
        "type": "Direct",
        "requested": "[0.10.11.1, )",
        "resolved": "0.10.11.1",
        "contentHash": "cEAKQ6gEDLY8NVHl8HX6cZUpk+SVZyvozxK9KaXhmU+I0jg62E0FecXK/p768lPUpyCqsD0aX2NtzDpgaVV7Mg==",
=======
>>>>>>> 9d6dc315
        "dependencies": {
          "Avalonia": "0.10.12",
          "Avalonia.Xaml.Interactions": "0.10.12.2",
          "Avalonia.Xaml.Interactivity": "0.10.12.2"
        }
      },
      "System.Drawing.Common": {
        "type": "Direct",
        "requested": "[6.0.0, )",
        "resolved": "6.0.0",
        "contentHash": "NfuoKUiP2nUWwKZN6twGqXioIe1zVD0RIj2t976A+czLHr2nY454RwwXs6JU9Htc6mwqL6Dn/nEL3dpVf2jOhg==",
        "dependencies": {
          "Microsoft.Win32.SystemEvents": "6.0.0"
        }
      },
      "System.Reactive": {
        "type": "Direct",
        "requested": "[5.0.0, )",
        "resolved": "5.0.0",
        "contentHash": "erBZjkQHWL9jpasCE/0qKAryzVBJFxGHVBAvgRN1bzM0q2s1S4oYREEEL0Vb+1kA/6BKb5FjUZMp5VXmy+gzkQ=="
      },
      "System.Runtime": {
        "type": "Direct",
        "requested": "[4.3.1, )",
        "resolved": "4.3.1",
        "contentHash": "abhfv1dTK6NXOmu4bgHIONxHyEqFjW8HwXPmpY9gmll+ix9UNo4XDcmzJn6oLooftxNssVHdJC1pGT9jkSynQg==",
        "dependencies": {
          "Microsoft.NETCore.Platforms": "1.1.1",
          "Microsoft.NETCore.Targets": "1.1.3"
        }
      },
      "Avalonia.Controls.DataGrid": {
        "type": "Transitive",
        "resolved": "0.10.12",
        "contentHash": "i3zM3P8PUY4FNhATZoFWkto3H66FcIrnJNMyOsl1fN0FPS6meysAwCKQwuou/oapyzZEODeAmCVdqB0AgjNHVw==",
        "dependencies": {
          "Avalonia": "0.10.12",
          "Avalonia.Remote.Protocol": "0.10.12",
          "JetBrains.Annotations": "10.3.0",
          "System.Reactive": "5.0.0"
        }
      },
      "Avalonia.Remote.Protocol": {
        "type": "Transitive",
        "resolved": "0.10.12",
        "contentHash": "ArrxniR8iShzMvXCS3vt5FXg9Fv3qK1UKzJwsSsY9iCuC8wKo2eevRj42qOhMCS98POTH5v8aUZBeoLlENa0vA=="
      },
      "Avalonia.Xaml.Interactions": {
        "type": "Transitive",
        "resolved": "0.10.12.2",
        "contentHash": "01NGXHMbvpg1JcZ4tFAZXD6i55vHIQnJl3+HFi7RSP1jevkjkSaVM8qjwLsTSfREsJ2OoiWxx2LcyUQJvO5Kjw==",
        "dependencies": {
          "Avalonia": "0.10.12",
          "Avalonia.Xaml.Interactivity": "0.10.12.2"
        }
      },
      "Avalonia.Xaml.Interactivity": {
        "type": "Transitive",
        "resolved": "0.10.12.2",
        "contentHash": "AGAbT1I6XW1+9tweLHDMGX8+SijE111vNNIQy2gI3bpbLfPYTirLPyK0do2s9V6l7hHfQnNmiX2NA6JHC4WG4Q==",
        "dependencies": {
          "Avalonia": "0.10.12"
        }
      },
      "DynamicData": {
        "type": "Transitive",
        "resolved": "7.1.1",
        "contentHash": "Pc6J5bFnSxEa64PV2V67FMcLlDdpv6m+zTBKSnRN3aLon/WtWWy8kuDpHFbJlgXHtqc6Nxloj9ItuvDlvKC/8w==",
        "dependencies": {
          "System.Reactive": "5.0.0"
        }
      },
      "JetBrains.Annotations": {
        "type": "Transitive",
        "resolved": "10.3.0",
        "contentHash": "0GLU9lwGVXjUNlr9ZIdAgjqLI2Zm/XFGJFaqJ1T1sU+kwfeMLhm68+rblUrNUP9psRl4i8yM7Ghb4ia4oI2E5g==",
        "dependencies": {
          "System.Runtime": "4.1.0"
        }
      },
      "Microsoft.AspNetCore.JsonPatch": {
        "type": "Transitive",
        "resolved": "6.0.0",
        "contentHash": "SUiwg0XQ5NtmnELHXSdX4mAwawFnAOwSx2Zz6NIhQnEN1tZDoAWEHc8dS/S7y8cE52+9bHj+XbYZuLGF7OrQPA==",
        "dependencies": {
          "Microsoft.CSharp": "4.7.0",
          "Newtonsoft.Json": "13.0.1"
        }
      },
      "Microsoft.AspNetCore.Mvc.NewtonsoftJson": {
        "type": "Transitive",
        "resolved": "6.0.0",
        "contentHash": "YMwSWgBuwkVn9k4/2wWxfwEbx8T5Utj13UH/zmUm5lbkKcY+tJyt9w9P4rY5pO1XtCitoh1+L+Feqz9qxG/CvA==",
        "dependencies": {
          "Microsoft.AspNetCore.JsonPatch": "6.0.0",
          "Newtonsoft.Json": "13.0.1",
          "Newtonsoft.Json.Bson": "1.0.2"
        }
      },
      "Microsoft.CodeAnalysis.Analyzers": {
        "type": "Transitive",
        "resolved": "2.9.6",
        "contentHash": "Kmms3TxGQMNb95Cu/3K+0bIcMnV4qf/phZBLAB0HUi65rBPxP4JO3aM2LoAcb+DFS600RQJMZ7ZLyYDTbLwJOQ=="
      },
      "Microsoft.CodeAnalysis.Common": {
        "type": "Transitive",
        "resolved": "3.4.0",
        "contentHash": "3ncA7cV+iXGA1VYwe2UEZXcvWyZSlbexWjM9AvocP7sik5UD93qt9Hq0fMRGk0jFRmvmE4T2g+bGfXiBVZEhLw==",
        "dependencies": {
          "Microsoft.CodeAnalysis.Analyzers": "2.9.6",
          "System.Collections.Immutable": "1.5.0",
          "System.Memory": "4.5.3",
          "System.Reflection.Metadata": "1.6.0",
          "System.Runtime.CompilerServices.Unsafe": "4.5.2",
          "System.Text.Encoding.CodePages": "4.5.1",
          "System.Threading.Tasks.Extensions": "4.5.3"
        }
      },
      "Microsoft.CodeAnalysis.CSharp": {
        "type": "Transitive",
        "resolved": "3.4.0",
        "contentHash": "/LsTtgcMN6Tu1oo7/WYbRAHL4/ubXC/miEakwTpcZKJKtFo7D0AK95Hw0dbGxul6C8WJu60v6NP2435TDYZM+Q==",
        "dependencies": {
          "Microsoft.CodeAnalysis.Common": "[3.4.0]"
        }
      },
      "Microsoft.CodeAnalysis.CSharp.Scripting": {
        "type": "Transitive",
        "resolved": "3.4.0",
        "contentHash": "tLgqc76qXHmONUhWhxo7z3TcL/LmGFWIUJm1exbQmVJohuQvJnejUMxmVkdxDfMuMZU1fIyJXPZ6Fkp4FEneAg==",
        "dependencies": {
          "Microsoft.CSharp": "4.3.0",
          "Microsoft.CodeAnalysis.CSharp": "[3.4.0]",
          "Microsoft.CodeAnalysis.Common": "[3.4.0]",
          "Microsoft.CodeAnalysis.Scripting.Common": "[3.4.0]"
        }
      },
      "Microsoft.CodeAnalysis.Scripting.Common": {
        "type": "Transitive",
        "resolved": "3.4.0",
        "contentHash": "+b6I3DZL2zvck+B/E/aiOveakj5U2G2BcYODQxcGh2IDbatNU3XXxGT1HumkWB5uIZI2Leu0opBgBpjScmjGMA==",
        "dependencies": {
          "Microsoft.CodeAnalysis.Common": "[3.4.0]"
        }
      },
      "Microsoft.CSharp": {
        "type": "Transitive",
        "resolved": "4.7.0",
        "contentHash": "pTj+D3uJWyN3My70i2Hqo+OXixq3Os2D1nJ2x92FFo6sk8fYS1m1WLNTs0Dc1uPaViH0YvEEwvzddQ7y4rhXmA=="
      },
      "Microsoft.Extensions.Logging.Abstractions": {
        "type": "Transitive",
        "resolved": "1.0.0",
        "contentHash": "wHT6oY50q36mAXBRKtFaB7u07WxKC5u2M8fi3PqHOOnHyUo9gD0u1TlCNR8UObHQxKMYwqlgI8TLcErpt29n8A==",
        "dependencies": {
          "System.Collections": "4.0.11",
          "System.Collections.Concurrent": "4.0.12",
          "System.Diagnostics.Debug": "4.0.11",
          "System.Globalization": "4.0.11",
          "System.Linq": "4.1.0",
          "System.Reflection": "4.1.0",
          "System.Resources.ResourceManager": "4.0.1",
          "System.Runtime.Extensions": "4.1.0",
          "System.Runtime.InteropServices": "4.1.0"
        }
      },
      "Microsoft.NETCore.Platforms": {
        "type": "Transitive",
        "resolved": "2.1.2",
        "contentHash": "mOJy3M0UN+LUG21dLGMxaWZEP6xYpQEpLuvuEQBaownaX4YuhH6NmNUlN9si+vNkAS6dwJ//N1O4DmLf2CikVg=="
      },
      "Microsoft.NETCore.Targets": {
        "type": "Transitive",
        "resolved": "1.1.3",
        "contentHash": "3Wrmi0kJDzClwAC+iBdUBpEKmEle8FQNsCs77fkiOIw/9oYA07bL1EZNX0kQ2OMN3xpwvl0vAtOCYY3ndDNlhQ=="
      },
      "Microsoft.Win32.SystemEvents": {
        "type": "Transitive",
        "resolved": "6.0.0",
        "contentHash": "hqTM5628jSsQiv+HGpiq3WKBl2c8v1KZfby2J6Pr7pEPlK9waPdgEO6b8A/+/xn/yZ9ulv8HuqK71ONy2tg67A=="
      },
      "NBitcoin": {
        "type": "Transitive",
        "resolved": "6.0.19",
        "contentHash": "l/iN8TX/rNwzJvYLVM0Zspd0NzfGZ77HZXJ0upFS8Oyrd3NaKaW3Tj9sDIX2aYijpIeGUVOUPRXM/MhID5u4ng==",
        "dependencies": {
          "Microsoft.Extensions.Logging.Abstractions": "1.0.0",
          "Newtonsoft.Json": "11.0.2"
        }
      },
      "NBitcoin.Secp256k1": {
        "type": "Transitive",
        "resolved": "1.0.10",
        "contentHash": "+CbOOtba1tv4p0G8uKRmwH4he5LXNtqfxdIrDi0RcVViR7HRTbaoDE7tJ7cAkg7pxuiNHGkpvtn+rFgkPxYgYw=="
      },
      "Newtonsoft.Json": {
        "type": "Transitive",
        "resolved": "13.0.1",
        "contentHash": "ppPFpBcvxdsfUonNcvITKqLl3bqxWbDCZIzDWHzjpdAHRFfZe0Dw9HmA0+za13IdyrgJwpkDTDA9fHaxOrt20A=="
      },
      "Newtonsoft.Json.Bson": {
        "type": "Transitive",
        "resolved": "1.0.2",
        "contentHash": "QYFyxhaABwmq3p/21VrZNYvCg3DaEoN/wUuw5nmfAf0X3HLjgupwhkEWdgfb9nvGAUIv3osmZoD3kKl4jxEmYQ==",
        "dependencies": {
          "Newtonsoft.Json": "12.0.1"
        }
      },
      "ReactiveUI": {
        "type": "Transitive",
        "resolved": "13.2.10",
        "contentHash": "fOCbEZ+RsO2Jhv6vB8VX+ZEvczYJaC95atcSG7oXohJeL/sEwbbqvv9k+tbj2l4bRSj2j5CQvhwA3HNLaxlCAg==",
        "dependencies": {
          "DynamicData": "7.1.1",
          "Splat": "10.0.1",
          "System.Reactive": "5.0.0",
          "System.Runtime.Serialization.Primitives": "4.3.0"
        }
      },
      "Splat": {
        "type": "Transitive",
        "resolved": "10.0.1",
        "contentHash": "N8BMGVuUBnVLAHSVbna/st8XiLd8ulF3BfkKUSGCPqYpDCis3ELvM+aFaZQLBUIBEcweCYVLq3HFEBqHkCKFyA=="
      },
      "System.Collections": {
        "type": "Transitive",
        "resolved": "4.0.11",
        "contentHash": "YUJGz6eFKqS0V//mLt25vFGrrCvOnsXjlvFQs+KimpwNxug9x0Pzy4PlFMU3Q2IzqAa9G2L4LsK3+9vCBK7oTg==",
        "dependencies": {
          "Microsoft.NETCore.Platforms": "1.0.1",
          "Microsoft.NETCore.Targets": "1.0.1",
          "System.Runtime": "4.1.0"
        }
      },
      "System.Collections.Concurrent": {
        "type": "Transitive",
        "resolved": "4.0.12",
        "contentHash": "2gBcbb3drMLgxlI0fBfxMA31ec6AEyYCHygGse4vxceJan8mRIWeKJ24BFzN7+bi/NFTgdIgufzb94LWO5EERQ==",
        "dependencies": {
          "System.Collections": "4.0.11",
          "System.Diagnostics.Debug": "4.0.11",
          "System.Diagnostics.Tracing": "4.1.0",
          "System.Globalization": "4.0.11",
          "System.Reflection": "4.1.0",
          "System.Resources.ResourceManager": "4.0.1",
          "System.Runtime": "4.1.0",
          "System.Runtime.Extensions": "4.1.0",
          "System.Threading": "4.0.11",
          "System.Threading.Tasks": "4.0.11"
        }
      },
      "System.Collections.Immutable": {
        "type": "Transitive",
        "resolved": "1.5.0",
        "contentHash": "EXKiDFsChZW0RjrZ4FYHu9aW6+P4MCgEDCklsVseRfhoO0F+dXeMSsMRAlVXIo06kGJ/zv+2w1a2uc2+kxxSaQ=="
      },
      "System.ComponentModel.Annotations": {
        "type": "Transitive",
        "resolved": "4.5.0",
        "contentHash": "UxYQ3FGUOtzJ7LfSdnYSFd7+oEv6M8NgUatatIN2HxNtDdlcvFAf+VIq4Of9cDMJEJC0aSRv/x898RYhB4Yppg=="
      },
      "System.Diagnostics.Debug": {
        "type": "Transitive",
        "resolved": "4.0.11",
        "contentHash": "w5U95fVKHY4G8ASs/K5iK3J5LY+/dLFd4vKejsnI/ZhBsWS9hQakfx3Zr7lRWKg4tAw9r4iktyvsTagWkqYCiw==",
        "dependencies": {
          "Microsoft.NETCore.Platforms": "1.0.1",
          "Microsoft.NETCore.Targets": "1.0.1",
          "System.Runtime": "4.1.0"
        }
      },
      "System.Diagnostics.Tracing": {
        "type": "Transitive",
        "resolved": "4.1.0",
        "contentHash": "vDN1PoMZCkkdNjvZLql592oYJZgS7URcJzJ7bxeBgGtx5UtR5leNm49VmfHGqIffX4FKacHbI3H6UyNSHQknBg==",
        "dependencies": {
          "Microsoft.NETCore.Platforms": "1.0.1",
          "Microsoft.NETCore.Targets": "1.0.1",
          "System.Runtime": "4.1.0"
        }
      },
      "System.Globalization": {
        "type": "Transitive",
        "resolved": "4.3.0",
        "contentHash": "kYdVd2f2PAdFGblzFswE4hkNANJBKRmsfa2X5LG2AcWE1c7/4t0pYae1L8vfZ5xvE2nK/R9JprtToA61OSHWIg==",
        "dependencies": {
          "Microsoft.NETCore.Platforms": "1.1.0",
          "Microsoft.NETCore.Targets": "1.1.0",
          "System.Runtime": "4.3.0"
        }
      },
      "System.IO": {
        "type": "Transitive",
        "resolved": "4.3.0",
        "contentHash": "3qjaHvxQPDpSOYICjUoTsmoq5u6QJAFRUITgeT/4gqkF1bajbSmb1kwSxEA8AHlofqgcKJcM8udgieRNhaJ5Cg==",
        "dependencies": {
          "Microsoft.NETCore.Platforms": "1.1.0",
          "Microsoft.NETCore.Targets": "1.1.0",
          "System.Runtime": "4.3.0",
          "System.Text.Encoding": "4.3.0",
          "System.Threading.Tasks": "4.3.0"
        }
      },
      "System.Linq": {
        "type": "Transitive",
        "resolved": "4.1.0",
        "contentHash": "bQ0iYFOQI0nuTnt+NQADns6ucV4DUvMdwN6CbkB1yj8i7arTGiTN5eok1kQwdnnNWSDZfIUySQY+J3d5KjWn0g==",
        "dependencies": {
          "System.Collections": "4.0.11",
          "System.Diagnostics.Debug": "4.0.11",
          "System.Resources.ResourceManager": "4.0.1",
          "System.Runtime": "4.1.0",
          "System.Runtime.Extensions": "4.1.0"
        }
      },
      "System.Memory": {
        "type": "Transitive",
        "resolved": "4.5.3",
        "contentHash": "3oDzvc/zzetpTKWMShs1AADwZjQ/36HnsufHRPcOjyRAAMLDlu2iD33MBI2opxnezcVUtXyqDXXjoFMOU9c7SA=="
      },
      "System.Reflection": {
        "type": "Transitive",
        "resolved": "4.3.0",
        "contentHash": "KMiAFoW7MfJGa9nDFNcfu+FpEdiHpWgTcS2HdMpDvt9saK3y/G4GwprPyzqjFH9NTaGPQeWNHU+iDlDILj96aQ==",
        "dependencies": {
          "Microsoft.NETCore.Platforms": "1.1.0",
          "Microsoft.NETCore.Targets": "1.1.0",
          "System.IO": "4.3.0",
          "System.Reflection.Primitives": "4.3.0",
          "System.Runtime": "4.3.0"
        }
      },
      "System.Reflection.Metadata": {
        "type": "Transitive",
        "resolved": "1.6.0",
        "contentHash": "COC1aiAJjCoA5GBF+QKL2uLqEBew4JsCkQmoHKbN3TlOZKa2fKLz5CpiRQKDz0RsAOEGsVKqOD5bomsXq/4STQ=="
      },
      "System.Reflection.Primitives": {
        "type": "Transitive",
        "resolved": "4.3.0",
        "contentHash": "5RXItQz5As4xN2/YUDxdpsEkMhvw3e6aNveFXUn4Hl/udNTCNhnKp8lT9fnc3MhvGKh1baak5CovpuQUXHAlIA==",
        "dependencies": {
          "Microsoft.NETCore.Platforms": "1.1.0",
          "Microsoft.NETCore.Targets": "1.1.0",
          "System.Runtime": "4.3.0"
        }
      },
      "System.Resources.ResourceManager": {
        "type": "Transitive",
        "resolved": "4.3.0",
        "contentHash": "/zrcPkkWdZmI4F92gL/TPumP98AVDu/Wxr3CSJGQQ+XN6wbRZcyfSKVoPo17ilb3iOr0cCRqJInGwNMolqhS8A==",
        "dependencies": {
          "Microsoft.NETCore.Platforms": "1.1.0",
          "Microsoft.NETCore.Targets": "1.1.0",
          "System.Globalization": "4.3.0",
          "System.Reflection": "4.3.0",
          "System.Runtime": "4.3.0"
        }
      },
      "System.Runtime.CompilerServices.Unsafe": {
        "type": "Transitive",
        "resolved": "4.6.0",
        "contentHash": "HxozeSlipUK7dAroTYwIcGwKDeOVpQnJlpVaOkBz7CM4TsE5b/tKlQBZecTjh6FzcSbxndYaxxpsBMz+wMJeyw=="
      },
      "System.Runtime.Extensions": {
        "type": "Transitive",
        "resolved": "4.1.0",
        "contentHash": "CUOHjTT/vgP0qGW22U4/hDlOqXmcPq5YicBaXdUR2UiUoLwBT+olO6we4DVbq57jeX5uXH2uerVZhf0qGj+sVQ==",
        "dependencies": {
          "Microsoft.NETCore.Platforms": "1.0.1",
          "Microsoft.NETCore.Targets": "1.0.1",
          "System.Runtime": "4.1.0"
        }
      },
      "System.Runtime.Handles": {
        "type": "Transitive",
        "resolved": "4.0.1",
        "contentHash": "nCJvEKguXEvk2ymk1gqj625vVnlK3/xdGzx0vOKicQkoquaTBJTP13AIYkocSUwHCLNBwUbXTqTWGDxBTWpt7g==",
        "dependencies": {
          "Microsoft.NETCore.Platforms": "1.0.1",
          "Microsoft.NETCore.Targets": "1.0.1",
          "System.Runtime": "4.1.0"
        }
      },
      "System.Runtime.InteropServices": {
        "type": "Transitive",
        "resolved": "4.1.0",
        "contentHash": "16eu3kjHS633yYdkjwShDHZLRNMKVi/s0bY8ODiqJ2RfMhDMAwxZaUaWVnZ2P71kr/or+X9o/xFWtNqz8ivieQ==",
        "dependencies": {
          "Microsoft.NETCore.Platforms": "1.0.1",
          "Microsoft.NETCore.Targets": "1.0.1",
          "System.Reflection": "4.1.0",
          "System.Reflection.Primitives": "4.0.1",
          "System.Runtime": "4.1.0",
          "System.Runtime.Handles": "4.0.1"
        }
      },
      "System.Runtime.Serialization.Primitives": {
        "type": "Transitive",
        "resolved": "4.3.0",
        "contentHash": "Wz+0KOukJGAlXjtKr+5Xpuxf8+c8739RI1C+A2BoQZT+wMCCoMDDdO8/4IRHfaVINqL78GO8dW8G2lW/e45Mcw==",
        "dependencies": {
          "System.Resources.ResourceManager": "4.3.0",
          "System.Runtime": "4.3.0"
        }
      },
      "System.Text.Encoding": {
        "type": "Transitive",
        "resolved": "4.3.0",
        "contentHash": "BiIg+KWaSDOITze6jGQynxg64naAPtqGHBwDrLaCtixsa5bKiR8dpPOHA7ge3C0JJQizJE+sfkz1wV+BAKAYZw==",
        "dependencies": {
          "Microsoft.NETCore.Platforms": "1.1.0",
          "Microsoft.NETCore.Targets": "1.1.0",
          "System.Runtime": "4.3.0"
        }
      },
      "System.Text.Encoding.CodePages": {
        "type": "Transitive",
        "resolved": "4.5.1",
        "contentHash": "4J2JQXbftjPMppIHJ7IC+VXQ9XfEagN92vZZNoG12i+zReYlim5dMoXFC1Zzg7tsnKDM7JPo5bYfFK4Jheq44w==",
        "dependencies": {
          "Microsoft.NETCore.Platforms": "2.1.2",
          "System.Runtime.CompilerServices.Unsafe": "4.5.2"
        }
      },
      "System.Threading": {
        "type": "Transitive",
        "resolved": "4.0.11",
        "contentHash": "N+3xqIcg3VDKyjwwCGaZ9HawG9aC6cSDI+s7ROma310GQo8vilFZa86hqKppwTHleR/G0sfOzhvgnUxWCR/DrQ==",
        "dependencies": {
          "System.Runtime": "4.1.0",
          "System.Threading.Tasks": "4.0.11"
        }
      },
      "System.Threading.Tasks": {
        "type": "Transitive",
        "resolved": "4.3.0",
        "contentHash": "LbSxKEdOUhVe8BezB/9uOGGppt+nZf6e1VFyw6v3DN6lqitm0OSn2uXMOdtP0M3W4iMcqcivm2J6UgqiwwnXiA==",
        "dependencies": {
          "Microsoft.NETCore.Platforms": "1.1.0",
          "Microsoft.NETCore.Targets": "1.1.0",
          "System.Runtime": "4.3.0"
        }
      },
      "System.Threading.Tasks.Extensions": {
        "type": "Transitive",
        "resolved": "4.5.3",
        "contentHash": "+MvhNtcvIbqmhANyKu91jQnvIRVSTiaOiFNfKWwXGHG48YAb4I/TyH8spsySiPYla7gKal5ZnF3teJqZAximyQ=="
      },
      "System.ValueTuple": {
        "type": "Transitive",
        "resolved": "4.5.0",
        "contentHash": "okurQJO6NRE/apDIP23ajJ0hpiNmJ+f0BwOlB/cSqTLQlw5upkf+5+96+iG2Jw40G1fCVCyPz/FhIABUjMR+RQ=="
      },
      "walletwasabi": {
        "type": "Project",
        "dependencies": {
          "Microsoft.AspNetCore.Mvc.NewtonsoftJson": "6.0.0",
          "Microsoft.Win32.SystemEvents": "6.0.0",
          "NBitcoin": "6.0.19",
          "NBitcoin.Secp256k1": "1.0.10"
        }
      }
    },
    "net6.0/linux-x64": {
      "System.Drawing.Common": {
        "type": "Direct",
        "requested": "[6.0.0, )",
        "resolved": "6.0.0",
        "contentHash": "NfuoKUiP2nUWwKZN6twGqXioIe1zVD0RIj2t976A+czLHr2nY454RwwXs6JU9Htc6mwqL6Dn/nEL3dpVf2jOhg==",
        "dependencies": {
          "Microsoft.Win32.SystemEvents": "6.0.0"
        }
      },
      "System.Runtime": {
        "type": "Direct",
        "requested": "[4.3.1, )",
        "resolved": "4.3.1",
        "contentHash": "abhfv1dTK6NXOmu4bgHIONxHyEqFjW8HwXPmpY9gmll+ix9UNo4XDcmzJn6oLooftxNssVHdJC1pGT9jkSynQg==",
        "dependencies": {
          "Microsoft.NETCore.Platforms": "1.1.1",
          "Microsoft.NETCore.Targets": "1.1.3",
          "runtime.any.System.Runtime": "4.3.0"
        }
      },
      "Microsoft.Win32.SystemEvents": {
        "type": "Transitive",
        "resolved": "6.0.0",
        "contentHash": "hqTM5628jSsQiv+HGpiq3WKBl2c8v1KZfby2J6Pr7pEPlK9waPdgEO6b8A/+/xn/yZ9ulv8HuqK71ONy2tg67A=="
      },
      "runtime.any.System.Collections": {
        "type": "Transitive",
        "resolved": "4.3.0",
        "contentHash": "23g6rqftKmovn2cLeGsuHUYm0FD7pdutb0uQMJpZ3qTvq+zHkgmt6J65VtRry4WDGYlmkMa4xDACtaQ94alNag==",
        "dependencies": {
          "System.Runtime": "4.3.0"
        }
      },
      "runtime.any.System.Diagnostics.Tracing": {
        "type": "Transitive",
        "resolved": "4.3.0",
        "contentHash": "1lpifymjGDzoYIaam6/Hyqf8GhBI3xXYLK2TgEvTtuZMorG3Kb9QnMTIKhLjJYXIiu1JvxjngHvtVFQQlpQ3HQ=="
      },
      "runtime.any.System.Globalization": {
        "type": "Transitive",
        "resolved": "4.3.0",
        "contentHash": "sMDBnad4rp4t7GY442Jux0MCUuKL4otn5BK6Ni0ARTXTSpRNBzZ7hpMfKSvnVSED5kYJm96YOWsqV0JH0d2uuw=="
      },
      "runtime.any.System.IO": {
        "type": "Transitive",
        "resolved": "4.3.0",
        "contentHash": "SDZ5AD1DtyRoxYtEcqQ3HDlcrorMYXZeCt7ZhG9US9I5Vva+gpIWDGMkcwa5XiKL0ceQKRZIX2x0XEjLX7PDzQ=="
      },
      "runtime.any.System.Reflection": {
        "type": "Transitive",
        "resolved": "4.3.0",
        "contentHash": "hLC3A3rI8jipR5d9k7+f0MgRCW6texsAp0MWkN/ci18FMtQ9KH7E2vDn/DH2LkxsszlpJpOn9qy6Z6/69rH6eQ=="
      },
      "runtime.any.System.Reflection.Primitives": {
        "type": "Transitive",
        "resolved": "4.3.0",
        "contentHash": "Nrm1p3armp6TTf2xuvaa+jGTTmncALWFq22CpmwRvhDf6dE9ZmH40EbOswD4GnFLrMRS0Ki6Kx5aUPmKK/hZBg=="
      },
      "runtime.any.System.Resources.ResourceManager": {
        "type": "Transitive",
        "resolved": "4.3.0",
        "contentHash": "Lxb89SMvf8w9p9+keBLyL6H6x/TEmc6QVsIIA0T36IuyOY3kNvIdyGddA2qt35cRamzxF8K5p0Opq4G4HjNbhQ=="
      },
      "runtime.any.System.Runtime": {
        "type": "Transitive",
        "resolved": "4.3.0",
        "contentHash": "fRS7zJgaG9NkifaAxGGclDDoRn9HC7hXACl52Or06a/fxdzDajWb5wov3c6a+gVSlekRoexfjwQSK9sh5um5LQ==",
        "dependencies": {
          "System.Private.Uri": "4.3.0"
        }
      },
      "runtime.any.System.Runtime.Handles": {
        "type": "Transitive",
        "resolved": "4.3.0",
        "contentHash": "GG84X6vufoEzqx8PbeBKheE4srOhimv+yLtGb/JkR3Y2FmoqmueLNFU4Xx8Y67plFpltQSdK74x0qlEhIpv/CQ=="
      },
      "runtime.any.System.Runtime.InteropServices": {
        "type": "Transitive",
        "resolved": "4.3.0",
        "contentHash": "lBoFeQfxe/4eqjPi46E0LU/YaCMdNkQ8B4MZu/mkzdIAZh8RQ1NYZSj0egrQKdgdvlPFtP4STtob40r4o2DBAw=="
      },
      "runtime.any.System.Text.Encoding": {
        "type": "Transitive",
        "resolved": "4.3.0",
        "contentHash": "+ihI5VaXFCMVPJNstG4O4eo1CfbrByLxRrQQTqOTp1ttK0kUKDqOdBSTaCB2IBk/QtjDrs6+x4xuezyMXdm0HQ=="
      },
      "runtime.any.System.Threading.Tasks": {
        "type": "Transitive",
        "resolved": "4.3.0",
        "contentHash": "OhBAVBQG5kFj1S+hCEQ3TUHBAEtZ3fbEMgZMRNdN8A0Pj4x+5nTELEqL59DU0TjKVE6II3dqKw4Dklb3szT65w=="
      },
      "runtime.debian.8-x64.runtime.native.System.Security.Cryptography.OpenSsl": {
        "type": "Transitive",
        "resolved": "4.3.0",
        "contentHash": "HdSSp5MnJSsg08KMfZThpuLPJpPwE5hBXvHwoKWosyHHfe8Mh5WKT0ylEOf6yNzX6Ngjxe4Whkafh5q7Ymac4Q=="
      },
      "runtime.fedora.23-x64.runtime.native.System.Security.Cryptography.OpenSsl": {
        "type": "Transitive",
        "resolved": "4.3.0",
        "contentHash": "+yH1a49wJMy8Zt4yx5RhJrxO/DBDByAiCzNwiETI+1S4mPdCu0OY4djdciC7Vssk0l22wQaDLrXxXkp+3+7bVA=="
      },
      "runtime.fedora.24-x64.runtime.native.System.Security.Cryptography.OpenSsl": {
        "type": "Transitive",
        "resolved": "4.3.0",
        "contentHash": "c3YNH1GQJbfIPJeCnr4avseugSqPrxwIqzthYyZDN6EuOyNOzq+y2KSUfRcXauya1sF4foESTgwM5e1A8arAKw=="
      },
      "runtime.native.System": {
        "type": "Transitive",
        "resolved": "4.3.0",
        "contentHash": "c/qWt2LieNZIj1jGnVNsE2Kl23Ya2aSTBuXMD6V7k9KWr6l16Tqdwq+hJScEpWER9753NWC8h96PaVNY5Ld7Jw==",
        "dependencies": {
          "Microsoft.NETCore.Platforms": "1.1.0",
          "Microsoft.NETCore.Targets": "1.1.0"
        }
      },
      "runtime.native.System.Security.Cryptography.OpenSsl": {
        "type": "Transitive",
        "resolved": "4.3.0",
        "contentHash": "NS1U+700m4KFRHR5o4vo9DSlTmlCKu/u7dtE5sUHVIPB+xpXxYQvgBgA6wEIeCz6Yfn0Z52/72WYsToCEPJnrw==",
        "dependencies": {
          "runtime.debian.8-x64.runtime.native.System.Security.Cryptography.OpenSsl": "4.3.0",
          "runtime.fedora.23-x64.runtime.native.System.Security.Cryptography.OpenSsl": "4.3.0",
          "runtime.fedora.24-x64.runtime.native.System.Security.Cryptography.OpenSsl": "4.3.0",
          "runtime.opensuse.13.2-x64.runtime.native.System.Security.Cryptography.OpenSsl": "4.3.0",
          "runtime.opensuse.42.1-x64.runtime.native.System.Security.Cryptography.OpenSsl": "4.3.0",
          "runtime.osx.10.10-x64.runtime.native.System.Security.Cryptography.OpenSsl": "4.3.0",
          "runtime.rhel.7-x64.runtime.native.System.Security.Cryptography.OpenSsl": "4.3.0",
          "runtime.ubuntu.14.04-x64.runtime.native.System.Security.Cryptography.OpenSsl": "4.3.0",
          "runtime.ubuntu.16.04-x64.runtime.native.System.Security.Cryptography.OpenSsl": "4.3.0",
          "runtime.ubuntu.16.10-x64.runtime.native.System.Security.Cryptography.OpenSsl": "4.3.0"
        }
      },
      "runtime.opensuse.13.2-x64.runtime.native.System.Security.Cryptography.OpenSsl": {
        "type": "Transitive",
        "resolved": "4.3.0",
        "contentHash": "b3pthNgxxFcD+Pc0WSEoC0+md3MyhRS6aCEeenvNE3Fdw1HyJ18ZhRFVJJzIeR/O/jpxPboB805Ho0T3Ul7w8A=="
      },
      "runtime.opensuse.42.1-x64.runtime.native.System.Security.Cryptography.OpenSsl": {
        "type": "Transitive",
        "resolved": "4.3.0",
        "contentHash": "KeLz4HClKf+nFS7p/6Fi/CqyLXh81FpiGzcmuS8DGi9lUqSnZ6Es23/gv2O+1XVGfrbNmviF7CckBpavkBoIFQ=="
      },
      "runtime.osx.10.10-x64.runtime.native.System.Security.Cryptography.OpenSsl": {
        "type": "Transitive",
        "resolved": "4.3.0",
        "contentHash": "X7IdhILzr4ROXd8mI1BUCQMSHSQwelUlBjF1JyTKCjXaOGn2fB4EKBxQbCK2VjO3WaWIdlXZL3W6TiIVnrhX4g=="
      },
      "runtime.rhel.7-x64.runtime.native.System.Security.Cryptography.OpenSsl": {
        "type": "Transitive",
        "resolved": "4.3.0",
        "contentHash": "nyFNiCk/r+VOiIqreLix8yN+q3Wga9+SE8BCgkf+2BwEKiNx6DyvFjCgkfV743/grxv8jHJ8gUK4XEQw7yzRYg=="
      },
      "runtime.ubuntu.14.04-x64.runtime.native.System.Security.Cryptography.OpenSsl": {
        "type": "Transitive",
        "resolved": "4.3.0",
        "contentHash": "ytoewC6wGorL7KoCAvRfsgoJPJbNq+64k2SqW6JcOAebWsFUvCCYgfzQMrnpvPiEl4OrblUlhF2ji+Q1+SVLrQ=="
      },
      "runtime.ubuntu.16.04-x64.runtime.native.System.Security.Cryptography.OpenSsl": {
        "type": "Transitive",
        "resolved": "4.3.0",
        "contentHash": "I8bKw2I8k58Wx7fMKQJn2R8lamboCAiHfHeV/pS65ScKWMMI0+wJkLYlEKvgW1D/XvSl/221clBoR2q9QNNM7A=="
      },
      "runtime.ubuntu.16.10-x64.runtime.native.System.Security.Cryptography.OpenSsl": {
        "type": "Transitive",
        "resolved": "4.3.0",
        "contentHash": "VB5cn/7OzUfzdnC8tqAIMQciVLiq2epm2NrAm1E9OjNRyG4lVhfR61SMcLizejzQP8R8Uf/0l5qOIbUEi+RdEg=="
      },
      "runtime.unix.System.Diagnostics.Debug": {
        "type": "Transitive",
        "resolved": "4.3.0",
        "contentHash": "WV8KLRHWVUVUDduFnvGMHt0FsEt2wK6xPl1EgDKlaMx2KnZ43A/O0GzP8wIuvAC7mq4T9V1mm90r+PXkL9FPdQ==",
        "dependencies": {
          "runtime.native.System": "4.3.0"
        }
      },
      "runtime.unix.System.Private.Uri": {
        "type": "Transitive",
        "resolved": "4.3.0",
        "contentHash": "ooWzobr5RAq34r9uan1r/WPXJYG1XWy9KanrxNvEnBzbFdQbMG7Y3bVi4QxR7xZMNLOxLLTAyXvnSkfj5boZSg==",
        "dependencies": {
          "runtime.native.System": "4.3.0"
        }
      },
      "runtime.unix.System.Runtime.Extensions": {
        "type": "Transitive",
        "resolved": "4.3.0",
        "contentHash": "zQiTBVpiLftTQZW8GFsV0gjYikB1WMkEPIxF5O6RkUrSV/OgvRRTYgeFQha/0keBpuS0HYweraGRwhfhJ7dj7w==",
        "dependencies": {
          "System.Private.Uri": "4.3.0",
          "runtime.native.System": "4.3.0",
          "runtime.native.System.Security.Cryptography.OpenSsl": "4.3.0"
        }
      },
      "System.Collections": {
        "type": "Transitive",
        "resolved": "4.0.11",
        "contentHash": "YUJGz6eFKqS0V//mLt25vFGrrCvOnsXjlvFQs+KimpwNxug9x0Pzy4PlFMU3Q2IzqAa9G2L4LsK3+9vCBK7oTg==",
        "dependencies": {
          "Microsoft.NETCore.Platforms": "1.0.1",
          "Microsoft.NETCore.Targets": "1.0.1",
          "System.Runtime": "4.1.0",
          "runtime.any.System.Collections": "4.3.0"
        }
      },
      "System.Diagnostics.Debug": {
        "type": "Transitive",
        "resolved": "4.0.11",
        "contentHash": "w5U95fVKHY4G8ASs/K5iK3J5LY+/dLFd4vKejsnI/ZhBsWS9hQakfx3Zr7lRWKg4tAw9r4iktyvsTagWkqYCiw==",
        "dependencies": {
          "Microsoft.NETCore.Platforms": "1.0.1",
          "Microsoft.NETCore.Targets": "1.0.1",
          "System.Runtime": "4.1.0",
          "runtime.unix.System.Diagnostics.Debug": "4.3.0"
        }
      },
      "System.Diagnostics.Tracing": {
        "type": "Transitive",
        "resolved": "4.1.0",
        "contentHash": "vDN1PoMZCkkdNjvZLql592oYJZgS7URcJzJ7bxeBgGtx5UtR5leNm49VmfHGqIffX4FKacHbI3H6UyNSHQknBg==",
        "dependencies": {
          "Microsoft.NETCore.Platforms": "1.0.1",
          "Microsoft.NETCore.Targets": "1.0.1",
          "System.Runtime": "4.1.0",
          "runtime.any.System.Diagnostics.Tracing": "4.3.0"
        }
      },
      "System.Globalization": {
        "type": "Transitive",
        "resolved": "4.3.0",
        "contentHash": "kYdVd2f2PAdFGblzFswE4hkNANJBKRmsfa2X5LG2AcWE1c7/4t0pYae1L8vfZ5xvE2nK/R9JprtToA61OSHWIg==",
        "dependencies": {
          "Microsoft.NETCore.Platforms": "1.1.0",
          "Microsoft.NETCore.Targets": "1.1.0",
          "System.Runtime": "4.3.0",
          "runtime.any.System.Globalization": "4.3.0"
        }
      },
      "System.IO": {
        "type": "Transitive",
        "resolved": "4.3.0",
        "contentHash": "3qjaHvxQPDpSOYICjUoTsmoq5u6QJAFRUITgeT/4gqkF1bajbSmb1kwSxEA8AHlofqgcKJcM8udgieRNhaJ5Cg==",
        "dependencies": {
          "Microsoft.NETCore.Platforms": "1.1.0",
          "Microsoft.NETCore.Targets": "1.1.0",
          "System.Runtime": "4.3.0",
          "System.Text.Encoding": "4.3.0",
          "System.Threading.Tasks": "4.3.0",
          "runtime.any.System.IO": "4.3.0"
        }
      },
      "System.Private.Uri": {
        "type": "Transitive",
        "resolved": "4.3.0",
        "contentHash": "I4SwANiUGho1esj4V4oSlPllXjzCZDE+5XXso2P03LW2vOda2Enzh8DWOxwN6hnrJyp314c7KuVu31QYhRzOGg==",
        "dependencies": {
          "Microsoft.NETCore.Platforms": "1.1.0",
          "Microsoft.NETCore.Targets": "1.1.0",
          "runtime.unix.System.Private.Uri": "4.3.0"
        }
      },
      "System.Reflection": {
        "type": "Transitive",
        "resolved": "4.3.0",
        "contentHash": "KMiAFoW7MfJGa9nDFNcfu+FpEdiHpWgTcS2HdMpDvt9saK3y/G4GwprPyzqjFH9NTaGPQeWNHU+iDlDILj96aQ==",
        "dependencies": {
          "Microsoft.NETCore.Platforms": "1.1.0",
          "Microsoft.NETCore.Targets": "1.1.0",
          "System.IO": "4.3.0",
          "System.Reflection.Primitives": "4.3.0",
          "System.Runtime": "4.3.0",
          "runtime.any.System.Reflection": "4.3.0"
        }
      },
      "System.Reflection.Primitives": {
        "type": "Transitive",
        "resolved": "4.3.0",
        "contentHash": "5RXItQz5As4xN2/YUDxdpsEkMhvw3e6aNveFXUn4Hl/udNTCNhnKp8lT9fnc3MhvGKh1baak5CovpuQUXHAlIA==",
        "dependencies": {
          "Microsoft.NETCore.Platforms": "1.1.0",
          "Microsoft.NETCore.Targets": "1.1.0",
          "System.Runtime": "4.3.0",
          "runtime.any.System.Reflection.Primitives": "4.3.0"
        }
      },
      "System.Resources.ResourceManager": {
        "type": "Transitive",
        "resolved": "4.3.0",
        "contentHash": "/zrcPkkWdZmI4F92gL/TPumP98AVDu/Wxr3CSJGQQ+XN6wbRZcyfSKVoPo17ilb3iOr0cCRqJInGwNMolqhS8A==",
        "dependencies": {
          "Microsoft.NETCore.Platforms": "1.1.0",
          "Microsoft.NETCore.Targets": "1.1.0",
          "System.Globalization": "4.3.0",
          "System.Reflection": "4.3.0",
          "System.Runtime": "4.3.0",
          "runtime.any.System.Resources.ResourceManager": "4.3.0"
        }
      },
      "System.Runtime.Extensions": {
        "type": "Transitive",
        "resolved": "4.1.0",
        "contentHash": "CUOHjTT/vgP0qGW22U4/hDlOqXmcPq5YicBaXdUR2UiUoLwBT+olO6we4DVbq57jeX5uXH2uerVZhf0qGj+sVQ==",
        "dependencies": {
          "Microsoft.NETCore.Platforms": "1.0.1",
          "Microsoft.NETCore.Targets": "1.0.1",
          "System.Runtime": "4.1.0",
          "runtime.unix.System.Runtime.Extensions": "4.3.0"
        }
      },
      "System.Runtime.Handles": {
        "type": "Transitive",
        "resolved": "4.0.1",
        "contentHash": "nCJvEKguXEvk2ymk1gqj625vVnlK3/xdGzx0vOKicQkoquaTBJTP13AIYkocSUwHCLNBwUbXTqTWGDxBTWpt7g==",
        "dependencies": {
          "Microsoft.NETCore.Platforms": "1.0.1",
          "Microsoft.NETCore.Targets": "1.0.1",
          "System.Runtime": "4.1.0",
          "runtime.any.System.Runtime.Handles": "4.3.0"
        }
      },
      "System.Runtime.InteropServices": {
        "type": "Transitive",
        "resolved": "4.1.0",
        "contentHash": "16eu3kjHS633yYdkjwShDHZLRNMKVi/s0bY8ODiqJ2RfMhDMAwxZaUaWVnZ2P71kr/or+X9o/xFWtNqz8ivieQ==",
        "dependencies": {
          "Microsoft.NETCore.Platforms": "1.0.1",
          "Microsoft.NETCore.Targets": "1.0.1",
          "System.Reflection": "4.1.0",
          "System.Reflection.Primitives": "4.0.1",
          "System.Runtime": "4.1.0",
          "System.Runtime.Handles": "4.0.1",
          "runtime.any.System.Runtime.InteropServices": "4.3.0"
        }
      },
      "System.Text.Encoding": {
        "type": "Transitive",
        "resolved": "4.3.0",
        "contentHash": "BiIg+KWaSDOITze6jGQynxg64naAPtqGHBwDrLaCtixsa5bKiR8dpPOHA7ge3C0JJQizJE+sfkz1wV+BAKAYZw==",
        "dependencies": {
          "Microsoft.NETCore.Platforms": "1.1.0",
          "Microsoft.NETCore.Targets": "1.1.0",
          "System.Runtime": "4.3.0",
          "runtime.any.System.Text.Encoding": "4.3.0"
        }
      },
      "System.Text.Encoding.CodePages": {
        "type": "Transitive",
        "resolved": "4.5.1",
        "contentHash": "4J2JQXbftjPMppIHJ7IC+VXQ9XfEagN92vZZNoG12i+zReYlim5dMoXFC1Zzg7tsnKDM7JPo5bYfFK4Jheq44w==",
        "dependencies": {
          "Microsoft.NETCore.Platforms": "2.1.2",
          "System.Runtime.CompilerServices.Unsafe": "4.5.2"
        }
      },
      "System.Threading.Tasks": {
        "type": "Transitive",
        "resolved": "4.3.0",
        "contentHash": "LbSxKEdOUhVe8BezB/9uOGGppt+nZf6e1VFyw6v3DN6lqitm0OSn2uXMOdtP0M3W4iMcqcivm2J6UgqiwwnXiA==",
        "dependencies": {
          "Microsoft.NETCore.Platforms": "1.1.0",
          "Microsoft.NETCore.Targets": "1.1.0",
          "System.Runtime": "4.3.0",
          "runtime.any.System.Threading.Tasks": "4.3.0"
        }
      }
    },
    "net6.0/osx-x64": {
      "System.Drawing.Common": {
        "type": "Direct",
        "requested": "[6.0.0, )",
        "resolved": "6.0.0",
        "contentHash": "NfuoKUiP2nUWwKZN6twGqXioIe1zVD0RIj2t976A+czLHr2nY454RwwXs6JU9Htc6mwqL6Dn/nEL3dpVf2jOhg==",
        "dependencies": {
          "Microsoft.Win32.SystemEvents": "6.0.0"
        }
      },
      "System.Runtime": {
        "type": "Direct",
        "requested": "[4.3.1, )",
        "resolved": "4.3.1",
        "contentHash": "abhfv1dTK6NXOmu4bgHIONxHyEqFjW8HwXPmpY9gmll+ix9UNo4XDcmzJn6oLooftxNssVHdJC1pGT9jkSynQg==",
        "dependencies": {
          "Microsoft.NETCore.Platforms": "1.1.1",
          "Microsoft.NETCore.Targets": "1.1.3",
          "runtime.any.System.Runtime": "4.3.0"
        }
      },
      "Microsoft.Win32.SystemEvents": {
        "type": "Transitive",
        "resolved": "6.0.0",
        "contentHash": "hqTM5628jSsQiv+HGpiq3WKBl2c8v1KZfby2J6Pr7pEPlK9waPdgEO6b8A/+/xn/yZ9ulv8HuqK71ONy2tg67A=="
      },
      "runtime.any.System.Collections": {
        "type": "Transitive",
        "resolved": "4.3.0",
        "contentHash": "23g6rqftKmovn2cLeGsuHUYm0FD7pdutb0uQMJpZ3qTvq+zHkgmt6J65VtRry4WDGYlmkMa4xDACtaQ94alNag==",
        "dependencies": {
          "System.Runtime": "4.3.0"
        }
      },
      "runtime.any.System.Diagnostics.Tracing": {
        "type": "Transitive",
        "resolved": "4.3.0",
        "contentHash": "1lpifymjGDzoYIaam6/Hyqf8GhBI3xXYLK2TgEvTtuZMorG3Kb9QnMTIKhLjJYXIiu1JvxjngHvtVFQQlpQ3HQ=="
      },
      "runtime.any.System.Globalization": {
        "type": "Transitive",
        "resolved": "4.3.0",
        "contentHash": "sMDBnad4rp4t7GY442Jux0MCUuKL4otn5BK6Ni0ARTXTSpRNBzZ7hpMfKSvnVSED5kYJm96YOWsqV0JH0d2uuw=="
      },
      "runtime.any.System.IO": {
        "type": "Transitive",
        "resolved": "4.3.0",
        "contentHash": "SDZ5AD1DtyRoxYtEcqQ3HDlcrorMYXZeCt7ZhG9US9I5Vva+gpIWDGMkcwa5XiKL0ceQKRZIX2x0XEjLX7PDzQ=="
      },
      "runtime.any.System.Reflection": {
        "type": "Transitive",
        "resolved": "4.3.0",
        "contentHash": "hLC3A3rI8jipR5d9k7+f0MgRCW6texsAp0MWkN/ci18FMtQ9KH7E2vDn/DH2LkxsszlpJpOn9qy6Z6/69rH6eQ=="
      },
      "runtime.any.System.Reflection.Primitives": {
        "type": "Transitive",
        "resolved": "4.3.0",
        "contentHash": "Nrm1p3armp6TTf2xuvaa+jGTTmncALWFq22CpmwRvhDf6dE9ZmH40EbOswD4GnFLrMRS0Ki6Kx5aUPmKK/hZBg=="
      },
      "runtime.any.System.Resources.ResourceManager": {
        "type": "Transitive",
        "resolved": "4.3.0",
        "contentHash": "Lxb89SMvf8w9p9+keBLyL6H6x/TEmc6QVsIIA0T36IuyOY3kNvIdyGddA2qt35cRamzxF8K5p0Opq4G4HjNbhQ=="
      },
      "runtime.any.System.Runtime": {
        "type": "Transitive",
        "resolved": "4.3.0",
        "contentHash": "fRS7zJgaG9NkifaAxGGclDDoRn9HC7hXACl52Or06a/fxdzDajWb5wov3c6a+gVSlekRoexfjwQSK9sh5um5LQ==",
        "dependencies": {
          "System.Private.Uri": "4.3.0"
        }
      },
      "runtime.any.System.Runtime.Handles": {
        "type": "Transitive",
        "resolved": "4.3.0",
        "contentHash": "GG84X6vufoEzqx8PbeBKheE4srOhimv+yLtGb/JkR3Y2FmoqmueLNFU4Xx8Y67plFpltQSdK74x0qlEhIpv/CQ=="
      },
      "runtime.any.System.Runtime.InteropServices": {
        "type": "Transitive",
        "resolved": "4.3.0",
        "contentHash": "lBoFeQfxe/4eqjPi46E0LU/YaCMdNkQ8B4MZu/mkzdIAZh8RQ1NYZSj0egrQKdgdvlPFtP4STtob40r4o2DBAw=="
      },
      "runtime.any.System.Text.Encoding": {
        "type": "Transitive",
        "resolved": "4.3.0",
        "contentHash": "+ihI5VaXFCMVPJNstG4O4eo1CfbrByLxRrQQTqOTp1ttK0kUKDqOdBSTaCB2IBk/QtjDrs6+x4xuezyMXdm0HQ=="
      },
      "runtime.any.System.Threading.Tasks": {
        "type": "Transitive",
        "resolved": "4.3.0",
        "contentHash": "OhBAVBQG5kFj1S+hCEQ3TUHBAEtZ3fbEMgZMRNdN8A0Pj4x+5nTELEqL59DU0TjKVE6II3dqKw4Dklb3szT65w=="
      },
      "runtime.debian.8-x64.runtime.native.System.Security.Cryptography.OpenSsl": {
        "type": "Transitive",
        "resolved": "4.3.0",
        "contentHash": "HdSSp5MnJSsg08KMfZThpuLPJpPwE5hBXvHwoKWosyHHfe8Mh5WKT0ylEOf6yNzX6Ngjxe4Whkafh5q7Ymac4Q=="
      },
      "runtime.fedora.23-x64.runtime.native.System.Security.Cryptography.OpenSsl": {
        "type": "Transitive",
        "resolved": "4.3.0",
        "contentHash": "+yH1a49wJMy8Zt4yx5RhJrxO/DBDByAiCzNwiETI+1S4mPdCu0OY4djdciC7Vssk0l22wQaDLrXxXkp+3+7bVA=="
      },
      "runtime.fedora.24-x64.runtime.native.System.Security.Cryptography.OpenSsl": {
        "type": "Transitive",
        "resolved": "4.3.0",
        "contentHash": "c3YNH1GQJbfIPJeCnr4avseugSqPrxwIqzthYyZDN6EuOyNOzq+y2KSUfRcXauya1sF4foESTgwM5e1A8arAKw=="
      },
      "runtime.native.System": {
        "type": "Transitive",
        "resolved": "4.3.0",
        "contentHash": "c/qWt2LieNZIj1jGnVNsE2Kl23Ya2aSTBuXMD6V7k9KWr6l16Tqdwq+hJScEpWER9753NWC8h96PaVNY5Ld7Jw==",
        "dependencies": {
          "Microsoft.NETCore.Platforms": "1.1.0",
          "Microsoft.NETCore.Targets": "1.1.0"
        }
      },
      "runtime.native.System.Security.Cryptography.OpenSsl": {
        "type": "Transitive",
        "resolved": "4.3.0",
        "contentHash": "NS1U+700m4KFRHR5o4vo9DSlTmlCKu/u7dtE5sUHVIPB+xpXxYQvgBgA6wEIeCz6Yfn0Z52/72WYsToCEPJnrw==",
        "dependencies": {
          "runtime.debian.8-x64.runtime.native.System.Security.Cryptography.OpenSsl": "4.3.0",
          "runtime.fedora.23-x64.runtime.native.System.Security.Cryptography.OpenSsl": "4.3.0",
          "runtime.fedora.24-x64.runtime.native.System.Security.Cryptography.OpenSsl": "4.3.0",
          "runtime.opensuse.13.2-x64.runtime.native.System.Security.Cryptography.OpenSsl": "4.3.0",
          "runtime.opensuse.42.1-x64.runtime.native.System.Security.Cryptography.OpenSsl": "4.3.0",
          "runtime.osx.10.10-x64.runtime.native.System.Security.Cryptography.OpenSsl": "4.3.0",
          "runtime.rhel.7-x64.runtime.native.System.Security.Cryptography.OpenSsl": "4.3.0",
          "runtime.ubuntu.14.04-x64.runtime.native.System.Security.Cryptography.OpenSsl": "4.3.0",
          "runtime.ubuntu.16.04-x64.runtime.native.System.Security.Cryptography.OpenSsl": "4.3.0",
          "runtime.ubuntu.16.10-x64.runtime.native.System.Security.Cryptography.OpenSsl": "4.3.0"
        }
      },
      "runtime.opensuse.13.2-x64.runtime.native.System.Security.Cryptography.OpenSsl": {
        "type": "Transitive",
        "resolved": "4.3.0",
        "contentHash": "b3pthNgxxFcD+Pc0WSEoC0+md3MyhRS6aCEeenvNE3Fdw1HyJ18ZhRFVJJzIeR/O/jpxPboB805Ho0T3Ul7w8A=="
      },
      "runtime.opensuse.42.1-x64.runtime.native.System.Security.Cryptography.OpenSsl": {
        "type": "Transitive",
        "resolved": "4.3.0",
        "contentHash": "KeLz4HClKf+nFS7p/6Fi/CqyLXh81FpiGzcmuS8DGi9lUqSnZ6Es23/gv2O+1XVGfrbNmviF7CckBpavkBoIFQ=="
      },
      "runtime.osx.10.10-x64.runtime.native.System.Security.Cryptography.OpenSsl": {
        "type": "Transitive",
        "resolved": "4.3.0",
        "contentHash": "X7IdhILzr4ROXd8mI1BUCQMSHSQwelUlBjF1JyTKCjXaOGn2fB4EKBxQbCK2VjO3WaWIdlXZL3W6TiIVnrhX4g=="
      },
      "runtime.rhel.7-x64.runtime.native.System.Security.Cryptography.OpenSsl": {
        "type": "Transitive",
        "resolved": "4.3.0",
        "contentHash": "nyFNiCk/r+VOiIqreLix8yN+q3Wga9+SE8BCgkf+2BwEKiNx6DyvFjCgkfV743/grxv8jHJ8gUK4XEQw7yzRYg=="
      },
      "runtime.ubuntu.14.04-x64.runtime.native.System.Security.Cryptography.OpenSsl": {
        "type": "Transitive",
        "resolved": "4.3.0",
        "contentHash": "ytoewC6wGorL7KoCAvRfsgoJPJbNq+64k2SqW6JcOAebWsFUvCCYgfzQMrnpvPiEl4OrblUlhF2ji+Q1+SVLrQ=="
      },
      "runtime.ubuntu.16.04-x64.runtime.native.System.Security.Cryptography.OpenSsl": {
        "type": "Transitive",
        "resolved": "4.3.0",
        "contentHash": "I8bKw2I8k58Wx7fMKQJn2R8lamboCAiHfHeV/pS65ScKWMMI0+wJkLYlEKvgW1D/XvSl/221clBoR2q9QNNM7A=="
      },
      "runtime.ubuntu.16.10-x64.runtime.native.System.Security.Cryptography.OpenSsl": {
        "type": "Transitive",
        "resolved": "4.3.0",
        "contentHash": "VB5cn/7OzUfzdnC8tqAIMQciVLiq2epm2NrAm1E9OjNRyG4lVhfR61SMcLizejzQP8R8Uf/0l5qOIbUEi+RdEg=="
      },
      "runtime.unix.System.Diagnostics.Debug": {
        "type": "Transitive",
        "resolved": "4.3.0",
        "contentHash": "WV8KLRHWVUVUDduFnvGMHt0FsEt2wK6xPl1EgDKlaMx2KnZ43A/O0GzP8wIuvAC7mq4T9V1mm90r+PXkL9FPdQ==",
        "dependencies": {
          "runtime.native.System": "4.3.0"
        }
      },
      "runtime.unix.System.Private.Uri": {
        "type": "Transitive",
        "resolved": "4.3.0",
        "contentHash": "ooWzobr5RAq34r9uan1r/WPXJYG1XWy9KanrxNvEnBzbFdQbMG7Y3bVi4QxR7xZMNLOxLLTAyXvnSkfj5boZSg==",
        "dependencies": {
          "runtime.native.System": "4.3.0"
        }
      },
      "runtime.unix.System.Runtime.Extensions": {
        "type": "Transitive",
        "resolved": "4.3.0",
        "contentHash": "zQiTBVpiLftTQZW8GFsV0gjYikB1WMkEPIxF5O6RkUrSV/OgvRRTYgeFQha/0keBpuS0HYweraGRwhfhJ7dj7w==",
        "dependencies": {
          "System.Private.Uri": "4.3.0",
          "runtime.native.System": "4.3.0",
          "runtime.native.System.Security.Cryptography.OpenSsl": "4.3.0"
        }
      },
      "System.Collections": {
        "type": "Transitive",
        "resolved": "4.0.11",
        "contentHash": "YUJGz6eFKqS0V//mLt25vFGrrCvOnsXjlvFQs+KimpwNxug9x0Pzy4PlFMU3Q2IzqAa9G2L4LsK3+9vCBK7oTg==",
        "dependencies": {
          "Microsoft.NETCore.Platforms": "1.0.1",
          "Microsoft.NETCore.Targets": "1.0.1",
          "System.Runtime": "4.1.0",
          "runtime.any.System.Collections": "4.3.0"
        }
      },
      "System.Diagnostics.Debug": {
        "type": "Transitive",
        "resolved": "4.0.11",
        "contentHash": "w5U95fVKHY4G8ASs/K5iK3J5LY+/dLFd4vKejsnI/ZhBsWS9hQakfx3Zr7lRWKg4tAw9r4iktyvsTagWkqYCiw==",
        "dependencies": {
          "Microsoft.NETCore.Platforms": "1.0.1",
          "Microsoft.NETCore.Targets": "1.0.1",
          "System.Runtime": "4.1.0",
          "runtime.unix.System.Diagnostics.Debug": "4.3.0"
        }
      },
      "System.Diagnostics.Tracing": {
        "type": "Transitive",
        "resolved": "4.1.0",
        "contentHash": "vDN1PoMZCkkdNjvZLql592oYJZgS7URcJzJ7bxeBgGtx5UtR5leNm49VmfHGqIffX4FKacHbI3H6UyNSHQknBg==",
        "dependencies": {
          "Microsoft.NETCore.Platforms": "1.0.1",
          "Microsoft.NETCore.Targets": "1.0.1",
          "System.Runtime": "4.1.0",
          "runtime.any.System.Diagnostics.Tracing": "4.3.0"
        }
      },
      "System.Globalization": {
        "type": "Transitive",
        "resolved": "4.3.0",
        "contentHash": "kYdVd2f2PAdFGblzFswE4hkNANJBKRmsfa2X5LG2AcWE1c7/4t0pYae1L8vfZ5xvE2nK/R9JprtToA61OSHWIg==",
        "dependencies": {
          "Microsoft.NETCore.Platforms": "1.1.0",
          "Microsoft.NETCore.Targets": "1.1.0",
          "System.Runtime": "4.3.0",
          "runtime.any.System.Globalization": "4.3.0"
        }
      },
      "System.IO": {
        "type": "Transitive",
        "resolved": "4.3.0",
        "contentHash": "3qjaHvxQPDpSOYICjUoTsmoq5u6QJAFRUITgeT/4gqkF1bajbSmb1kwSxEA8AHlofqgcKJcM8udgieRNhaJ5Cg==",
        "dependencies": {
          "Microsoft.NETCore.Platforms": "1.1.0",
          "Microsoft.NETCore.Targets": "1.1.0",
          "System.Runtime": "4.3.0",
          "System.Text.Encoding": "4.3.0",
          "System.Threading.Tasks": "4.3.0",
          "runtime.any.System.IO": "4.3.0"
        }
      },
      "System.Private.Uri": {
        "type": "Transitive",
        "resolved": "4.3.0",
        "contentHash": "I4SwANiUGho1esj4V4oSlPllXjzCZDE+5XXso2P03LW2vOda2Enzh8DWOxwN6hnrJyp314c7KuVu31QYhRzOGg==",
        "dependencies": {
          "Microsoft.NETCore.Platforms": "1.1.0",
          "Microsoft.NETCore.Targets": "1.1.0",
          "runtime.unix.System.Private.Uri": "4.3.0"
        }
      },
      "System.Reflection": {
        "type": "Transitive",
        "resolved": "4.3.0",
        "contentHash": "KMiAFoW7MfJGa9nDFNcfu+FpEdiHpWgTcS2HdMpDvt9saK3y/G4GwprPyzqjFH9NTaGPQeWNHU+iDlDILj96aQ==",
        "dependencies": {
          "Microsoft.NETCore.Platforms": "1.1.0",
          "Microsoft.NETCore.Targets": "1.1.0",
          "System.IO": "4.3.0",
          "System.Reflection.Primitives": "4.3.0",
          "System.Runtime": "4.3.0",
          "runtime.any.System.Reflection": "4.3.0"
        }
      },
      "System.Reflection.Primitives": {
        "type": "Transitive",
        "resolved": "4.3.0",
        "contentHash": "5RXItQz5As4xN2/YUDxdpsEkMhvw3e6aNveFXUn4Hl/udNTCNhnKp8lT9fnc3MhvGKh1baak5CovpuQUXHAlIA==",
        "dependencies": {
          "Microsoft.NETCore.Platforms": "1.1.0",
          "Microsoft.NETCore.Targets": "1.1.0",
          "System.Runtime": "4.3.0",
          "runtime.any.System.Reflection.Primitives": "4.3.0"
        }
      },
      "System.Resources.ResourceManager": {
        "type": "Transitive",
        "resolved": "4.3.0",
        "contentHash": "/zrcPkkWdZmI4F92gL/TPumP98AVDu/Wxr3CSJGQQ+XN6wbRZcyfSKVoPo17ilb3iOr0cCRqJInGwNMolqhS8A==",
        "dependencies": {
          "Microsoft.NETCore.Platforms": "1.1.0",
          "Microsoft.NETCore.Targets": "1.1.0",
          "System.Globalization": "4.3.0",
          "System.Reflection": "4.3.0",
          "System.Runtime": "4.3.0",
          "runtime.any.System.Resources.ResourceManager": "4.3.0"
        }
      },
      "System.Runtime.Extensions": {
        "type": "Transitive",
        "resolved": "4.1.0",
        "contentHash": "CUOHjTT/vgP0qGW22U4/hDlOqXmcPq5YicBaXdUR2UiUoLwBT+olO6we4DVbq57jeX5uXH2uerVZhf0qGj+sVQ==",
        "dependencies": {
          "Microsoft.NETCore.Platforms": "1.0.1",
          "Microsoft.NETCore.Targets": "1.0.1",
          "System.Runtime": "4.1.0",
          "runtime.unix.System.Runtime.Extensions": "4.3.0"
        }
      },
      "System.Runtime.Handles": {
        "type": "Transitive",
        "resolved": "4.0.1",
        "contentHash": "nCJvEKguXEvk2ymk1gqj625vVnlK3/xdGzx0vOKicQkoquaTBJTP13AIYkocSUwHCLNBwUbXTqTWGDxBTWpt7g==",
        "dependencies": {
          "Microsoft.NETCore.Platforms": "1.0.1",
          "Microsoft.NETCore.Targets": "1.0.1",
          "System.Runtime": "4.1.0",
          "runtime.any.System.Runtime.Handles": "4.3.0"
        }
      },
      "System.Runtime.InteropServices": {
        "type": "Transitive",
        "resolved": "4.1.0",
        "contentHash": "16eu3kjHS633yYdkjwShDHZLRNMKVi/s0bY8ODiqJ2RfMhDMAwxZaUaWVnZ2P71kr/or+X9o/xFWtNqz8ivieQ==",
        "dependencies": {
          "Microsoft.NETCore.Platforms": "1.0.1",
          "Microsoft.NETCore.Targets": "1.0.1",
          "System.Reflection": "4.1.0",
          "System.Reflection.Primitives": "4.0.1",
          "System.Runtime": "4.1.0",
          "System.Runtime.Handles": "4.0.1",
          "runtime.any.System.Runtime.InteropServices": "4.3.0"
        }
      },
      "System.Text.Encoding": {
        "type": "Transitive",
        "resolved": "4.3.0",
        "contentHash": "BiIg+KWaSDOITze6jGQynxg64naAPtqGHBwDrLaCtixsa5bKiR8dpPOHA7ge3C0JJQizJE+sfkz1wV+BAKAYZw==",
        "dependencies": {
          "Microsoft.NETCore.Platforms": "1.1.0",
          "Microsoft.NETCore.Targets": "1.1.0",
          "System.Runtime": "4.3.0",
          "runtime.any.System.Text.Encoding": "4.3.0"
        }
      },
      "System.Text.Encoding.CodePages": {
        "type": "Transitive",
        "resolved": "4.5.1",
        "contentHash": "4J2JQXbftjPMppIHJ7IC+VXQ9XfEagN92vZZNoG12i+zReYlim5dMoXFC1Zzg7tsnKDM7JPo5bYfFK4Jheq44w==",
        "dependencies": {
          "Microsoft.NETCore.Platforms": "2.1.2",
          "System.Runtime.CompilerServices.Unsafe": "4.5.2"
        }
      },
      "System.Threading.Tasks": {
        "type": "Transitive",
        "resolved": "4.3.0",
        "contentHash": "LbSxKEdOUhVe8BezB/9uOGGppt+nZf6e1VFyw6v3DN6lqitm0OSn2uXMOdtP0M3W4iMcqcivm2J6UgqiwwnXiA==",
        "dependencies": {
          "Microsoft.NETCore.Platforms": "1.1.0",
          "Microsoft.NETCore.Targets": "1.1.0",
          "System.Runtime": "4.3.0",
          "runtime.any.System.Threading.Tasks": "4.3.0"
        }
      }
    },
    "net6.0/win7-x64": {
      "System.Drawing.Common": {
        "type": "Direct",
        "requested": "[6.0.0, )",
        "resolved": "6.0.0",
        "contentHash": "NfuoKUiP2nUWwKZN6twGqXioIe1zVD0RIj2t976A+czLHr2nY454RwwXs6JU9Htc6mwqL6Dn/nEL3dpVf2jOhg==",
        "dependencies": {
          "Microsoft.Win32.SystemEvents": "6.0.0"
        }
      },
      "System.Runtime": {
        "type": "Direct",
        "requested": "[4.3.1, )",
        "resolved": "4.3.1",
        "contentHash": "abhfv1dTK6NXOmu4bgHIONxHyEqFjW8HwXPmpY9gmll+ix9UNo4XDcmzJn6oLooftxNssVHdJC1pGT9jkSynQg==",
        "dependencies": {
          "Microsoft.NETCore.Platforms": "1.1.1",
          "Microsoft.NETCore.Targets": "1.1.3",
          "runtime.any.System.Runtime": "4.3.0"
        }
      },
      "Microsoft.Win32.SystemEvents": {
        "type": "Transitive",
        "resolved": "6.0.0",
        "contentHash": "hqTM5628jSsQiv+HGpiq3WKBl2c8v1KZfby2J6Pr7pEPlK9waPdgEO6b8A/+/xn/yZ9ulv8HuqK71ONy2tg67A=="
      },
      "runtime.any.System.Collections": {
        "type": "Transitive",
        "resolved": "4.3.0",
        "contentHash": "23g6rqftKmovn2cLeGsuHUYm0FD7pdutb0uQMJpZ3qTvq+zHkgmt6J65VtRry4WDGYlmkMa4xDACtaQ94alNag==",
        "dependencies": {
          "System.Runtime": "4.3.0"
        }
      },
      "runtime.any.System.Diagnostics.Tracing": {
        "type": "Transitive",
        "resolved": "4.3.0",
        "contentHash": "1lpifymjGDzoYIaam6/Hyqf8GhBI3xXYLK2TgEvTtuZMorG3Kb9QnMTIKhLjJYXIiu1JvxjngHvtVFQQlpQ3HQ=="
      },
      "runtime.any.System.Globalization": {
        "type": "Transitive",
        "resolved": "4.3.0",
        "contentHash": "sMDBnad4rp4t7GY442Jux0MCUuKL4otn5BK6Ni0ARTXTSpRNBzZ7hpMfKSvnVSED5kYJm96YOWsqV0JH0d2uuw=="
      },
      "runtime.any.System.IO": {
        "type": "Transitive",
        "resolved": "4.3.0",
        "contentHash": "SDZ5AD1DtyRoxYtEcqQ3HDlcrorMYXZeCt7ZhG9US9I5Vva+gpIWDGMkcwa5XiKL0ceQKRZIX2x0XEjLX7PDzQ=="
      },
      "runtime.any.System.Reflection": {
        "type": "Transitive",
        "resolved": "4.3.0",
        "contentHash": "hLC3A3rI8jipR5d9k7+f0MgRCW6texsAp0MWkN/ci18FMtQ9KH7E2vDn/DH2LkxsszlpJpOn9qy6Z6/69rH6eQ=="
      },
      "runtime.any.System.Reflection.Primitives": {
        "type": "Transitive",
        "resolved": "4.3.0",
        "contentHash": "Nrm1p3armp6TTf2xuvaa+jGTTmncALWFq22CpmwRvhDf6dE9ZmH40EbOswD4GnFLrMRS0Ki6Kx5aUPmKK/hZBg=="
      },
      "runtime.any.System.Resources.ResourceManager": {
        "type": "Transitive",
        "resolved": "4.3.0",
        "contentHash": "Lxb89SMvf8w9p9+keBLyL6H6x/TEmc6QVsIIA0T36IuyOY3kNvIdyGddA2qt35cRamzxF8K5p0Opq4G4HjNbhQ=="
      },
      "runtime.any.System.Runtime": {
        "type": "Transitive",
        "resolved": "4.3.0",
        "contentHash": "fRS7zJgaG9NkifaAxGGclDDoRn9HC7hXACl52Or06a/fxdzDajWb5wov3c6a+gVSlekRoexfjwQSK9sh5um5LQ==",
        "dependencies": {
          "System.Private.Uri": "4.3.0"
        }
      },
      "runtime.any.System.Runtime.Handles": {
        "type": "Transitive",
        "resolved": "4.3.0",
        "contentHash": "GG84X6vufoEzqx8PbeBKheE4srOhimv+yLtGb/JkR3Y2FmoqmueLNFU4Xx8Y67plFpltQSdK74x0qlEhIpv/CQ=="
      },
      "runtime.any.System.Runtime.InteropServices": {
        "type": "Transitive",
        "resolved": "4.3.0",
        "contentHash": "lBoFeQfxe/4eqjPi46E0LU/YaCMdNkQ8B4MZu/mkzdIAZh8RQ1NYZSj0egrQKdgdvlPFtP4STtob40r4o2DBAw=="
      },
      "runtime.any.System.Text.Encoding": {
        "type": "Transitive",
        "resolved": "4.3.0",
        "contentHash": "+ihI5VaXFCMVPJNstG4O4eo1CfbrByLxRrQQTqOTp1ttK0kUKDqOdBSTaCB2IBk/QtjDrs6+x4xuezyMXdm0HQ=="
      },
      "runtime.any.System.Threading.Tasks": {
        "type": "Transitive",
        "resolved": "4.3.0",
        "contentHash": "OhBAVBQG5kFj1S+hCEQ3TUHBAEtZ3fbEMgZMRNdN8A0Pj4x+5nTELEqL59DU0TjKVE6II3dqKw4Dklb3szT65w=="
      },
      "runtime.win.System.Diagnostics.Debug": {
        "type": "Transitive",
        "resolved": "4.3.0",
        "contentHash": "hHHP0WCStene2jjeYcuDkETozUYF/3sHVRHAEOgS3L15hlip24ssqCTnJC28Z03Wpo078oMcJd0H4egD2aJI8g=="
      },
      "runtime.win.System.Runtime.Extensions": {
        "type": "Transitive",
        "resolved": "4.3.0",
        "contentHash": "RkgHVhUPvzZxuUubiZe8yr/6CypRVXj0VBzaR8hsqQ8f+rUo7e4PWrHTLOCjd8fBMGWCrY//fi7Ku3qXD7oHRw==",
        "dependencies": {
          "System.Private.Uri": "4.3.0"
        }
      },
      "runtime.win7.System.Private.Uri": {
        "type": "Transitive",
        "resolved": "4.3.0",
        "contentHash": "Q+IBgaPYicSQs2tBlmXqbS25c/JLIthWrgrpMwxKSOobW/OqIMVFruUGfuaz4QABVzV8iKdCAbN7APY7Tclbnw=="
      },
      "System.Collections": {
        "type": "Transitive",
        "resolved": "4.0.11",
        "contentHash": "YUJGz6eFKqS0V//mLt25vFGrrCvOnsXjlvFQs+KimpwNxug9x0Pzy4PlFMU3Q2IzqAa9G2L4LsK3+9vCBK7oTg==",
        "dependencies": {
          "Microsoft.NETCore.Platforms": "1.0.1",
          "Microsoft.NETCore.Targets": "1.0.1",
          "System.Runtime": "4.1.0",
          "runtime.any.System.Collections": "4.3.0"
        }
      },
      "System.Diagnostics.Debug": {
        "type": "Transitive",
        "resolved": "4.0.11",
        "contentHash": "w5U95fVKHY4G8ASs/K5iK3J5LY+/dLFd4vKejsnI/ZhBsWS9hQakfx3Zr7lRWKg4tAw9r4iktyvsTagWkqYCiw==",
        "dependencies": {
          "Microsoft.NETCore.Platforms": "1.0.1",
          "Microsoft.NETCore.Targets": "1.0.1",
          "System.Runtime": "4.1.0",
          "runtime.win.System.Diagnostics.Debug": "4.3.0"
        }
      },
      "System.Diagnostics.Tracing": {
        "type": "Transitive",
        "resolved": "4.1.0",
        "contentHash": "vDN1PoMZCkkdNjvZLql592oYJZgS7URcJzJ7bxeBgGtx5UtR5leNm49VmfHGqIffX4FKacHbI3H6UyNSHQknBg==",
        "dependencies": {
          "Microsoft.NETCore.Platforms": "1.0.1",
          "Microsoft.NETCore.Targets": "1.0.1",
          "System.Runtime": "4.1.0",
          "runtime.any.System.Diagnostics.Tracing": "4.3.0"
        }
      },
      "System.Globalization": {
        "type": "Transitive",
        "resolved": "4.3.0",
        "contentHash": "kYdVd2f2PAdFGblzFswE4hkNANJBKRmsfa2X5LG2AcWE1c7/4t0pYae1L8vfZ5xvE2nK/R9JprtToA61OSHWIg==",
        "dependencies": {
          "Microsoft.NETCore.Platforms": "1.1.0",
          "Microsoft.NETCore.Targets": "1.1.0",
          "System.Runtime": "4.3.0",
          "runtime.any.System.Globalization": "4.3.0"
        }
      },
      "System.IO": {
        "type": "Transitive",
        "resolved": "4.3.0",
        "contentHash": "3qjaHvxQPDpSOYICjUoTsmoq5u6QJAFRUITgeT/4gqkF1bajbSmb1kwSxEA8AHlofqgcKJcM8udgieRNhaJ5Cg==",
        "dependencies": {
          "Microsoft.NETCore.Platforms": "1.1.0",
          "Microsoft.NETCore.Targets": "1.1.0",
          "System.Runtime": "4.3.0",
          "System.Text.Encoding": "4.3.0",
          "System.Threading.Tasks": "4.3.0",
          "runtime.any.System.IO": "4.3.0"
        }
      },
      "System.Private.Uri": {
        "type": "Transitive",
        "resolved": "4.3.0",
        "contentHash": "I4SwANiUGho1esj4V4oSlPllXjzCZDE+5XXso2P03LW2vOda2Enzh8DWOxwN6hnrJyp314c7KuVu31QYhRzOGg==",
        "dependencies": {
          "Microsoft.NETCore.Platforms": "1.1.0",
          "Microsoft.NETCore.Targets": "1.1.0",
          "runtime.win7.System.Private.Uri": "4.3.0"
        }
      },
      "System.Reflection": {
        "type": "Transitive",
        "resolved": "4.3.0",
        "contentHash": "KMiAFoW7MfJGa9nDFNcfu+FpEdiHpWgTcS2HdMpDvt9saK3y/G4GwprPyzqjFH9NTaGPQeWNHU+iDlDILj96aQ==",
        "dependencies": {
          "Microsoft.NETCore.Platforms": "1.1.0",
          "Microsoft.NETCore.Targets": "1.1.0",
          "System.IO": "4.3.0",
          "System.Reflection.Primitives": "4.3.0",
          "System.Runtime": "4.3.0",
          "runtime.any.System.Reflection": "4.3.0"
        }
      },
      "System.Reflection.Primitives": {
        "type": "Transitive",
        "resolved": "4.3.0",
        "contentHash": "5RXItQz5As4xN2/YUDxdpsEkMhvw3e6aNveFXUn4Hl/udNTCNhnKp8lT9fnc3MhvGKh1baak5CovpuQUXHAlIA==",
        "dependencies": {
          "Microsoft.NETCore.Platforms": "1.1.0",
          "Microsoft.NETCore.Targets": "1.1.0",
          "System.Runtime": "4.3.0",
          "runtime.any.System.Reflection.Primitives": "4.3.0"
        }
      },
      "System.Resources.ResourceManager": {
        "type": "Transitive",
        "resolved": "4.3.0",
        "contentHash": "/zrcPkkWdZmI4F92gL/TPumP98AVDu/Wxr3CSJGQQ+XN6wbRZcyfSKVoPo17ilb3iOr0cCRqJInGwNMolqhS8A==",
        "dependencies": {
          "Microsoft.NETCore.Platforms": "1.1.0",
          "Microsoft.NETCore.Targets": "1.1.0",
          "System.Globalization": "4.3.0",
          "System.Reflection": "4.3.0",
          "System.Runtime": "4.3.0",
          "runtime.any.System.Resources.ResourceManager": "4.3.0"
        }
      },
      "System.Runtime.Extensions": {
        "type": "Transitive",
        "resolved": "4.1.0",
        "contentHash": "CUOHjTT/vgP0qGW22U4/hDlOqXmcPq5YicBaXdUR2UiUoLwBT+olO6we4DVbq57jeX5uXH2uerVZhf0qGj+sVQ==",
        "dependencies": {
          "Microsoft.NETCore.Platforms": "1.0.1",
          "Microsoft.NETCore.Targets": "1.0.1",
          "System.Runtime": "4.1.0",
          "runtime.win.System.Runtime.Extensions": "4.3.0"
        }
      },
      "System.Runtime.Handles": {
        "type": "Transitive",
        "resolved": "4.0.1",
        "contentHash": "nCJvEKguXEvk2ymk1gqj625vVnlK3/xdGzx0vOKicQkoquaTBJTP13AIYkocSUwHCLNBwUbXTqTWGDxBTWpt7g==",
        "dependencies": {
          "Microsoft.NETCore.Platforms": "1.0.1",
          "Microsoft.NETCore.Targets": "1.0.1",
          "System.Runtime": "4.1.0",
          "runtime.any.System.Runtime.Handles": "4.3.0"
        }
      },
      "System.Runtime.InteropServices": {
        "type": "Transitive",
        "resolved": "4.1.0",
        "contentHash": "16eu3kjHS633yYdkjwShDHZLRNMKVi/s0bY8ODiqJ2RfMhDMAwxZaUaWVnZ2P71kr/or+X9o/xFWtNqz8ivieQ==",
        "dependencies": {
          "Microsoft.NETCore.Platforms": "1.0.1",
          "Microsoft.NETCore.Targets": "1.0.1",
          "System.Reflection": "4.1.0",
          "System.Reflection.Primitives": "4.0.1",
          "System.Runtime": "4.1.0",
          "System.Runtime.Handles": "4.0.1",
          "runtime.any.System.Runtime.InteropServices": "4.3.0"
        }
      },
      "System.Text.Encoding": {
        "type": "Transitive",
        "resolved": "4.3.0",
        "contentHash": "BiIg+KWaSDOITze6jGQynxg64naAPtqGHBwDrLaCtixsa5bKiR8dpPOHA7ge3C0JJQizJE+sfkz1wV+BAKAYZw==",
        "dependencies": {
          "Microsoft.NETCore.Platforms": "1.1.0",
          "Microsoft.NETCore.Targets": "1.1.0",
          "System.Runtime": "4.3.0",
          "runtime.any.System.Text.Encoding": "4.3.0"
        }
      },
      "System.Text.Encoding.CodePages": {
        "type": "Transitive",
        "resolved": "4.5.1",
        "contentHash": "4J2JQXbftjPMppIHJ7IC+VXQ9XfEagN92vZZNoG12i+zReYlim5dMoXFC1Zzg7tsnKDM7JPo5bYfFK4Jheq44w==",
        "dependencies": {
          "Microsoft.NETCore.Platforms": "2.1.2",
          "System.Runtime.CompilerServices.Unsafe": "4.5.2"
        }
      },
      "System.Threading.Tasks": {
        "type": "Transitive",
        "resolved": "4.3.0",
        "contentHash": "LbSxKEdOUhVe8BezB/9uOGGppt+nZf6e1VFyw6v3DN6lqitm0OSn2uXMOdtP0M3W4iMcqcivm2J6UgqiwwnXiA==",
        "dependencies": {
          "Microsoft.NETCore.Platforms": "1.1.0",
          "Microsoft.NETCore.Targets": "1.1.0",
          "System.Runtime": "4.3.0",
          "runtime.any.System.Threading.Tasks": "4.3.0"
        }
      }
    }
  }
}<|MERGE_RESOLUTION|>--- conflicted
+++ resolved
@@ -54,20 +54,6 @@
         "requested": "[0.10.12.2, )",
         "resolved": "0.10.12.2",
         "contentHash": "EqfzwstvqQcWnTJnaBvezxKwBSddozXpkFi5WrzVe976zedE+A1NruFgnC19aG7Vvy0mTQdlWFTtbAInv6IQyg==",
-<<<<<<< HEAD
-        "dependencies": {
-          "Avalonia": "0.10.12",
-          "Avalonia.Xaml.Interactions": "0.10.12.2",
-          "Avalonia.Xaml.Interactivity": "0.10.12.2"
-        }
-      },
-      "DataBox": {
-        "type": "Direct",
-        "requested": "[0.10.11.1, )",
-        "resolved": "0.10.11.1",
-        "contentHash": "cEAKQ6gEDLY8NVHl8HX6cZUpk+SVZyvozxK9KaXhmU+I0jg62E0FecXK/p768lPUpyCqsD0aX2NtzDpgaVV7Mg==",
-=======
->>>>>>> 9d6dc315
         "dependencies": {
           "Avalonia": "0.10.12",
           "Avalonia.Xaml.Interactions": "0.10.12.2",
