--- conflicted
+++ resolved
@@ -12,6 +12,7 @@
 	CredentialIssuerParameters AmountCredentialIssuerParameters,
 	CredentialIssuerParameters VsizeCredentialIssuerParameters,
 	FeeRate FeeRate,
+	CoordinationFeeRate CoordinationFeeRate,
 	Phase Phase,
 	bool WasTransactionBroadcast,
 	DateTimeOffset InputRegistrationStart,
@@ -24,60 +25,19 @@
 	long MaxVsizeAllocationPerAlice,
 	MultipartyTransactionState CoinjoinState)
 {
-<<<<<<< HEAD
-	public record RoundState(
-		uint256 BlameOf,
-		CredentialIssuerParameters AmountCredentialIssuerParameters,
-		CredentialIssuerParameters VsizeCredentialIssuerParameters,
-		FeeRate FeeRate,
-		CoordinationFeeRate CoordinationFeeRate,
-		Phase Phase,
-		bool WasTransactionBroadcast,
-		DateTimeOffset InputRegistrationStart,
-		TimeSpan InputRegistrationTimeout,
-		TimeSpan ConnectionConfirmationTimeout,
-		TimeSpan OutputRegistrationTimeout,
-		TimeSpan TransactionSigningTimeout,
-		long MaxAmountCredentialValue,
-		long MaxVsizeCredentialValue,
-		long MaxVsizeAllocationPerAlice,
-		MultipartyTransactionState CoinjoinState)
-	{
-		private uint256 _id;
-=======
 	private uint256 _id;
->>>>>>> 5e1ef197
 
 	public uint256 Id => _id ??= CalculateHash();
 
 	public DateTimeOffset InputRegistrationEnd => InputRegistrationStart + InputRegistrationTimeout;
 
-<<<<<<< HEAD
-		public static RoundState FromRound(Round round) =>
-			new(
-				round is BlameRound blameRound ? blameRound.BlameOf.Id : uint256.Zero,
-				round.AmountCredentialIssuerParameters,
-				round.VsizeCredentialIssuerParameters,
-				round.FeeRate,
-				round.CoordinationFeeRate,
-				round.Phase,
-				round.WasTransactionBroadcast,
-				round.InputRegistrationTimeFrame.StartTime,
-				round.InputRegistrationTimeFrame.Duration,
-				round.ConnectionConfirmationTimeFrame.Duration,
-				round.OutputRegistrationTimeFrame.Duration,
-				round.TransactionSigningTimeFrame.Duration,
-				round.MaxAmountCredentialValue,
-				round.MaxVsizeCredentialValue,
-				round.MaxVsizeAllocationPerAlice,
-				round.CoinjoinState);
-=======
 	public static RoundState FromRound(Round round) =>
 		new(
 			round is BlameRound blameRound ? blameRound.BlameOf.Id : uint256.Zero,
 			round.AmountCredentialIssuerParameters,
 			round.VsizeCredentialIssuerParameters,
 			round.FeeRate,
+			round.CoordinationFeeRate,
 			round.Phase,
 			round.WasTransactionBroadcast,
 			round.InputRegistrationTimeFrame.StartTime,
@@ -89,7 +49,6 @@
 			round.MaxVsizeCredentialValue,
 			round.MaxVsizeAllocationPerAlice,
 			round.CoinjoinState);
->>>>>>> 5e1ef197
 
 	public TState Assert<TState>() where TState : MultipartyTransactionState =>
 		CoinjoinState switch
@@ -104,30 +63,6 @@
 	public WabiSabiClient CreateVsizeCredentialClient(WasabiRandom random) =>
 		new(VsizeCredentialIssuerParameters, random, MaxVsizeCredentialValue);
 
-<<<<<<< HEAD
-		private uint256 CalculateHash() =>
-			RoundHasher.CalculateHash(
-				InputRegistrationStart,
-				InputRegistrationTimeout,
-				ConnectionConfirmationTimeout,
-				OutputRegistrationTimeout,
-				TransactionSigningTimeout,
-				CoinjoinState.Parameters.AllowedInputAmounts,
-				CoinjoinState.Parameters.AllowedInputTypes,
-				CoinjoinState.Parameters.AllowedOutputAmounts,
-				CoinjoinState.Parameters.AllowedOutputTypes,
-				CoinjoinState.Parameters.Network,
-				CoinjoinState.Parameters.FeeRate.FeePerK,
-				CoinjoinState.Parameters.CoordinationFeeRate,
-				CoinjoinState.Parameters.MaxTransactionSize,
-				CoinjoinState.Parameters.MinRelayTxFee.FeePerK,
-				MaxAmountCredentialValue,
-				MaxVsizeCredentialValue,
-				MaxVsizeAllocationPerAlice,
-				AmountCredentialIssuerParameters,
-				VsizeCredentialIssuerParameters);
-	}
-=======
 	private uint256 CalculateHash() =>
 		RoundHasher.CalculateHash(
 			InputRegistrationStart,
@@ -141,6 +76,7 @@
 			CoinjoinState.Parameters.AllowedOutputTypes,
 			CoinjoinState.Parameters.Network,
 			CoinjoinState.Parameters.FeeRate.FeePerK,
+			CoinjoinState.Parameters.CoordinationFeeRate,
 			CoinjoinState.Parameters.MaxTransactionSize,
 			CoinjoinState.Parameters.MinRelayTxFee.FeePerK,
 			MaxAmountCredentialValue,
@@ -148,5 +84,4 @@
 			MaxVsizeAllocationPerAlice,
 			AmountCredentialIssuerParameters,
 			VsizeCredentialIssuerParameters);
->>>>>>> 5e1ef197
 }