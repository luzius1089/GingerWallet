--- conflicted
+++ resolved
@@ -10,212 +10,12 @@
              x:DataType="vm:SendViewModel"
              x:CompileBindings="True"
              x:Class="WalletWasabi.Fluent.Views.Wallets.Send.SendView">
-<<<<<<< HEAD
-  <UserControl.Styles>
-    <!-- Slider Fee -->
-    <Style Selector="Slider.cursor">
-      <Setter Property="RenderTransform">
-        <RotateTransform Angle="-180" />
-      </Setter>
-    </Style>
-    <Style Selector="Slider.cursor /template/ RepeatButton#PART_IncreaseButton">
-      <Setter Property="Background" Value="{DynamicResource SliderTrackValueFill}" />
-    </Style>
-    <Style Selector="Slider:pressed.cursor /template/ RepeatButton#PART_IncreaseButton">
-      <Setter Property="Background" Value="{DynamicResource SliderTrackValueFillPressed}" />
-    </Style>
-    <Style Selector="Slider:pointerover.cursor /template/ RepeatButton#PART_IncreaseButton">
-      <Setter Property="Background" Value="{DynamicResource SliderTrackValueFillPointerOver}" />
-    </Style>
-    <Style Selector="Slider.cursor /template/ RepeatButton#PART_DecreaseButton">
-      <Setter Property="Background" Value="{DynamicResource SliderTrackFill}" />
-    </Style>
-    <Style Selector="Slider:pressed.cursor /template/ RepeatButton#PART_DecreaseButton">
-      <Setter Property="Background" Value="{DynamicResource SliderTrackFillPressed}" />
-    </Style>
-    <Style Selector="Slider:pointerover.cursor /template/ RepeatButton#PART_DecreaseButton">
-      <Setter Property="Background" Value="{DynamicResource SliderTrackFillPointerOver}" />
-    </Style>
-    <Style Selector="Slider:horizontal.cursor">
-      <Setter Property="Background" Value="{DynamicResource SliderTrackFill}" />
-    </Style>
-    <!-- LineChart Labels -->
-    <Style Selector="c|LineChart.xAxisLabels">
-      <Setter Property="XAxisLabelForeground" Value="{DynamicResource TextForegroundColor}" />
-      <Setter Property="XAxisLabelOpacity" Value="0.5" />
-      <Setter Property="XAxisLabelAngle" Value="0" />
-      <Setter Property="XAxisLabelOffset" Value="0,20" />
-      <Setter Property="XAxisLabelAlignment" Value="Center" />
-      <Setter Property="XAxisLabelFontFamily" Value="Arial" />
-      <Setter Property="XAxisLabelFontStyle" Value="Normal" />
-      <Setter Property="XAxisLabelFontWeight" Value="Normal" />
-      <Setter Property="XAxisLabelFontSize" Value="12" />
-    </Style>
-    <!-- LineChart Cursor -->
-    <Style Selector="c|LineChart.cursor">
-      <Setter Property="CursorStroke" Value="#72BD81" />
-      <Setter Property="CursorStrokeThickness" Value="2" />
-      <!-- <Setter Property="CursorStrokeDashStyle" Value="{x:Static DashStyle.Dash}" /> -->
-      <Setter Property="CursorStrokeLineCap" Value="Round" />
-    </Style>
-    <!-- LineChart XAxis -->
-    <Style Selector="c|LineChart.xAxis">
-      <Setter Property="XAxisOffset" Value="0,0" />
-      <Setter Property="XAxisOpacity" Value="0.5" />
-      <Setter Property="XAxisStroke" Value="{DynamicResource TextForegroundColor}" />
-      <Setter Property="XAxisStrokeThickness" Value="0.7" />
-      <Setter Property="XAxisArrowSize" Value="3.5" />
-      <Setter Property="XAxisMinViableWidth" Value="0" />
-      <Setter Property="XAxisMinViableHeight" Value="0" />
-    </Style>
-    <!-- LineChart YAxis -->
-    <Style Selector="c|LineChart.yAxis">
-      <Setter Property="YAxisOffset" Value="-10,-115" />
-      <Setter Property="YAxisOpacity" Value="0.5" />
-      <Setter Property="YAxisStroke" Value="{DynamicResource TextForegroundColor}" />
-      <Setter Property="YAxisStrokeThickness" Value="0.7" />
-      <Setter Property="YAxisArrowSize" Value="3.5" />
-      <Setter Property="YAxisMinViableWidth" Value="0" />
-      <Setter Property="YAxisMinViableHeight" Value="120" />
-    </Style>
-    <!-- LineChart YAxis Title -->
-    <Style Selector="c|LineChart.yAxisTitle">
-      <Setter Property="YAxisTitleForeground" Value="{DynamicResource TextForegroundColor}" />
-      <Setter Property="YAxisTitleOpacity" Value="0.5" />
-      <Setter Property="YAxisTitleAngle" Value="-90" />
-      <Setter Property="YAxisTitleOffset" Value="-55,-75" />
-      <Setter Property="YAxisTitleSize" Value="90,20" />
-      <Setter Property="YAxisTitleAlignment" Value="Center" />
-      <Setter Property="YAxisTitleFontFamily" Value="Arial" />
-      <Setter Property="YAxisTitleFontStyle" Value="Normal" />
-      <Setter Property="YAxisTitleFontWeight" Value="Normal" />
-      <Setter Property="YAxisTitleFontSize" Value="12" />
-    </Style>
-    <!-- LineChart Border -->
-    <Style Selector="c|LineChart.border">
-      <Setter Property="BorderBrush" Value="Transparent" />
-      <Setter Property="BorderThickness" Value="1" />
-      <Setter Property="BorderRadiusX" Value="4" />
-      <Setter Property="BorderRadiusY" Value="4" />
-    </Style>
-  </UserControl.Styles>
-=======
->>>>>>> c7c6bcc6
   <c:ContentArea Title="Send" Caption=""
                  EnableBack="{Binding EnableBack}"
                  EnableNext="True"
                  NextContent="Continue"
                  IsBusy="{Binding IsBusy}"
                  ScrollViewer.VerticalScrollBarVisibility="Auto">
-<<<<<<< HEAD
-
-    <DockPanel>
-      <StackPanel DockPanel.Dock="Top" Spacing="10">
-        <StackPanel.Styles>
-          <Style Selector="DockPanel > Label">
-            <Setter Property="MinWidth" Value="80" />
-          </Style>
-        </StackPanel.Styles>
-        <DockPanel>
-          <Label DockPanel.Dock="Left" Content="_To:" Target="toTb" />
-          <TextBox x:Name="toTb" MaxLength="250" Text="{Binding To}"
-                   Watermark="(e.g. Bitcoin address or PayJoin URL)">
-            <i:Interaction.Behaviors>
-              <behaviors:FocusOnAttachedBehavior />
-              <behaviors:ExecuteCommandOnClickBehavior Command="{Binding AutoPasteCommand}" />
-            </i:Interaction.Behaviors>
-            <TextBox.InnerRightContent>
-              <StackPanel Orientation="Horizontal" VerticalAlignment="Center" Spacing="10" Margin="10 0">
-                <c:AnimatedButton KeyboardNavigation.IsTabStop="False"
-                                  Focusable="False"
-                                  Command="{Binding PasteCommand}"
-                                  ToolTip.Tip="Paste"
-                                  NormalIcon="{StaticResource paste_regular}"
-                                  ClickIcon="{StaticResource copy_confirmed}" />
-                <c:AnimatedButton KeyboardNavigation.IsTabStop="False"
-                                      Focusable="False"
-                                      Command="{Binding QRCommand}"
-                                      ToolTip.Tip="QRReader"
-                                      NormalIcon="{StaticResource qr_code_regular}" />
-              </StackPanel>
-            </TextBox.InnerRightContent>
-          </TextBox>
-        </DockPanel>
-        <DockPanel IsVisible="{Binding IsQrPanelVisible}">
-          <Label DockPanel.Dock="Left" Content="_QR Camera:" Target="qrcamera" />
-          <Image Source="{Binding TestImage}" Width="250" Height="250" Name="testImage" />
-        </DockPanel>
-
-        <DockPanel>
-          <Label DockPanel.Dock="Left" Content="_Amount:" Target="amountTb" />
-          <DockPanel>
-            <Image Width="120" Source="avares://WalletWasabi.Fluent/Assets/TechnologyLogos/payjoin.png" DockPanel.Dock="Right" IsVisible="{Binding IsPayJoin}"  Margin="0 8 8 0" VerticalAlignment="Top" />
-            <c:CurrencyEntryBox KeyboardNavigation.IsTabStop="{Binding !IsFixedAmount}" x:Name="amountTb" IsReadOnly="{Binding IsFixedAmount}" AmountBtc="{Binding AmountBtc}" ConversionRate="{Binding ExchangeRate}" ConversionCurrencyCode="USD" />
-          </DockPanel>
-        </DockPanel>
-
-        <DockPanel>
-          <Label DockPanel.Dock="Left" Content="_Labels:" Target="LabelTagBox" />
-          <c:TagsBox x:Name="LabelTagBox"
-                     Watermark="{StaticResource LabelsWatermarkText}"
-                     TagSeparator=","
-                     SuggestionsAreCaseSensitive="True"
-                     RestrictInputToSuggestions="False"
-                     Items="{Binding Labels}"
-                     Suggestions="{Binding PriorLabels}" />
-        </DockPanel>
-        <Separator DockPanel.Dock="Top"
-                   HorizontalAlignment="Stretch"
-                   Margin="-200 20 0 0" />
-        <Label Margin="0 10 0 20" Content="_Priority:" Target="CursorValue2" />
-      </StackPanel>
-
-      <DockPanel MinHeight="80">
-        <Slider x:Name="CursorValue2"
-                Margin="18,0,18,0"
-                KeyboardNavigation.IsTabStop="False"
-                DockPanel.Dock="Bottom"
-                Classes="cursor"
-                Focusable="True"
-                Minimum="{Binding XAxisMinValue}"
-                Maximum="{Binding XAxisMaxValue}"
-                Value="{Binding XAxisCurrentValueIndex}">
-        </Slider>
-        <c:LineChart x:Name="GradientLineChart"
-                     XAxisPlotMode="EvenlySpaced"
-                     Margin="18,0,18,0"
-                     Classes="cursor border xAxisLabels yAxis yAxisTitle"
-                     MinHeight="30"
-                     XAxisLabels="{Binding XAxisLabels}"
-                     XAxisValues="{Binding XAxisValues}"
-                     XAxisCurrentValue="{Binding XAxisCurrentValue, Mode=TwoWay}"
-                     YAxisValues="{Binding YAxisValues}"
-                     YAxisLogarithmicScale="False"
-                     AreaMargin="10,0,10,30"
-                     AreaStrokeThickness="2"
-                     AreaStrokeLineCap="Round"
-                     AreaMinViableWidth="40"
-                     AreaMinViableHeight="20"
-                     Focusable="True"
-                     YAxisTitle="More Expensive">
-          <c:LineChart.AreaFill>
-            <LinearGradientBrush StartPoint="50%,0%" EndPoint="50%,100%" Opacity="0.2">
-              <LinearGradientBrush.GradientStops>
-                <GradientStop Offset="0.0" Color="#FF72BD81" />
-                <GradientStop Offset="1.0" Color="#0072BD81" />
-              </LinearGradientBrush.GradientStops>
-            </LinearGradientBrush>
-          </c:LineChart.AreaFill>
-          <c:LineChart.AreaStroke>
-            <LinearGradientBrush StartPoint="0%,50%" EndPoint="100%,50%">
-              <LinearGradientBrush.GradientStops>
-                <GradientStop Offset="0.0" Color="#72BD81" />
-                <GradientStop Offset="1.0" Color="#72BD81" />
-              </LinearGradientBrush.GradientStops>
-            </LinearGradientBrush>
-          </c:LineChart.AreaStroke>
-        </c:LineChart>
-=======
     <DockPanel>
       <DockPanel.Styles>
         <Style Selector="DockPanel > Label">
@@ -239,9 +39,18 @@
                                 ToolTip.Tip="Paste"
                                 NormalIcon="{StaticResource paste_regular}"
                                 ClickIcon="{StaticResource copy_confirmed}" />
+              <c:AnimatedButton KeyboardNavigation.IsTabStop="False"
+                                Focusable="False"
+                                Command="{Binding QRCommand}"
+                                ToolTip.Tip="QRReader"
+                                NormalIcon="{StaticResource qr_code_regular}" />
             </StackPanel>
           </TextBox.InnerRightContent>
         </TextBox>
+      </DockPanel>
+      <DockPanel IsVisible="{Binding IsQrPanelVisible}">
+          <Label DockPanel.Dock="Left" Content="_QR Camera:" Target="qrcamera" />
+          <Image Source="{Binding TestImage}" Width="250" Height="250" Name="testImage" />
       </DockPanel>
       <!-- Amount -->
       <DockPanel DockPanel.Dock="Top" Margin="0,0,0,10">
@@ -264,7 +73,6 @@
                    RestrictInputToSuggestions="False"
                    Items="{Binding Labels}"
                    Suggestions="{Binding PriorLabels}" />
->>>>>>> c7c6bcc6
       </DockPanel>
     </DockPanel>
   </c:ContentArea>
