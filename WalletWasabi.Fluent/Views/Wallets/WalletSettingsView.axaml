<UserControl xmlns="https://github.com/avaloniaui"
             xmlns:x="http://schemas.microsoft.com/winfx/2006/xaml"
             xmlns:d="http://schemas.microsoft.com/expression/blend/2008"
             xmlns:mc="http://schemas.openxmlformats.org/markup-compatibility/2006"
             xmlns:c="using:WalletWasabi.Fluent.Controls"
             mc:Ignorable="d" d:DesignWidth="800" d:DesignHeight="450"
             xmlns:wallets="clr-namespace:WalletWasabi.Fluent.ViewModels.Wallets"
             x:DataType="wallets:WalletSettingsViewModel"
             x:CompileBindings="True"
             x:Class="WalletWasabi.Fluent.Views.Wallets.WalletSettingsView">
  <c:ContentArea Title="{Binding Title}"
                 EnableNext="True" NextContent="Done"
                 EnableCancel="{Binding EnableCancel}"
                 EnableBack="{Binding EnableBack}">
    <StackPanel Spacing="20" Margin="0 30">
      <!-- TODO: It is getting messy... A separate settings page should be created for HW wallets. -->
      <StackPanel Classes="settingsLayout">
        <DockPanel IsVisible="{Binding IsHardwareWallet}">
          <TextBlock Text="PSBT workflow" />
          <ToggleSwitch IsChecked="{Binding PreferPsbtWorkflow}" />
        </DockPanel>

        <DockPanel IsVisible="{Binding !IsWatchOnly}">
          <TextBlock Text="Automatically start coinjoin" />
          <ToggleSwitch IsChecked="{Binding AutoCoinJoin, Mode=OneWay}" Command="{Binding SetAutoCoinJoin}" />
        </DockPanel>

        <StackPanel Spacing="10"
                    ToolTip.Tip="Coinjoin will not automatically start if the non-private wallet balance is less than this."
                    IsVisible="{Binding !IsWatchOnly}">
          <TextBlock Text="Auto-start coinjoin threshold (BTC)" />
          <TextBox Text="{Binding PlebStopThreshold}" />
        </StackPanel>

<<<<<<< HEAD
        <Separator IsVisible="{Binding !IsWatchOnly}" />

        <StackPanel Spacing="10" ToolTip.Tip="Minimum anonymity score for a coin to be considered private." IsVisible="{Binding !IsWatchOnly}">
          <TextBlock Text="Anonymity score target" />
          <DockPanel>
            <PathIcon DockPanel.Dock="Left" Foreground="{StaticResource PrivacyLevelStrongBrush}"
                      Data="{StaticResource privacy_strong}" />
            <TextBlock MinWidth="24" DockPanel.Dock="Right" Text="{Binding AnonScoreTarget}" VerticalAlignment="Center" />
            <Slider Minimum="2" Maximum="300" Value="{Binding AnonScoreTarget}" Margin="10 0" />
          </DockPanel>
        </StackPanel>
=======
        <DockPanel>
          <DockPanel.IsVisible>
            <MultiBinding Converter="{x:Static BoolConverters.And}">
              <Binding Path="IsCoinjoinProfileSelected" />
              <Binding Path="IsWatchOnly" Converter="{x:Static BoolConverters.Not}" />
            </MultiBinding>
          </DockPanel.IsVisible>

          <TextBlock Text="Coinjoin strategy:" VerticalAlignment="Center" DockPanel.Dock="Left" Margin="0" />
          <Button Content="Change" Command="{Binding SelectCoinjoinProfileCommand}" DockPanel.Dock="Right" />
          <TextBlock Text="{Binding SelectedCoinjoinProfileName}" VerticalAlignment="Center" MinWidth="120" Margin="10 0 10 0" />
        </DockPanel>
>>>>>>> 8e8758c9
      </StackPanel>

      <Separator IsVisible="{Binding !IsWatchOnly}" />

      <StackPanel Spacing="20" IsVisible="{Binding !IsWatchOnly}">
        <TextBlock Classes="h6" Text="Have you checked your wallet backup?" />
        <c:InfoMessage>
          <DockPanel>
            <Button Margin="50 0" Command="{Binding VerifyRecoveryWordsCommand}" Content="Verify Recovery Words" DockPanel.Dock="Right" />
            <TextBlock Text="It is recommended that you verify your wallet Recovery Words from time to time." />
          </DockPanel>
        </c:InfoMessage>
      </StackPanel>
    </StackPanel>
  </c:ContentArea>
</UserControl><|MERGE_RESOLUTION|>--- conflicted
+++ resolved
@@ -32,19 +32,6 @@
           <TextBox Text="{Binding PlebStopThreshold}" />
         </StackPanel>
 
-<<<<<<< HEAD
-        <Separator IsVisible="{Binding !IsWatchOnly}" />
-
-        <StackPanel Spacing="10" ToolTip.Tip="Minimum anonymity score for a coin to be considered private." IsVisible="{Binding !IsWatchOnly}">
-          <TextBlock Text="Anonymity score target" />
-          <DockPanel>
-            <PathIcon DockPanel.Dock="Left" Foreground="{StaticResource PrivacyLevelStrongBrush}"
-                      Data="{StaticResource privacy_strong}" />
-            <TextBlock MinWidth="24" DockPanel.Dock="Right" Text="{Binding AnonScoreTarget}" VerticalAlignment="Center" />
-            <Slider Minimum="2" Maximum="300" Value="{Binding AnonScoreTarget}" Margin="10 0" />
-          </DockPanel>
-        </StackPanel>
-=======
         <DockPanel>
           <DockPanel.IsVisible>
             <MultiBinding Converter="{x:Static BoolConverters.And}">
@@ -57,7 +44,6 @@
           <Button Content="Change" Command="{Binding SelectCoinjoinProfileCommand}" DockPanel.Dock="Right" />
           <TextBlock Text="{Binding SelectedCoinjoinProfileName}" VerticalAlignment="Center" MinWidth="120" Margin="10 0 10 0" />
         </DockPanel>
->>>>>>> 8e8758c9
       </StackPanel>
 
       <Separator IsVisible="{Binding !IsWatchOnly}" />
