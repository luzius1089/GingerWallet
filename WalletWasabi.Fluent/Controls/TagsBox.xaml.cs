--- conflicted
+++ resolved
@@ -15,9 +15,6 @@
 
 namespace WalletWasabi.Fluent.Controls
 {
-<<<<<<< HEAD
-    /// <summary>
-    /// </summary>
     public class TagsBox : ItemsControl
     {
         public static readonly StyledProperty<bool> RestrictInputToSuggestionsProperty =
@@ -210,7 +207,7 @@
                 return;
             }
 
-            var currentText = autoCompleteBox.Text.Trim();
+            var currentText = (autoCompleteBox.Text ?? "").Trim();
 
             if (currentText.Length == 0 ||
                 !(autoCompleteBox.SelectedItem is string selItem) ||
@@ -271,29 +268,29 @@
             var autoCompleteBox = sender as AutoCompleteBox;
             if (autoCompleteBox is null) return;
 
-            var str = autoCompleteBox.Text ?? "";
+            var currentText = autoCompleteBox.Text ?? "";
 
             _backspaceEmptyField2 = _backspaceEmptyField1;
-            _backspaceEmptyField1 = str.Length == 0;
-
-            var strTrimmed = str.Trim();
+            _backspaceEmptyField1 = currentText.Length == 0;
+
+            currentText = currentText.Trim();
 
             switch (e.Key)
             {
                 case Key.Back when _backspaceEmptyField1 && _backspaceEmptyField2:
                     RemoveTag();
                     break;
-                case Key.Enter when _isInputEnabled && !string.IsNullOrEmpty(strTrimmed):
+                case Key.Enter when _isInputEnabled && !string.IsNullOrEmpty(currentText):
                     if (RestrictInputToSuggestions &&
                         Suggestions is { } &&
                         !Suggestions.Cast<string>().Any(x =>
-                            x.Equals(strTrimmed, StringComparison.InvariantCultureIgnoreCase)))
+                            x.Equals(currentText, StringComparison.InvariantCultureIgnoreCase)))
                     {
                         break;
                     }
                     
                     BackspaceLogicClear();
-                    SelectTag(strTrimmed);
+                    SelectTag(currentText);
                     Dispatcher.UIThread.Post(() => { autoCompleteBox.ClearValue(AutoCompleteBox.TextProperty); });
                     break;
             }
@@ -305,348 +302,10 @@
             CheckIsInputEnabled();
         }
 
-        private void SelectTag(string strTrimmed)
-        {
-            SelectedTag = strTrimmed;
+        private void SelectTag(string tagString)
+        {
+            SelectedTag = tagString;
             CheckIsInputEnabled();
         }
     }
-=======
-	/// <summary>
-	/// </summary>
-	public class TagsBox : ItemsControl
-	{
-		public static readonly StyledProperty<bool> RestrictInputToSuggestionsProperty =
-			AvaloniaProperty.Register<TagsBox, bool>(nameof(RestrictInputToSuggestions));
-
-		public static readonly StyledProperty<int> ItemCountLimitProperty =
-			AvaloniaProperty.Register<TagsBox, int>(nameof(ItemCountLimit));
-
-		public static readonly StyledProperty<object> SelectedTagProperty =
-			AvaloniaProperty.Register<TagsBox, object>(nameof(SelectedTag), defaultBindingMode: BindingMode.TwoWay);
-
-		public static readonly DirectProperty<TagsBox, IEnumerable?> SuggestionsProperty =
-			AvaloniaProperty.RegisterDirect<TagsBox, IEnumerable?>(
-				nameof(Suggestions),
-				o => o.Suggestions,
-				(o, v) => o.Suggestions = v);
-
-		public new static readonly DirectProperty<TagsBox, IEnumerable?> ItemsProperty =
-			ItemsControl.ItemsProperty.AddOwnerWithDataValidation<TagsBox>(
-				o => o.Items,
-				(o, v) => o.Items = v,
-				defaultBindingMode: BindingMode.TwoWay,
-				enableDataValidation: true);
-
-		private readonly CompositeDisposable CompositeDisposable = new CompositeDisposable();
-
-		private bool _backspaceEmptyField1;
-		private bool _backspaceEmptyField2;
-		private bool _isFocused;
-		private bool _isInputEnabled = true;
-		private IEnumerable? _items;
-		private IEnumerable? _suggestions;
-
-		private AutoCompleteBox? _autoCompleteBox;
-
-		public bool RestrictInputToSuggestions
-		{
-			get => GetValue(RestrictInputToSuggestionsProperty);
-			set => SetValue(RestrictInputToSuggestionsProperty, value);
-		}
-
-		public object SelectedTag
-		{
-			get => GetValue(SelectedTagProperty);
-			set => SetValue(SelectedTagProperty, value);
-		}
-
-		public int ItemCountLimit
-		{
-			get => GetValue(ItemCountLimitProperty);
-			set => SetValue(ItemCountLimitProperty, value);
-		}
-
-		public new IEnumerable? Items
-		{
-			get => _items;
-			set => SetAndRaise(ItemsProperty, ref _items, value);
-		}
-
-		public IEnumerable? Suggestions
-		{
-			get => _suggestions;
-			set => SetAndRaise(SuggestionsProperty, ref _suggestions, value);
-		}
-
-		protected override void OnApplyTemplate(TemplateAppliedEventArgs e)
-		{
-			base.OnApplyTemplate(e);
-
-			Presenter.ApplyTemplate();
-
-			_autoCompleteBox = (Presenter.Panel as ConcatenatingWrapPanel)?.ConcatenatedChildren
-				.OfType<AutoCompleteBox>().FirstOrDefault();
-
-			if (_autoCompleteBox is null)
-			{
-				return;
-			}
-
-			_autoCompleteBox.KeyUp += OnKeyUp;
-			_autoCompleteBox.TextChanged += OnTextChanged;
-			_autoCompleteBox.DropDownClosed += OnDropDownClosed;
-			_autoCompleteBox.GotFocus += OnOnAutoCompleteBoxGotFocus;
-			_autoCompleteBox.LostFocus += OnAutoCompleteBoxLostFocus;
-
-			_autoCompleteBox
-				.AddDisposableHandler(TextInputEvent, OnTextInput, RoutingStrategies.Tunnel)
-				.DisposeWith(CompositeDisposable);
-		}
-
-		protected override void OnDetachedFromVisualTree(VisualTreeAttachmentEventArgs e)
-		{
-			if (_autoCompleteBox is { })
-			{
-				_autoCompleteBox.KeyUp -= OnKeyUp;
-				_autoCompleteBox.TextChanged -= OnTextChanged;
-				_autoCompleteBox.DropDownClosed -= OnDropDownClosed;
-				_autoCompleteBox.GotFocus -= OnOnAutoCompleteBoxGotFocus;
-				_autoCompleteBox.LostFocus -= OnAutoCompleteBoxLostFocus;
-			}
-
-			CompositeDisposable.Dispose();
-			base.OnDetachedFromVisualTree(e);
-		}
-
-		private void CheckIsInputEnabled()
-		{
-			if (Items is IList x && ItemCountLimit > 0)
-			{
-				_isInputEnabled = x.Count < ItemCountLimit;
-			}
-		}
-
-		private void OnAutoCompleteBoxLostFocus(object? _, RoutedEventArgs e)
-		{
-			PseudoClasses.Set(":focus", false);
-		}
-
-		private void OnOnAutoCompleteBoxGotFocus(object? _, GotFocusEventArgs e)
-		{
-			PseudoClasses.Set(":focus", true);
-		}
-
-		private void OnTextInput(object? sender, TextInputEventArgs e)
-		{
-			if (!(sender is AutoCompleteBox autoCompleteBox))
-			{
-				return;
-			}
-
-			if (!_isInputEnabled)
-			{
-				e.Handled = true;
-				return;
-			}
-
-			if (RestrictInputToSuggestions &&
-				Suggestions is IList<string> suggestions &&
-				!suggestions.Any(x =>
-					x.StartsWith(autoCompleteBox.SearchText ?? "", true, CultureInfo.CurrentCulture)))
-			{
-				e.Handled = true;
-			}
-		}
-
-		protected override void UpdateDataValidation<T>(AvaloniaProperty<T> property, BindingValue<T> value)
-		{
-			if (property == ItemsProperty)
-			{
-				DataValidationErrors.SetError(this, value.Error);
-			}
-		}
-
-		protected override void OnGotFocus(GotFocusEventArgs e)
-		{
-			base.OnGotFocus(e);
-			FocusChanged(HasFocus());
-		}
-
-		protected override void OnLostFocus(RoutedEventArgs e)
-		{
-			base.OnLostFocus(e);
-			FocusChanged(HasFocus());
-		}
-
-		private bool HasFocus()
-		{
-			IVisual? focused = FocusManager.Instance.Current;
-
-			while (focused != null)
-			{
-				if (ReferenceEquals(focused, this))
-				{
-					return true;
-				}
-
-				// This helps deal with popups that may not be in the same
-				// visual tree
-				IVisual parent = focused.GetVisualParent();
-				if (parent is null)
-				{
-					// Try the logical parent.
-					if (focused is IControl element)
-					{
-						parent = element.Parent;
-					}
-				}
-
-				focused = parent;
-			}
-
-			return false;
-		}
-
-		private void FocusChanged(bool hasFocus)
-		{
-			// The OnGotFocus & OnLostFocus are asynchronously called and cannot
-			// reliably tell you that have the focus. All they do is let you
-			// know that the focus changed sometime in the past. To determine
-			// if you currently have the focus you need to do consult the
-			// FocusManager (see HasFocus()).
-
-			var wasFocused = _isFocused;
-			_isFocused = hasFocus;
-
-			if (hasFocus)
-			{
-				if (!wasFocused)
-				{
-					_autoCompleteBox?.Focus();
-				}
-			}
-
-			PseudoClasses.Set(":focus", hasFocus);
-			_isFocused = hasFocus;
-		}
-
-		private void OnDropDownClosed(object? sender, EventArgs e)
-		{
-			if (!(sender is AutoCompleteBox autoCompleteBox))
-			{
-				return;
-			}
-
-			var currentText = autoCompleteBox.Text ?? "";
-
-			if (currentText.Length == 0 ||
-				!(autoCompleteBox.SelectedItem is string selItem) ||
-				selItem.Length == 0 ||
-				currentText != selItem)
-			{
-				return;
-			}
-
-			AddTag(currentText.Trim());
-
-			BackspaceLogicClear();
-
-			autoCompleteBox.ClearValue(AutoCompleteBox.SelectedItemProperty);
-			Dispatcher.UIThread.Post(() => autoCompleteBox.ClearValue(AutoCompleteBox.TextProperty));
-		}
-
-		private void BackspaceLogicClear()
-		{
-			_backspaceEmptyField2 = _backspaceEmptyField1 = true;
-		}
-
-		private void OnTextChanged(object? sender, EventArgs e)
-		{
-			if (!(sender is AutoCompleteBox autoCompleteBox))
-			{
-				return;
-			}
-
-			var currentText = autoCompleteBox.Text ?? "";
-			var currentTextTrimmed = currentText.Trim();
-
-			if (RestrictInputToSuggestions && Suggestions is IList<string> suggestions)
-			{
-				var keywordIsInSuggestions = suggestions.Any(x => x.Equals(currentTextTrimmed,
-					StringComparison.InvariantCultureIgnoreCase));
-
-				if (!keywordIsInSuggestions)
-				{
-					return;
-				}
-			}
-
-			if (!_isInputEnabled ||
-				currentText.Length < 1 ||
-				string.IsNullOrEmpty(currentTextTrimmed) ||
-				!currentText.EndsWith(' '))
-			{
-				return;
-			}
-
-			AddTag(currentTextTrimmed);
-
-			BackspaceLogicClear();
-
-			Dispatcher.UIThread.Post(() => autoCompleteBox.ClearValue(AutoCompleteBox.TextProperty));
-		}
-
-		private void OnKeyUp(object? sender, KeyEventArgs e)
-		{
-			if (!(sender is AutoCompleteBox autoCompleteBox))
-			{
-				return;
-			}
-
-			var str = autoCompleteBox.Text ?? "";
-
-			_backspaceEmptyField2 = _backspaceEmptyField1;
-			_backspaceEmptyField1 = str.Length == 0;
-
-			var strTrimmed = str.Trim();
-
-			switch (e.Key)
-			{
-				case Key.Back when _backspaceEmptyField1 && _backspaceEmptyField2:
-					RemoveTag();
-					break;
-				case Key.Enter when _isInputEnabled && !string.IsNullOrEmpty(strTrimmed):
-					if (RestrictInputToSuggestions &&
-						Suggestions is { } &&
-						!Suggestions.Cast<string>().Any(x =>
-							x.Equals(strTrimmed, StringComparison.InvariantCultureIgnoreCase)))
-					{
-						break;
-					}
-
-					BackspaceLogicClear();
-					AddTag(strTrimmed);
-					Dispatcher.UIThread.Post(() => autoCompleteBox.ClearValue(AutoCompleteBox.TextProperty));
-					break;
-			}
-		}
-
-		private void RemoveTag()
-		{
-			if (Items is IList x && x.Count > 0)
-			{
-				x.RemoveAt(Math.Max(0, x.Count - 1));
-			}
-
-			CheckIsInputEnabled();
-		}
-
-		private void AddTag(string strTrimmed)
-		{
-			SelectedTag = strTrimmed;
-			CheckIsInputEnabled();
-		}
-	}
->>>>>>> 964e93b6
 }