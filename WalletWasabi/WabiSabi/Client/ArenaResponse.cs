using System.Collections.Generic;
using System.Linq;
using WalletWasabi.Crypto.ZeroKnowledge;

namespace WalletWasabi.WabiSabi.Client;

public class ArenaResponse
{
	public ArenaResponse(IEnumerable<Credential> realAmountCredentials, IEnumerable<Credential> realVsizeCredentials)
	{
<<<<<<< HEAD
		public ArenaResponse(IEnumerable<Credential> realAmountCredentials, IEnumerable<Credential> realVsizeCredentials)
		{
			IssuedAmountCredentials = realAmountCredentials.ToArray();
			IssuedVsizeCredentials = realVsizeCredentials.ToArray();
		}

		public IEnumerable<Credential> IssuedAmountCredentials { get; }
		public IEnumerable<Credential> IssuedVsizeCredentials { get; }
=======
		IssuedAmountCredentials = realAmountCredentials.ToArray();
		IssuedVsizeCredentials = realVsizeCredentials.ToArray();
>>>>>>> 5e1ef197
	}
	public IEnumerable<Credential> IssuedAmountCredentials { get; }
	public IEnumerable<Credential> IssuedVsizeCredentials { get; }
}

public class ArenaResponse<T> : ArenaResponse
{
	public ArenaResponse(T value, IEnumerable<Credential> realAmountCredentials, IEnumerable<Credential> realVsizeCredentials)
		: base(realAmountCredentials, realVsizeCredentials)
	{
		Value = value;
	}

	public T Value { get; }
}<|MERGE_RESOLUTION|>--- conflicted
+++ resolved
@@ -8,19 +8,8 @@
 {
 	public ArenaResponse(IEnumerable<Credential> realAmountCredentials, IEnumerable<Credential> realVsizeCredentials)
 	{
-<<<<<<< HEAD
-		public ArenaResponse(IEnumerable<Credential> realAmountCredentials, IEnumerable<Credential> realVsizeCredentials)
-		{
-			IssuedAmountCredentials = realAmountCredentials.ToArray();
-			IssuedVsizeCredentials = realVsizeCredentials.ToArray();
-		}
-
-		public IEnumerable<Credential> IssuedAmountCredentials { get; }
-		public IEnumerable<Credential> IssuedVsizeCredentials { get; }
-=======
 		IssuedAmountCredentials = realAmountCredentials.ToArray();
 		IssuedVsizeCredentials = realVsizeCredentials.ToArray();
->>>>>>> 5e1ef197
 	}
 	public IEnumerable<Credential> IssuedAmountCredentials { get; }
 	public IEnumerable<Credential> IssuedVsizeCredentials { get; }
