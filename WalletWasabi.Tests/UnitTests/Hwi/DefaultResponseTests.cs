using NBitcoin;
using System;
using System.Collections.Generic;
using System.Linq;
using System.Runtime.InteropServices;
using System.Threading;
using System.Threading.Tasks;
using WalletWasabi.Hwi;
using WalletWasabi.Hwi.Models;
using WalletWasabi.Hwi.Parsers;
using WalletWasabi.Hwi.ProcessBridge;
using WalletWasabi.Microservices;
using Xunit;

namespace WalletWasabi.Tests.UnitTests.Hwi
{
	/// <summary>
	/// Tests to run without connecting any hardware wallet to the computer.
	/// </summary>
	public class DefaultResponseTests
	{
		#region SharedVariables

		// Bottleneck: Windows CI.
		public TimeSpan ReasonableRequestTimeout { get; } = TimeSpan.FromMinutes(1);

		#endregion SharedVariables

		#region Tests

		[Theory]
		[MemberData(nameof(GetDifferentNetworkValues))]
		public void CanCreate(Network network)
		{
			new HwiClient(network);
		}

		[Fact]
		public void ConstructorThrowsArgumentNullException()
		{
			Assert.Throws<ArgumentNullException>(() => new HwiClient(null!));
		}

		[Theory]
		[MemberData(nameof(GetHwiClientConfigurationCombinationValues))]
		public async Task GetVersionTestsAsync(HwiClient client)
		{
			using var cts = new CancellationTokenSource(ReasonableRequestTimeout);
			Version version = await client.GetVersionAsync(cts.Token);
			Assert.Equal(WalletWasabi.Helpers.Constants.HwiVersion, version);
		}

		[Theory]
		[MemberData(nameof(GetHwiClientConfigurationCombinationValues))]
		public async Task GetHelpTestsAsync(HwiClient client)
		{
			using var cts = new CancellationTokenSource(ReasonableRequestTimeout);
			string help = await client.GetHelpAsync(cts.Token);
			Assert.NotEmpty(help);
		}

		[Theory]
		[MemberData(nameof(GetHwiClientConfigurationCombinationValues))]
		public async Task CanEnumerateAsync(HwiClient client)
		{
			using var cts = new CancellationTokenSource(ReasonableRequestTimeout);
			IEnumerable<HwiEnumerateEntry> enumerate = await client.EnumerateAsync(cts.Token);
			Assert.Empty(enumerate);
		}

		[Theory]
		[MemberData(nameof(GetHwiClientConfigurationCombinationValues))]
		public async Task ThrowOperationCanceledExceptionsAsync(HwiClient client)
		{
			using var cts = new CancellationTokenSource();
			cts.Cancel();
			await Assert.ThrowsAsync<OperationCanceledException>(async () => await client.GetVersionAsync(cts.Token));
			await Assert.ThrowsAsync<OperationCanceledException>(async () => await client.GetHelpAsync(cts.Token));
			await Assert.ThrowsAsync<OperationCanceledException>(async () => await client.EnumerateAsync(cts.Token));
		}

		[Theory]
		[MemberData(nameof(GetHwiClientConfigurationCombinationValues))]
		public async Task ThrowArgumentExceptionsForWrongDevicePathAsync(HwiClient client)
		{
			var wrongDeviePaths = new[] { "", " " };
			using var cts = new CancellationTokenSource(ReasonableRequestTimeout);
			foreach (HardwareWalletModels deviceType in Enum.GetValues(typeof(HardwareWalletModels)).Cast<HardwareWalletModels>())
			{
				foreach (var wrongDevicePath in wrongDeviePaths)
				{
					await Assert.ThrowsAsync<ArgumentException>(async () => await client.WipeAsync(deviceType, wrongDevicePath, cts.Token));
					await Assert.ThrowsAsync<ArgumentException>(async () => await client.SetupAsync(deviceType, wrongDevicePath, false, cts.Token));
				}
				await Assert.ThrowsAsync<ArgumentNullException>(async () => await client.WipeAsync(deviceType, null!, cts.Token));
				await Assert.ThrowsAsync<ArgumentNullException>(async () => await client.SetupAsync(deviceType, null!, false, cts.Token));
			}
		}

		[Theory]
		[MemberData(nameof(GetHwiClientConfigurationCombinationValues))]
		public async Task CanCallAsynchronouslyAsync(HwiClient client)
		{
			using var cts = new CancellationTokenSource();
			var tasks = new List<Task>
				{
					client.GetVersionAsync(cts.Token),
					client.GetVersionAsync(cts.Token),
					client.GetHelpAsync(cts.Token),
					client.GetHelpAsync(cts.Token),
					client.EnumerateAsync(cts.Token),
					client.EnumerateAsync(cts.Token)
				};

			cts.CancelAfter(ReasonableRequestTimeout * tasks.Count);

			await Task.WhenAny(tasks);
		}

		[Fact]
		public async Task OpenConsoleDoesntThrowAsync()
		{
<<<<<<< HEAD
			var pb = new HwiProcessBridge(MicroserviceHelpers.GetBinaryPath("hwi"), new ProcessInvoker());
=======
			var pb = new HwiProcessBridge(new ProcessInvoker());
>>>>>>> 263320d5

			using var cts = new CancellationTokenSource(ReasonableRequestTimeout);
			if (RuntimeInformation.IsOSPlatform(OSPlatform.Windows))
			{
				var res = await pb.SendCommandAsync("version", openConsole: true, cts.Token);
				Assert.Contains("success", res.response);
			}
			else
			{
				await Assert.ThrowsAsync<PlatformNotSupportedException>(async () => await pb.SendCommandAsync("enumerate", openConsole: true, cts.Token));
			}
		}

		[Theory]
		[InlineData("", false)]
		[InlineData("hwi", false)]
		[InlineData("hwi ", false)]
		[InlineData("hwi 1", false)]
		[InlineData("hwi 1.", false)]
		[InlineData("hwi 1.1", false)]
		[InlineData("hwi 1.1.", false)]
		[InlineData("hwi 1.1.2\n", true)]
		[InlineData("hwi 1.1.2", true)]
		[InlineData("hwi 1.1.2-rc1\n", true)]
		[InlineData("hwi 1.1.2-rc1", true)]
		[InlineData("hwi.exe 1.1.2\n", true)]
		[InlineData("hwi.exe 1.1.2", true)]
		[InlineData("hwi.exe 1.1.2-", true)]
		[InlineData("hwi.exe 1.1.2-rc1\n", true)]
		[InlineData("hwi.exe 1.1.2-rc1", true)]
		[InlineData("1.1.2-rc1\n", false)]
		[InlineData("1.1-rc1\n", false)]
		public void TryParseVersionTests(string input, bool isParsable)
		{
			Version expectedVersion = new Version(1, 1, 2);
			Assert.Equal(isParsable, HwiParser.TryParseVersion(input, out Version actualVersion));

			if (isParsable)
			{
				Assert.Equal(expectedVersion, actualVersion);
			}
		}

		#endregion Tests

		#region HelperMethods

		public static IEnumerable<object[]> GetDifferentNetworkValues()
		{
			var networks = new List<Network>
			{
				Network.Main,
				Network.TestNet,
				Network.RegTest
			};

			foreach (Network network in networks)
			{
				yield return new object[] { network };
			}
		}

		public static IEnumerable<object[]> GetHwiClientConfigurationCombinationValues()
		{
			var networks = new List<Network>
			{
				Network.Main,
				Network.TestNet,
				Network.RegTest
			};

			foreach (Network network in networks)
			{
				yield return new object[] { new HwiClient(network) };
			}
		}

		#endregion HelperMethods
	}
}<|MERGE_RESOLUTION|>--- conflicted
+++ resolved
@@ -120,11 +120,7 @@
 		[Fact]
 		public async Task OpenConsoleDoesntThrowAsync()
 		{
-<<<<<<< HEAD
-			var pb = new HwiProcessBridge(MicroserviceHelpers.GetBinaryPath("hwi"), new ProcessInvoker());
-=======
 			var pb = new HwiProcessBridge(new ProcessInvoker());
->>>>>>> 263320d5
 
 			using var cts = new CancellationTokenSource(ReasonableRequestTimeout);
 			if (RuntimeInformation.IsOSPlatform(OSPlatform.Windows))
