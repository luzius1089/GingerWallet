using System.Collections.Generic;
using System.Linq.Expressions;
using System.Reactive.Linq;
using DynamicData;
using ReactiveUI;
using WalletWasabi.Fluent.Models.UI;
using WalletWasabi.Fluent.ViewModels.SearchBar.Patterns;
using WalletWasabi.Fluent.ViewModels.SearchBar.SearchItems;
using WalletWasabi.Fluent.ViewModels.SearchBar.Settings;
using WalletWasabi.Fluent.ViewModels.SearchBar.Sources;

namespace WalletWasabi.Fluent.ViewModels.SearchBar;

public class SettingsSearchSource : ReactiveObject, ISearchSource
{
	private readonly UiContext _uiContext;
	private readonly IApplicationSettings _applicationSettings;

	public SettingsSearchSource(UiContext uiContext, IObservable<string> query)
	{
		_uiContext = uiContext;
		_applicationSettings = uiContext.ApplicationSettings;

		var filter = query.Select(SearchSource.DefaultFilter);

		Changes = GetSettingsItems()
			.ToArray()
			.ToObservable()
			.ToObservableChangeSet(x => x.Key)
			.Filter(filter);
	}

	public IObservable<IChangeSet<ISearchItem, ComposedKey>> Changes { get; }

	private IEnumerable<ISearchItem> GetSettingsItems()
	{
<<<<<<< HEAD
		IEditableSearchSource searchSource = _uiContext.EditableSearchSource;
		IEnumerable<string> keywords = new List<string>();
		NestedItemConfiguration<bool>[] nestedItemConfiguration = new[]
		{
			new NestedItemConfiguration<bool>(
				isVisibleSelector: isActivated => isActivated,
				item: new ContentSearchItem(
					content: Setting(selector: x => x.StopLocalBitcoinCoreOnShutdown),
					name: "Stop Bitcoin Knots on shutdown",
					category: "Settings",
					keywords: new List<string>(),
					icon: "nav_settings_regular")
				{
					IsDefault = false,
					Priority = 2
				})
		};
		return new ISearchItem[]
		{
			new ContentSearchItem(content: Setting(selector: x => x.DarkModeEnabled), name: "Dark mode", category: "Appearance", keywords: new List<string> { "Black", "White", "Theme", "Dark", "Light" }, icon: "nav_settings_regular") { IsDefault = false },
			new ContentSearchItem(content: Setting(selector: x => x.AutoCopy), name: "Auto copy addresses", category: "Settings", keywords: new List<string>(), icon: "nav_settings_regular") { IsDefault = false },
			new ContentSearchItem(content: Setting(selector: x => x.AutoPaste), name: "Auto paste addresses", category: "Settings", keywords: new List<string>(), icon: "nav_settings_regular") { IsDefault = false },
			new ContentSearchItem(content: Setting(selector: x => x.HideOnClose), name: "Run in background when closed", category: "Settings", keywords: new List<string>() { "hide", "tray" }, icon: "nav_settings_regular") { IsDefault = false },
			new ContentSearchItem(content: Setting(selector: x => x.RunOnSystemStartup), name: "Run Wasabi when computer starts", category: "Settings", keywords: new List<string>() { "startup", "boot" }, icon: "nav_settings_regular") { IsDefault = false },
			new ContentSearchItem(content: Setting(selector: x => x.EnableGpu), name: "Enable GPU", category: "Settings", keywords: new List<string>(), icon: "nav_settings_regular") { IsDefault = false },

			ContentSearchItemNode.Create(
				searchSource: searchSource,
				setting: Setting(selector: x => x.UseTor),
				name: "Network anonymization (Tor)",
				category: "Settings",
				isDefault: false,
				keywords: keywords,
				icon: "nav_settings_regular",
				priority: 1,
				nestedItemConfiguration: new NestedItemConfiguration<bool>(
					isVisibleSelector: isEnabled => isEnabled,
					item: new ContentSearchItem(
						content: Setting(selector: x => x.TerminateTorOnExit),
						name: "Terminate Tor when Wasabi shuts down",
						category: "Settings",
						keywords: new List<string>(),
						icon: "nav_settings_regular")
					{
						IsDefault = false,
						Priority = 2
					})),

			ContentSearchItemNode.Create(
				searchSource: searchSource,
				setting: Setting(selector: x => x.StartLocalBitcoinCoreOnStartup),
				name: "Run Bitcoin Knots on startup",
				category: "Settings",
				isDefault: false,
				keywords: keywords,
				icon: "nav_settings_regular",
				priority: 1,
				nestedItemConfiguration: new NestedItemConfiguration<bool>(
					isVisibleSelector: isEnabled => isEnabled,
					item: new ContentSearchItem(
						content: Setting(selector: x => x.StopLocalBitcoinCoreOnShutdown),
						name: "Stop Bitcoin Knots on shutdown",
						category: "Settings",
						keywords: new List<string>(),
						icon: "nav_settings_regular")
					{
						IsDefault = false,
						Priority = 2
					}))
		};
=======
		yield return new NonActionableSearchItem(Setting(x => x.DarkModeEnabled), "Dark mode", "Appearance", new List<string> { "Black", "White", "Theme", "Dark", "Light" }, "nav_settings_regular") { IsDefault = false };
		yield return new NonActionableSearchItem(Setting(x => x.AutoCopy), "Auto copy addresses", "Settings", new List<string>(), "nav_settings_regular") { IsDefault = false };
		yield return new NonActionableSearchItem(Setting(x => x.AutoPaste), "Auto paste addresses", "Settings", new List<string>(), "nav_settings_regular") { IsDefault = false };
		if (App.EnableFeatureHide)
		{
			yield return new NonActionableSearchItem(Setting(x => x.HideOnClose), "Run in background when closed", "Settings", new List<string>() { "hide", "tray" }, "nav_settings_regular") { IsDefault = false };
		}
		yield return new NonActionableSearchItem(Setting(x => x.RunOnSystemStartup), "Run Wasabi when computer starts", "Settings", new List<string>() { "startup", "boot" }, "nav_settings_regular") { IsDefault = false };
		yield return new NonActionableSearchItem(Setting(x => x.UseTor), "Network anonymization (Tor)", "Settings", new List<string>(), "nav_settings_regular") { IsDefault = false };
		yield return new NonActionableSearchItem(Setting(x => x.TerminateTorOnExit), "Terminate Tor when Wasabi shuts down", "Settings", new List<string>(), "nav_settings_regular") { IsDefault = false };
		yield return new NonActionableSearchItem(Setting(x => x.StartLocalBitcoinCoreOnStartup), "Run Bitcoin Knots on startup", "Settings", new List<string>(), "nav_settings_regular") { IsDefault = false };
		yield return new NonActionableSearchItem(Setting(x => x.StopLocalBitcoinCoreOnShutdown), "Stop Bitcoin Knots on shutdown", "Settings", new List<string>(), "nav_settings_regular") { IsDefault = false };
		yield return new NonActionableSearchItem(Setting(x => x.EnableGpu), "Enable GPU", "Settings", new List<string>(), "nav_settings_regular") { IsDefault = false };
>>>>>>> 109c1caf
	}

	private Setting<IApplicationSettings, TProperty> Setting<TProperty>(Expression<Func<IApplicationSettings, TProperty>> selector)
	{
		return new Setting<IApplicationSettings, TProperty>(_applicationSettings, selector);
	}
}<|MERGE_RESOLUTION|>--- conflicted
+++ resolved
@@ -24,7 +24,6 @@
 		var filter = query.Select(SearchSource.DefaultFilter);
 
 		Changes = GetSettingsItems()
-			.ToArray()
 			.ToObservable()
 			.ToObservableChangeSet(x => x.Key)
 			.Filter(filter);
@@ -34,13 +33,51 @@
 
 	private IEnumerable<ISearchItem> GetSettingsItems()
 	{
-<<<<<<< HEAD
-		IEditableSearchSource searchSource = _uiContext.EditableSearchSource;
-		IEnumerable<string> keywords = new List<string>();
-		NestedItemConfiguration<bool>[] nestedItemConfiguration = new[]
+		yield return new ContentSearchItem(content: Setting(selector: x => x.DarkModeEnabled), name: "Dark mode", category: "Appearance", keywords: new List<string> { "Black", "White", "Theme", "Dark", "Light" }, icon: "nav_settings_regular") { IsDefault = false };
+		yield return new ContentSearchItem(content: Setting(selector: x => x.AutoCopy), name: "Auto copy addresses", category: "Settings", keywords: new List<string>(), icon: "nav_settings_regular") { IsDefault = false };
+		yield return new ContentSearchItem(content: Setting(selector: x => x.AutoPaste), name: "Auto paste addresses", category: "Settings", keywords: new List<string>(), icon: "nav_settings_regular") { IsDefault = false };
+
+		if (App.EnableFeatureHide)
 		{
-			new NestedItemConfiguration<bool>(
-				isVisibleSelector: isActivated => isActivated,
+			yield return new ContentSearchItem(content: Setting(selector: x => x.HideOnClose), name: "Run in background when closed", category: "Settings", keywords: new List<string>() { "hide", "tray" }, icon: "nav_settings_regular") { IsDefault = false };
+		}
+
+		yield return new ContentSearchItem(content: Setting(selector: x => x.RunOnSystemStartup), name: "Run Wasabi when computer starts", category: "Settings", keywords: new List<string>() { "startup", "boot" }, icon: "nav_settings_regular") { IsDefault = false };
+		yield return new ContentSearchItem(content: Setting(selector: x => x.EnableGpu), name: "Enable GPU", category: "Settings", keywords: new List<string>(), icon: "nav_settings_regular") { IsDefault = false };
+
+		yield return ContentSearchItemNode.Create(
+			searchSource: _uiContext.EditableSearchSource,
+			setting: Setting(selector: x => x.UseTor),
+			name: "Network anonymization (Tor)",
+			category: "Settings",
+			isDefault: false,
+			keywords: new List<string>(),
+			icon: "nav_settings_regular",
+			priority: 1,
+			nestedItemConfiguration: new NestedItemConfiguration<bool>(
+				isVisibleSelector: isEnabled => isEnabled,
+				item: new ContentSearchItem(
+					content: Setting(selector: x => x.TerminateTorOnExit),
+					name: "Terminate Tor when Wasabi shuts down",
+					category: "Settings",
+					keywords: new List<string>(),
+					icon: "nav_settings_regular")
+				{
+					IsDefault = false,
+					Priority = 2
+				}));
+
+		yield return ContentSearchItemNode.Create(
+			searchSource: _uiContext.EditableSearchSource,
+			setting: Setting(selector: x => x.StartLocalBitcoinCoreOnStartup),
+			name: "Run Bitcoin Knots on startup",
+			category: "Settings",
+			isDefault: false,
+			keywords: new List<string>(),
+			icon: "nav_settings_regular",
+			priority: 1,
+			nestedItemConfiguration: new NestedItemConfiguration<bool>(
+				isVisibleSelector: isEnabled => isEnabled,
 				item: new ContentSearchItem(
 					content: Setting(selector: x => x.StopLocalBitcoinCoreOnShutdown),
 					name: "Stop Bitcoin Knots on shutdown",
@@ -50,76 +87,7 @@
 				{
 					IsDefault = false,
 					Priority = 2
-				})
-		};
-		return new ISearchItem[]
-		{
-			new ContentSearchItem(content: Setting(selector: x => x.DarkModeEnabled), name: "Dark mode", category: "Appearance", keywords: new List<string> { "Black", "White", "Theme", "Dark", "Light" }, icon: "nav_settings_regular") { IsDefault = false },
-			new ContentSearchItem(content: Setting(selector: x => x.AutoCopy), name: "Auto copy addresses", category: "Settings", keywords: new List<string>(), icon: "nav_settings_regular") { IsDefault = false },
-			new ContentSearchItem(content: Setting(selector: x => x.AutoPaste), name: "Auto paste addresses", category: "Settings", keywords: new List<string>(), icon: "nav_settings_regular") { IsDefault = false },
-			new ContentSearchItem(content: Setting(selector: x => x.HideOnClose), name: "Run in background when closed", category: "Settings", keywords: new List<string>() { "hide", "tray" }, icon: "nav_settings_regular") { IsDefault = false },
-			new ContentSearchItem(content: Setting(selector: x => x.RunOnSystemStartup), name: "Run Wasabi when computer starts", category: "Settings", keywords: new List<string>() { "startup", "boot" }, icon: "nav_settings_regular") { IsDefault = false },
-			new ContentSearchItem(content: Setting(selector: x => x.EnableGpu), name: "Enable GPU", category: "Settings", keywords: new List<string>(), icon: "nav_settings_regular") { IsDefault = false },
-
-			ContentSearchItemNode.Create(
-				searchSource: searchSource,
-				setting: Setting(selector: x => x.UseTor),
-				name: "Network anonymization (Tor)",
-				category: "Settings",
-				isDefault: false,
-				keywords: keywords,
-				icon: "nav_settings_regular",
-				priority: 1,
-				nestedItemConfiguration: new NestedItemConfiguration<bool>(
-					isVisibleSelector: isEnabled => isEnabled,
-					item: new ContentSearchItem(
-						content: Setting(selector: x => x.TerminateTorOnExit),
-						name: "Terminate Tor when Wasabi shuts down",
-						category: "Settings",
-						keywords: new List<string>(),
-						icon: "nav_settings_regular")
-					{
-						IsDefault = false,
-						Priority = 2
-					})),
-
-			ContentSearchItemNode.Create(
-				searchSource: searchSource,
-				setting: Setting(selector: x => x.StartLocalBitcoinCoreOnStartup),
-				name: "Run Bitcoin Knots on startup",
-				category: "Settings",
-				isDefault: false,
-				keywords: keywords,
-				icon: "nav_settings_regular",
-				priority: 1,
-				nestedItemConfiguration: new NestedItemConfiguration<bool>(
-					isVisibleSelector: isEnabled => isEnabled,
-					item: new ContentSearchItem(
-						content: Setting(selector: x => x.StopLocalBitcoinCoreOnShutdown),
-						name: "Stop Bitcoin Knots on shutdown",
-						category: "Settings",
-						keywords: new List<string>(),
-						icon: "nav_settings_regular")
-					{
-						IsDefault = false,
-						Priority = 2
-					}))
-		};
-=======
-		yield return new NonActionableSearchItem(Setting(x => x.DarkModeEnabled), "Dark mode", "Appearance", new List<string> { "Black", "White", "Theme", "Dark", "Light" }, "nav_settings_regular") { IsDefault = false };
-		yield return new NonActionableSearchItem(Setting(x => x.AutoCopy), "Auto copy addresses", "Settings", new List<string>(), "nav_settings_regular") { IsDefault = false };
-		yield return new NonActionableSearchItem(Setting(x => x.AutoPaste), "Auto paste addresses", "Settings", new List<string>(), "nav_settings_regular") { IsDefault = false };
-		if (App.EnableFeatureHide)
-		{
-			yield return new NonActionableSearchItem(Setting(x => x.HideOnClose), "Run in background when closed", "Settings", new List<string>() { "hide", "tray" }, "nav_settings_regular") { IsDefault = false };
-		}
-		yield return new NonActionableSearchItem(Setting(x => x.RunOnSystemStartup), "Run Wasabi when computer starts", "Settings", new List<string>() { "startup", "boot" }, "nav_settings_regular") { IsDefault = false };
-		yield return new NonActionableSearchItem(Setting(x => x.UseTor), "Network anonymization (Tor)", "Settings", new List<string>(), "nav_settings_regular") { IsDefault = false };
-		yield return new NonActionableSearchItem(Setting(x => x.TerminateTorOnExit), "Terminate Tor when Wasabi shuts down", "Settings", new List<string>(), "nav_settings_regular") { IsDefault = false };
-		yield return new NonActionableSearchItem(Setting(x => x.StartLocalBitcoinCoreOnStartup), "Run Bitcoin Knots on startup", "Settings", new List<string>(), "nav_settings_regular") { IsDefault = false };
-		yield return new NonActionableSearchItem(Setting(x => x.StopLocalBitcoinCoreOnShutdown), "Stop Bitcoin Knots on shutdown", "Settings", new List<string>(), "nav_settings_regular") { IsDefault = false };
-		yield return new NonActionableSearchItem(Setting(x => x.EnableGpu), "Enable GPU", "Settings", new List<string>(), "nav_settings_regular") { IsDefault = false };
->>>>>>> 109c1caf
+				}));
 	}
 
 	private Setting<IApplicationSettings, TProperty> Setting<TProperty>(Expression<Func<IApplicationSettings, TProperty>> selector)
