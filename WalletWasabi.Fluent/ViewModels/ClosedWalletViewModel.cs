--- conflicted
+++ resolved
@@ -19,11 +19,7 @@
 		{
 			_items = new ObservableCollection<NavBarItemViewModel>
 			{
-<<<<<<< HEAD
-				new HomePageViewModel(navigationState) { Parent = this }
-=======
 				new SettingsPageViewModel(screen) { Parent = this }
->>>>>>> 9dea0157
 			};
 
 			OpenWalletCommand = ReactiveCommand.CreateFromTask(
