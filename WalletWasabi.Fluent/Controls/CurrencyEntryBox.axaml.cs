using System.Collections.Generic;
using System.Diagnostics.CodeAnalysis;
using System.Globalization;
using System.Linq;
using System.Text.RegularExpressions;
using System.Windows.Input;
using Avalonia;
using Avalonia.Controls;
using Avalonia.Input;
using Avalonia.Input.Platform;
using Avalonia.Threading;
using NBitcoin;
using ReactiveUI;
using WalletWasabi.Fluent.Extensions;
using WalletWasabi.Fluent.Helpers;
using WalletWasabi.Fluent.Infrastructure;
using WalletWasabi.Helpers;
using static WalletWasabi.Userfacing.CurrencyInput;

namespace WalletWasabi.Fluent.Controls;

public partial class CurrencyEntryBox : TextBox
{
	public static readonly StyledProperty<string> CurrencyCodeProperty =
		AvaloniaProperty.Register<CurrencyEntryBox, string>(nameof(CurrencyCode));

	public static readonly StyledProperty<bool> IsFiatProperty =
		AvaloniaProperty.Register<CurrencyEntryBox, bool>(nameof(IsFiat));

	public static readonly StyledProperty<bool> IsApproximateProperty =
		AvaloniaProperty.Register<CurrencyEntryBox, bool>(nameof(IsApproximate));

	public static readonly StyledProperty<decimal> ConversionRateProperty =
		AvaloniaProperty.Register<CurrencyEntryBox, decimal>(nameof(ConversionRate));

	public static readonly StyledProperty<bool> IsRightSideProperty =
		AvaloniaProperty.Register<CurrencyEntryBox, bool>(nameof(IsRightSide));

	public static readonly StyledProperty<int> MaxDecimalsProperty =
		AvaloniaProperty.Register<CurrencyEntryBox, int>(nameof(MaxDecimals), 8);

<<<<<<< HEAD
	private static readonly string[] invalidCharacters = new string[1] { "\u007f" };
=======
	public static readonly StyledProperty<Money> BalanceBtcProperty =
		AvaloniaProperty.Register<CurrencyEntryBox, Money>(nameof(BalanceBtc));

	public static readonly StyledProperty<decimal> BalanceUsdProperty =
		AvaloniaProperty.Register<CurrencyEntryBox, decimal>(nameof(BalanceUsd));

	public static readonly StyledProperty<bool> ValidatePasteBalanceProperty =
		AvaloniaProperty.Register<CurrencyEntryBox, bool>(nameof(ValidatePasteBalance));
>>>>>>> 61c25360

	public CurrencyEntryBox()
	{
		SetCurrentValue(TextProperty, string.Empty);

		PseudoClasses.Set(":noexchangerate", true);
		PseudoClasses.Set(":isrightside", false);

		this.GetObservable(IsRightSideProperty)
			.Subscribe(x => PseudoClasses.Set(":isrightside", x));

		ModifiedPaste = ReactiveCommand.Create(ModifiedPasteAsync, this.GetObservable(CanPasteProperty));
	}

	public ICommand ModifiedPaste { get; }

	public decimal ConversionRate
	{
		get => GetValue(ConversionRateProperty);
		set => SetValue(ConversionRateProperty, value);
	}

	public string CurrencyCode
	{
		get => GetValue(CurrencyCodeProperty);
		set => SetValue(CurrencyCodeProperty, value);
	}

	public bool IsFiat
	{
		get => GetValue(IsFiatProperty);
		set => SetValue(IsFiatProperty, value);
	}

	public bool IsApproximate
	{
		get => GetValue(IsApproximateProperty);
		set => SetValue(IsApproximateProperty, value);
	}

	public bool IsRightSide
	{
		get => GetValue(IsRightSideProperty);
		set => SetValue(IsRightSideProperty, value);
	}

	public int MaxDecimals
	{
		get => GetValue(MaxDecimalsProperty);
		set => SetValue(MaxDecimalsProperty, value);
	}

	public Money BalanceBtc
	{
		get => GetValue(BalanceBtcProperty);
		set => SetValue(BalanceBtcProperty, value);
	}

	public decimal BalanceUsd
	{
		get => GetValue(BalanceUsdProperty);
		set => SetValue(BalanceUsdProperty, value);
	}

	public bool ValidatePasteBalance
	{
		get => GetValue(ValidatePasteBalanceProperty);
		set => SetValue(ValidatePasteBalanceProperty, value);
	}

	private decimal FiatToBitcoin(decimal fiatValue)
	{
		if (ConversionRate == 0m)
		{
			return 0m;
		}

		return fiatValue / ConversionRate;
	}

	protected override void OnGotFocus(GotFocusEventArgs e)
	{
		base.OnGotFocus(e);

		CaretIndex = Text?.Length ?? 0;

		Dispatcher.UIThread.Post(SelectAll);
	}

	protected override void OnTextInput(TextInputEventArgs e)
	{
		var input = e.Text == null ? "" : e.Text.TotalTrim();

		// Reject space char input when there's no text.
		if (string.IsNullOrWhiteSpace(Text) && string.IsNullOrWhiteSpace(input))
		{
			e.Handled = true;
			base.OnTextInput(e);
			return;
		}

		if (IsReplacingWithImplicitDecimal(input))
		{
			var result = ReplaceCurrentTextWithLeadingZero(e);
			base.OnTextInput(result);
			return;
		}

		if (IsInsertingImplicitDecimal(input))
		{
			var result = InsertLeadingZeroForDecimal(e);
			base.OnTextInput(result);
			return;
		}

		var preComposedText = PreComposeText(input);

		var isValid = ValidateEntryText(preComposedText);

		preComposedText = preComposedText.TotalTrim();

		var parsed = decimal.TryParse(preComposedText, NumberStyles.Number, InvariantNumberFormat, out var fiatValue);

		e.Handled = !(isValid && parsed);

		if (IsFiat && !e.Handled)
		{
			e.Handled = FiatToBitcoin(fiatValue) >= Constants.MaximumNumberOfBitcoins;
		}

		base.OnTextInput(e);
	}

	private bool IsReplacingWithImplicitDecimal(string input)
	{
		return input.StartsWith(".") && SelectedText == Text;
	}

	private bool IsInsertingImplicitDecimal(string input)
	{
		return input.StartsWith(".") && CaretIndex == 0 && Text is not null && !Text.Contains('.');
	}

	private TextInputEventArgs ReplaceCurrentTextWithLeadingZero(TextInputEventArgs e)
	{
		var finalText = "0" + e.Text;
		SetCurrentValue(TextProperty, "");
		CaretIndex = finalText.Length;
		ClearSelection();
		return new TextInputEventArgs {Text = finalText};
	}

	private TextInputEventArgs InsertLeadingZeroForDecimal(TextInputEventArgs e)
	{
		var prependText = "0" + e.Text;
		SetCurrentValue(TextProperty, Text.Insert(0, prependText));
		CaretIndex += prependText.Length;
		return new TextInputEventArgs {Text = ""};
	}

	[GeneratedRegex($"^(?<Whole>[0-9{GroupSeparator}]*)(\\{DecimalSeparator}?(?<Frac>[0-9{GroupSeparator}]*))$")]
	private static partial Regex RegexBtcFormat();

	[GeneratedRegex($"^[0-9{GroupSeparator}{DecimalSeparator}]*$")]
	private static partial Regex RegexDecimalCharsOnly();

	[GeneratedRegex($"{GroupSeparator}{{2,}}")]
	private static partial Regex RegexConsecutiveSpaces();

	[GeneratedRegex($"[{GroupSeparator}{DecimalSeparator}]+")]
	private static partial Regex RegexGroupAndDecimal();

	private bool ValidateEntryText(string preComposedText)
	{
		// Check if it has a decimal separator.
		var trailingDecimal = preComposedText.Length > 0 && preComposedText.EndsWith(DecimalSeparator);
		var match = RegexBtcFormat().Match(preComposedText);

		// Ignore group chars on count of the whole part of the decimal.
		var wholeStr = match.Groups["Whole"].ToString();
		var whole = RegexGroupAndDecimal().Replace(wholeStr, "").Length;

		var fracStr = match.Groups["Frac"].ToString().Replace(GroupSeparator, "");
		var frac = RegexGroupAndDecimal().Replace(fracStr, "").Length;

		// Check for consecutive spaces (2 or more) and leading spaces.
		var rule1 = preComposedText.Length > 1 && (preComposedText.StartsWith(GroupSeparator) ||
												   RegexConsecutiveSpaces().IsMatch(preComposedText));

		// Check for trailing spaces in the whole number part and in the last part of the precomp string.
		var rule2 = whole >= 8 && (preComposedText.EndsWith(GroupSeparator) || wholeStr.EndsWith(GroupSeparator));

		// Check for non-numeric chars.
		var rule3 = !RegexDecimalCharsOnly().IsMatch(preComposedText);
		if (rule1 || rule2 || rule3)
		{
			return false;
		}

		// Reject and dont process the input if the string doesnt match.
		if (!match.Success)
		{
			return false;
		}

		// Passthrough the decimal place char or the group separator.
		if (preComposedText == DecimalSeparator && !trailingDecimal)
		{
			return false;
		}

		if (IsFiat)
		{
			// Fiat input restriction is to only allow 2 decimal places max
			// and also 16 whole number places.
			if ((whole > 16 && !trailingDecimal) || frac > 2)
			{
				return false;
			}
		}
		else
		{
			// Bitcoin input restriction is to only allow 8 decimal places max
			// and also 8 whole number places.
			if ((whole > 8 && !trailingDecimal) || frac > MaxDecimals)
			{
				return false;
			}
		}

		return true;
	}

	protected override void OnKeyDown(KeyEventArgs e)
	{
		DoPasteCheck(e);
	}

	private void DoPasteCheck(KeyEventArgs e)
	{
		var keymap = Application.Current?.PlatformSettings?.HotkeyConfiguration;

		bool Match(IEnumerable<KeyGesture> gestures) => gestures.Any(g => g.Matches(e));

		if (keymap is { } && Match(keymap.Paste))
		{
			ModifiedPasteAsync();
		}
		else
		{
			base.OnKeyDown(e);
		}
	}

	public async void ModifiedPasteAsync()
	{
		if (ApplicationHelper.Clipboard is { } clipboard)
		{
			var text = await clipboard.GetTextAsync();

			if (string.IsNullOrEmpty(text))
			{
				return;
			}

			text = text.Replace("\r", "").Replace("\n", "").Trim();

			if (!TryParse(text, out text))
			{
				return;
			}

			if (ValidateEntryText(text))
			{
				OnTextInput(new TextInputEventArgs { Text = text });
			}
		}
	}

	private bool TryParse(string text, [NotNullWhen(true)] out string? result)
	{
		var money = ValidatePasteBalance
			? ClipboardObserver.ParseToMoney(text, BalanceBtc)
			: ClipboardObserver.ParseToMoney(text);
		if (money is not null)
		{
			result = money.ToDecimal(MoneyUnit.BTC).FormattedBtc();
			return true;
		}

		var usd = ValidatePasteBalance
			? ClipboardObserver.ParseToUsd(text, BalanceUsd)
			: ClipboardObserver.ParseToUsd(text);
		if (usd is not null)
		{
			result = usd.Value.ToString("0.00");
			return true;
		}

		result = null;
		return false;
	}

	// Pre-composes the TextInputEventArgs to see the potential Text that is to
	// be committed to the TextPresenter in this control.

	private string? RemoveInvalidCharacters(string? text)
	{
		if (text is null)
		{
			return null;
		}

		for (var i = 0; i < invalidCharacters.Length; i++)
		{
			text = text.Replace(invalidCharacters[i], string.Empty);
		}

		return text;
	}

	// An event in Avalonia's TextBox with this function should be implemented there for brevity.
	private string PreComposeText(string input)
	{
		input = RemoveInvalidCharacters(input);
		var preComposedText = Text ?? "";
		var caretIndex = CaretIndex;
		var selectionStart = SelectionStart;
		var selectionEnd = SelectionEnd;

		if (!string.IsNullOrEmpty(input) && (MaxLength == 0 ||
											 input.Length + preComposedText.Length -
											 Math.Abs(selectionStart - selectionEnd) <= MaxLength))
		{
			if (selectionStart != selectionEnd)
			{
				var start = Math.Min(selectionStart, selectionEnd);
				var end = Math.Max(selectionStart, selectionEnd);
				preComposedText = $"{preComposedText[..start]}{preComposedText[end..]}";
				caretIndex = start;
			}

			return $"{preComposedText[..caretIndex]}{input}{preComposedText[caretIndex..]}";
		}

		return "";
	}

	protected override void OnPropertyChanged(AvaloniaPropertyChangedEventArgs change)
	{
		base.OnPropertyChanged(change);

		if (change.Property == IsReadOnlyProperty)
		{
			PseudoClasses.Set(":readonly", change.GetNewValue<bool>());
		}
		else if (change.Property == ConversionRateProperty)
		{
			PseudoClasses.Set(":noexchangerate", change.GetNewValue<decimal>() == 0m);
		}
		else if (change.Property == IsFiatProperty)
		{
			PseudoClasses.Set(":isfiat", change.GetNewValue<bool>());
		}
	}
}<|MERGE_RESOLUTION|>--- conflicted
+++ resolved
@@ -39,9 +39,6 @@
 	public static readonly StyledProperty<int> MaxDecimalsProperty =
 		AvaloniaProperty.Register<CurrencyEntryBox, int>(nameof(MaxDecimals), 8);
 
-<<<<<<< HEAD
-	private static readonly string[] invalidCharacters = new string[1] { "\u007f" };
-=======
 	public static readonly StyledProperty<Money> BalanceBtcProperty =
 		AvaloniaProperty.Register<CurrencyEntryBox, Money>(nameof(BalanceBtc));
 
@@ -50,7 +47,8 @@
 
 	public static readonly StyledProperty<bool> ValidatePasteBalanceProperty =
 		AvaloniaProperty.Register<CurrencyEntryBox, bool>(nameof(ValidatePasteBalance));
->>>>>>> 61c25360
+
+	private static readonly string[] invalidCharacters = new string[1] { "\u007f" };
 
 	public CurrencyEntryBox()
 	{
