<UserControl xmlns="https://github.com/avaloniaui"
             xmlns:x="http://schemas.microsoft.com/winfx/2006/xaml"
             xmlns:d="http://schemas.microsoft.com/expression/blend/2008"
             xmlns:mc="http://schemas.openxmlformats.org/markup-compatibility/2006"
             xmlns:i="clr-namespace:Avalonia.Xaml.Interactivity;assembly=Avalonia.Xaml.Interactivity"
             xmlns:c="using:WalletWasabi.Fluent.Controls"
             xmlns:history="clr-namespace:WalletWasabi.Fluent.ViewModels.Wallets.Home.History"
             xmlns:historyItems="clr-namespace:WalletWasabi.Fluent.ViewModels.Wallets.Home.History.HistoryItems"
             xmlns:behaviors="clr-namespace:WalletWasabi.Fluent.Behaviors"
             xmlns:treeDataGrid="clr-namespace:WalletWasabi.Fluent.TreeDataGrid"
             mc:Ignorable="d" d:DesignWidth="800" d:DesignHeight="450"
             x:DataType="history:HistoryViewModel"
             x:CompileBindings="True"
             ClipToBounds="False"
             x:Class="WalletWasabi.Fluent.Views.Wallets.Home.History.HistoryTable">

  <UserControl.Resources>

    <ContextMenu x:Key="TransactionContextMenu" x:DataType="historyItems:TransactionHistoryItemViewModel">
      <MenuItem Header="Copy Transaction ID"
                Command="{Binding ClipboardCopyCommand}"
                CommandParameter="{Binding Transaction.Id, StringFormat={}{0}}">
        <MenuItem.Icon>
          <PathIcon Data="{StaticResource transaction_id}" />
        </MenuItem.Icon>
      </MenuItem>
      <MenuItem Header="Copy Label"
                Command="{Binding ClipboardCopyCommand}"
                CommandParameter="{Binding Transaction.Labels, StringFormat={}{0}}">
        <MenuItem.Icon>
          <PathIcon Data="{StaticResource entities_regular}" />
        </MenuItem.Icon>
      </MenuItem>
      <MenuItem Header="Copy Amount"
                Command="{Binding  ClipboardCopyCommand}"
                CommandParameter="{Binding Transaction.IncomingAmount, StringFormat={}{0}}"
                IsVisible="{Binding Transaction.IncomingAmount, Converter={x:Static ObjectConverters.IsNotNull}}">
        <MenuItem.Icon>
          <PathIcon Data="{StaticResource btc_logo}" />
        </MenuItem.Icon>
      </MenuItem>
      <MenuItem Header="Copy Amount"
                Command="{Binding  ClipboardCopyCommand}"
                CommandParameter="{Binding Transaction.OutgoingAmount, StringFormat={}{0}}"
                IsVisible="{Binding Transaction.OutgoingAmount, Converter={x:Static ObjectConverters.IsNotNull}}">
        <MenuItem.Icon>
          <PathIcon Data="{StaticResource btc_logo}" />
        </MenuItem.Icon>
      </MenuItem>
      <Separator IsVisible="{Binding TransactionOperationsVisible}" />
      <MenuItem Header="Speed Up Transaction" IsVisible="{Binding Transaction.CanSpeedUpTransaction}"
                Command="{Binding SpeedUpTransactionCommand}">
        <MenuItem.Icon>
          <PathIcon Data="{StaticResource rocket_regular}" />
        </MenuItem.Icon>
      </MenuItem>
      <MenuItem Header="Cancel Transaction" IsVisible="{Binding Transaction.CanCancelTransaction}"
                Command="{Binding CancelTransactionCommand}">
        <MenuItem.Icon>
          <PathIcon Data="{StaticResource dismiss_light}" />
        </MenuItem.Icon>
      </MenuItem>
      <Separator IsVisible="{Binding TransactionOperationsVisible}" />
      <MenuItem Header="Show Details"
                Command="{Binding ShowDetailsCommand}">
        <MenuItem.Icon>
          <PathIcon Data="{StaticResource details_regular}" />
        </MenuItem.Icon>
      </MenuItem>
    </ContextMenu>

    <ContextMenu x:Key="CoinJoinContextMenu" x:DataType="historyItems:CoinJoinHistoryItemViewModel">
      <MenuItem Header="Copy Transaction ID"
                Command="{Binding ClipboardCopyCommand}"
                CommandParameter="{Binding Transaction.Id, StringFormat={}{0}}">
        <MenuItem.Icon>
          <PathIcon Data="{StaticResource transaction_id}" />
        </MenuItem.Icon>
      </MenuItem>
      <Separator />
      <MenuItem Header="Show Details"
                Command="{Binding ShowDetailsCommand}">
        <MenuItem.Icon>
          <PathIcon Data="{StaticResource details_regular}" />
        </MenuItem.Icon>
      </MenuItem>
    </ContextMenu>

    <ContextMenu x:Key="CoinJoinsTransactionContextMenu" x:DataType="historyItems:CoinJoinsHistoryItemViewModel">
      <MenuItem Header="Show Details"
                Command="{Binding ShowDetailsCommand}">
        <MenuItem.Icon>
          <PathIcon Data="{StaticResource details_regular}" />
        </MenuItem.Icon>
      </MenuItem>
    </ContextMenu>

    <ContextMenu x:Key="SpeedUpContextMenu" x:DataType="historyItems:SpeedUpHistoryItemViewModel">
      <MenuItem Header="Speed Up Transaction" IsVisible="{Binding Transaction.CanSpeedUpTransaction}"
                Command="{Binding SpeedUpTransactionCommand}">
        <MenuItem.Icon>
          <PathIcon Data="{StaticResource rocket_regular}" />
        </MenuItem.Icon>
      </MenuItem>
      <MenuItem Header="Cancel Transaction" IsVisible="{Binding Transaction.CanCancelTransaction}"
                Command="{Binding CancelTransactionCommand}">
        <MenuItem.Icon>
          <PathIcon Data="{StaticResource dismiss_light}" />
        </MenuItem.Icon>
      </MenuItem>
      <Separator IsVisible="{Binding TransactionOperationsVisible}" />
      <MenuItem Header="Show Details"
                Command="{Binding ShowDetailsCommand}">
        <MenuItem.Icon>
          <PathIcon Data="{StaticResource details_regular}" />
        </MenuItem.Icon>
      </MenuItem>
    </ContextMenu>
  </UserControl.Resources>

  <Panel>
    <TreeDataGrid Source="{Binding Source}"
                  CanUserResizeColumns="False"
                  Margin="0 0 0 0"
                  IsHitTestVisible="{Binding !IsTransactionHistoryEmpty}">
      <i:Interaction.Behaviors>
        <behaviors:ScrollToSelectedItemBehavior />
      </i:Interaction.Behaviors>
      <TreeDataGrid.ElementFactory>
        <treeDataGrid:PrivacyElementFactory />
      </TreeDataGrid.ElementFactory>
      <TreeDataGrid.Styles>
        <Style Selector="TreeDataGrid /template/ TreeDataGridRowsPresenter">
          <Setter Property="(i:Interaction.Behaviors)">
            <i:BehaviorCollectionTemplate>
              <i:BehaviorCollection>
                <behaviors:PendingHistoryItemSeparatorBehavior />
              </i:BehaviorCollection>
            </i:BehaviorCollectionTemplate>
          </Setter>
        </Style>
        <Style Selector="treeDataGrid|TreeDataGridPrivacyTextCell">
          <Setter Property="FontFamily" Value="{StaticResource MonospacedFont}" />
          <Setter Property="FontSize" Value="15" />
          <Setter Property="Margin" Value="10 0" />
          <Setter Property="Background" Value="Transparent" />
          <Setter Property="Foreground" Value="{DynamicResource TextForegroundColor}" />
        </Style>
        <Style Selector="TreeDataGridRow /template/ Rectangle#PART_Separator">
          <Setter Property="Fill" Value="Transparent" />
        </Style>
        <Style Selector="TreeDataGridRow.separator /template/ Rectangle#PART_Separator">
          <Setter Property="Fill" Value="{DynamicResource TreeDataGridGridLinesBrush}" />
        </Style>
        <Style Selector="PathIcon">
          <Setter Property="Height" Value="13" />
          <Setter Property="VerticalAlignment" Value="Center" />
          <Setter Property="HorizontalAlignment" Value="Center" />
        </Style>
        <Style Selector="TextBlock, c|PrivacyContentControl">
          <Setter Property="VerticalAlignment" Value="Center" />
        </Style>
        <Style Selector="TreeDataGridRow Button.historyDetails">
          <Setter Property="Opacity" Value="0" />
        </Style>
        <Style Selector="TreeDataGridRow:pointerover Button.historyDetails">
          <Setter Property="Opacity" Value="1" />
        </Style>

        <Style Selector="TreeDataGridRow">
<<<<<<< HEAD
          <Setter Property="Focusable" Value="False" />
          <Setter Property="Height" Value="37.5" />
          <Setter Property="Template">
            <ControlTemplate>
              <DockPanel LastChildFill="True"
                         Background="Transparent"
                         x:CompileBindings="True" x:DataType="historyItems:HistoryItemViewModelBase">
                <i:Interaction.Behaviors>
                  <behaviors:ExecuteCommandOnDoubleTappedBehavior Command="{Binding ShowDetailsCommand, Mode=OneWay}" />
                </i:Interaction.Behaviors>
                <Border Name="PART_SelectionIndicator"
                        BorderThickness="2 0 0 0"
                        DockPanel.Dock="Left"
                        VerticalAlignment="Stretch" />
                <Panel>
                  <Rectangle Name="BackgroundRectangle"
                             Classes.selectAnimation="{Binding IsFlashing}" />
                  <TreeDataGridCellsPresenter Name="PART_CellsPresenter"
                                              ElementFactory="{TemplateBinding ElementFactory}"
                                              Items="{TemplateBinding Columns}"
                                              Rows="{TemplateBinding Rows}"
                                              Classes.isChild="{Binding Transaction.IsChild}"
                                              x:CompileBindings="False" />
                  <Rectangle Name="PART_Separator"
                             Margin="-2,0,0,0"
                             HorizontalAlignment="Stretch"
                             VerticalAlignment="Bottom"
                             IsHitTestVisible="False"
                             Height="1" />
                </Panel>
              </DockPanel>
            </ControlTemplate>
          </Setter>
=======
          <Setter Property="Theme" Value="{StaticResource HistoryTableTreeDataGridRow}" />
>>>>>>> 6c67767a
        </Style>

        <Style Selector="TreeDataGridRow.Transaction">
          <Setter Property="ContextMenu" Value="{StaticResource TransactionContextMenu}" />
        </Style>
        <Style Selector="TreeDataGridRow.CoinJoin">
          <Setter Property="ContextMenu" Value="{StaticResource CoinJoinContextMenu}" />
        </Style>
        <Style Selector="TreeDataGridRow.CoinJoins">
          <Setter Property="ContextMenu" Value="{StaticResource CoinJoinsTransactionContextMenu}" />
        </Style>
        <Style Selector="TreeDataGridRow.SpeedUp">
          <Setter Property="ContextMenu" Value="{StaticResource SpeedUpContextMenu}" />
        </Style>
        <Style Selector="TextBlock.hidden">
          <Setter Property="IsVisible" Value="False" />
        </Style>
        <Style Selector="TextBlock.visible">
          <Setter Property="IsVisible" Value="True" />
        </Style>
        <Style Selector="PathIcon.hidden">
          <Setter Property="IsVisible" Value="False" />
        </Style>

        <Style Selector="TreeDataGridRow" x:CompileBindings="True" x:DataType="historyItems:HistoryItemViewModelBase">
          <Setter Property="(i:Interaction.Behaviors)">
            <i:BehaviorCollectionTemplate>
              <i:BehaviorCollection>
                <behaviors:HistoryItemTypeClassBehavior />
              </i:BehaviorCollection>
            </i:BehaviorCollectionTemplate>
          </Setter>
        </Style>

        <Style Selector="TreeDataGridExpanderCell">
          <Setter Property="Theme" Value="{StaticResource HistoryTableTreeDataGridExpanderCell}" />
        </Style>
      </TreeDataGrid.Styles>
    </TreeDataGrid>
    <c:HistoryPlaceholderPanel Margin="{StaticResource HistoryTablePlaceholderPanelMargin}"
                               RowHeight="{StaticResource HistoryTableRowHeight}"
                               IsVisible="{Binding IsTransactionHistoryEmpty}"
                               Opacity="0.1" />
  </Panel>
</UserControl><|MERGE_RESOLUTION|>--- conflicted
+++ resolved
@@ -168,43 +168,7 @@
         </Style>
 
         <Style Selector="TreeDataGridRow">
-<<<<<<< HEAD
-          <Setter Property="Focusable" Value="False" />
-          <Setter Property="Height" Value="37.5" />
-          <Setter Property="Template">
-            <ControlTemplate>
-              <DockPanel LastChildFill="True"
-                         Background="Transparent"
-                         x:CompileBindings="True" x:DataType="historyItems:HistoryItemViewModelBase">
-                <i:Interaction.Behaviors>
-                  <behaviors:ExecuteCommandOnDoubleTappedBehavior Command="{Binding ShowDetailsCommand, Mode=OneWay}" />
-                </i:Interaction.Behaviors>
-                <Border Name="PART_SelectionIndicator"
-                        BorderThickness="2 0 0 0"
-                        DockPanel.Dock="Left"
-                        VerticalAlignment="Stretch" />
-                <Panel>
-                  <Rectangle Name="BackgroundRectangle"
-                             Classes.selectAnimation="{Binding IsFlashing}" />
-                  <TreeDataGridCellsPresenter Name="PART_CellsPresenter"
-                                              ElementFactory="{TemplateBinding ElementFactory}"
-                                              Items="{TemplateBinding Columns}"
-                                              Rows="{TemplateBinding Rows}"
-                                              Classes.isChild="{Binding Transaction.IsChild}"
-                                              x:CompileBindings="False" />
-                  <Rectangle Name="PART_Separator"
-                             Margin="-2,0,0,0"
-                             HorizontalAlignment="Stretch"
-                             VerticalAlignment="Bottom"
-                             IsHitTestVisible="False"
-                             Height="1" />
-                </Panel>
-              </DockPanel>
-            </ControlTemplate>
-          </Setter>
-=======
           <Setter Property="Theme" Value="{StaticResource HistoryTableTreeDataGridRow}" />
->>>>>>> 6c67767a
         </Style>
 
         <Style Selector="TreeDataGridRow.Transaction">
