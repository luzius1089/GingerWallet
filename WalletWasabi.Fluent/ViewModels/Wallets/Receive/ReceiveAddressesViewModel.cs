using System.Linq;
using System.Reactive.Disposables;
using System.Threading.Tasks;
using Avalonia.Controls;
<<<<<<< HEAD
using DynamicData;
using WalletWasabi.Fluent.Models.Wallets;
using WalletWasabi.Fluent.ViewModels.Dialogs.Base;
=======
using Avalonia.Controls.Models.TreeDataGrid;
using Avalonia.Controls.Templates;
using NBitcoin;
using ReactiveUI;
using WalletWasabi.Blockchain.Analysis.Clustering;
using WalletWasabi.Blockchain.Keys;
using WalletWasabi.Fluent.Helpers;
using WalletWasabi.Fluent.ViewModels.Dialogs;
>>>>>>> 5bf66dea
using WalletWasabi.Fluent.ViewModels.Navigation;

namespace WalletWasabi.Fluent.ViewModels.Wallets.Receive;

[NavigationMetaData(Title = "Addresses Awaiting Payment")]
public partial class ReceiveAddressesViewModel : RoutableViewModel
{
	private readonly IWalletModel _wallet;

	[AutoNotify] private FlatTreeDataGridSource<AddressViewModel> _source = new(Enumerable.Empty<AddressViewModel>());

	private ReceiveAddressesViewModel(IWalletModel wallet)
	{
		_wallet = wallet;

		EnableBack = true;
		SetupCancel(enableCancel: true, enableCancelOnEscape: true, enableCancelOnPressed: true);
	}

	protected override void OnNavigatedTo(bool isInHistory, CompositeDisposable disposables)
	{
		_wallet
			.UnusedAddresses()
			.Transform(CreateAddressViewModel)
			.Bind(out var addresses)
			.Subscribe()
			.DisposeWith(disposables);

		var source = ReceiveAddressesDataGridSource.Create(addresses);

<<<<<<< HEAD
		Source = source;
		Source.RowSelection!.SingleSelect = true;
=======
	private static IColumn<AddressViewModel> LabelsColumn()
	{
		return new TemplateColumn<AddressViewModel>(
			"Labels",
			new FuncDataTemplate<AddressViewModel>((node, ns) => new LabelsColumnView(), true),
			options: new ColumnOptions<AddressViewModel>
			{
				CanUserResizeColumn = false,
				CanUserSortColumn = true,
				CompareAscending = Sort<AddressViewModel>.Ascending(x => x.Labels, LabelsArrayComparer.OrdinalIgnoreCase),
				CompareDescending = Sort<AddressViewModel>.Descending(x => x.Labels, LabelsArrayComparer.OrdinalIgnoreCase)
			},
			width: new GridLength(210, GridUnitType.Pixel));
	}
>>>>>>> 5bf66dea

		base.OnNavigatedTo(isInHistory, disposables);
	}

	private AddressViewModel CreateAddressViewModel(IAddress address)
	{
<<<<<<< HEAD
		return new AddressViewModel(
			UiContext,
			NavigateToAddressEditAsync,
			a => Task.Run(() => UiContext.Navigate().To().ReceiveAddress(_wallet, a, Services.UiConfig.Autocopy)),
			address);
=======
		try
		{
			_addresses.Clear();

			IEnumerable<HdPubKey> keys = Wallet.KeyManager.GetKeys(x => !x.Labels.IsEmpty && !x.IsInternal && x.KeyState == KeyState.Clean).Reverse();

			foreach (HdPubKey key in keys)
			{
				_addresses.Add(new AddressViewModel(UiContext, this, Wallet, key, Network));
			}
		}
		catch (Exception ex)
		{
			Logger.LogError(ex);
		}
>>>>>>> 5bf66dea
	}

	private async Task NavigateToAddressEditAsync(IAddress address)
	{
<<<<<<< HEAD
		var result = await NavigateDialogAsync(new AddressLabelEditViewModel(_wallet, address), NavigationTarget.CompactDialogScreen);
		if (result is { Kind: DialogResultKind.Normal, Result: not null })
=======
		var result = await NavigateDialogAsync(new ConfirmHideAddressViewModel(model.Labels));

		if (result.Result == false)
>>>>>>> 5bf66dea
		{
			address.SetLabels(result.Result);
		}
	}
}<|MERGE_RESOLUTION|>--- conflicted
+++ resolved
@@ -2,20 +2,9 @@
 using System.Reactive.Disposables;
 using System.Threading.Tasks;
 using Avalonia.Controls;
-<<<<<<< HEAD
 using DynamicData;
 using WalletWasabi.Fluent.Models.Wallets;
 using WalletWasabi.Fluent.ViewModels.Dialogs.Base;
-=======
-using Avalonia.Controls.Models.TreeDataGrid;
-using Avalonia.Controls.Templates;
-using NBitcoin;
-using ReactiveUI;
-using WalletWasabi.Blockchain.Analysis.Clustering;
-using WalletWasabi.Blockchain.Keys;
-using WalletWasabi.Fluent.Helpers;
-using WalletWasabi.Fluent.ViewModels.Dialogs;
->>>>>>> 5bf66dea
 using WalletWasabi.Fluent.ViewModels.Navigation;
 
 namespace WalletWasabi.Fluent.ViewModels.Wallets.Receive;
@@ -46,66 +35,26 @@
 
 		var source = ReceiveAddressesDataGridSource.Create(addresses);
 
-<<<<<<< HEAD
 		Source = source;
 		Source.RowSelection!.SingleSelect = true;
-=======
-	private static IColumn<AddressViewModel> LabelsColumn()
-	{
-		return new TemplateColumn<AddressViewModel>(
-			"Labels",
-			new FuncDataTemplate<AddressViewModel>((node, ns) => new LabelsColumnView(), true),
-			options: new ColumnOptions<AddressViewModel>
-			{
-				CanUserResizeColumn = false,
-				CanUserSortColumn = true,
-				CompareAscending = Sort<AddressViewModel>.Ascending(x => x.Labels, LabelsArrayComparer.OrdinalIgnoreCase),
-				CompareDescending = Sort<AddressViewModel>.Descending(x => x.Labels, LabelsArrayComparer.OrdinalIgnoreCase)
-			},
-			width: new GridLength(210, GridUnitType.Pixel));
-	}
->>>>>>> 5bf66dea
 
 		base.OnNavigatedTo(isInHistory, disposables);
 	}
 
 	private AddressViewModel CreateAddressViewModel(IAddress address)
 	{
-<<<<<<< HEAD
-		return new AddressViewModel(
-			UiContext,
-			NavigateToAddressEditAsync,
-			a => Task.Run(() => UiContext.Navigate().To().ReceiveAddress(_wallet, a, Services.UiConfig.Autocopy)),
-			address);
-=======
-		try
-		{
-			_addresses.Clear();
-
-			IEnumerable<HdPubKey> keys = Wallet.KeyManager.GetKeys(x => !x.Labels.IsEmpty && !x.IsInternal && x.KeyState == KeyState.Clean).Reverse();
-
-			foreach (HdPubKey key in keys)
-			{
-				_addresses.Add(new AddressViewModel(UiContext, this, Wallet, key, Network));
-			}
-		}
-		catch (Exception ex)
-		{
-			Logger.LogError(ex);
-		}
->>>>>>> 5bf66dea
+		return new AddressViewModel(UiContext, OnEditAddressAsync, OnShowAddressAsync, address);
 	}
 
-	private async Task NavigateToAddressEditAsync(IAddress address)
+	private async Task OnShowAddressAsync(IAddress a)
 	{
-<<<<<<< HEAD
+		await Task.Run(() => UiContext.Navigate().To().ReceiveAddress(_wallet, a, Services.UiConfig.Autocopy));
+	}
+
+	private async Task OnEditAddressAsync(IAddress address)
+	{
 		var result = await NavigateDialogAsync(new AddressLabelEditViewModel(_wallet, address), NavigationTarget.CompactDialogScreen);
-		if (result is { Kind: DialogResultKind.Normal, Result: not null })
-=======
-		var result = await NavigateDialogAsync(new ConfirmHideAddressViewModel(model.Labels));
-
-		if (result.Result == false)
->>>>>>> 5bf66dea
+		if (result is { Kind: DialogResultKind.Normal })
 		{
 			address.SetLabels(result.Result);
 		}
