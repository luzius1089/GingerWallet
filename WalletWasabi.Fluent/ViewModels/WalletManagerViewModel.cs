--- conflicted
+++ resolved
@@ -140,11 +140,7 @@
 		{
 			foreach (var wallet in walletManager.GetWallets())
 			{
-<<<<<<< HEAD
-				InsertWallet(ClosedWalletViewModel.Create(_navigationState, walletManager, wallet));				
-=======
-				InsertWallet(ClosedWalletViewModel.Create(_screen, walletManager, wallet));
->>>>>>> 80c8eca7
+				InsertWallet(ClosedWalletViewModel.Create(_navigationState, walletManager, wallet));
 			}
 		}
 	}
