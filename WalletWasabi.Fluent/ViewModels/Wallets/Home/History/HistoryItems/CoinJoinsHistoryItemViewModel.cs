using System.Collections.Generic;
using System.Collections.ObjectModel;
using System.Collections.Immutable;
using System.Linq;
using NBitcoin;
using ReactiveUI;
using WalletWasabi.Blockchain.Transactions;
using WalletWasabi.Fluent.Extensions;
using WalletWasabi.Fluent.ViewModels.Navigation;
using WalletWasabi.Fluent.ViewModels.Wallets.Home.History.Details;

namespace WalletWasabi.Fluent.ViewModels.Wallets.Home.History.HistoryItems;

public class CoinJoinsHistoryItemViewModel : HistoryItemViewModelBase
{
	private readonly WalletViewModel _walletVm;

	public CoinJoinsHistoryItemViewModel(
		int orderIndex,
		TransactionSummary firstItem,
		WalletViewModel walletVm)
		: base(orderIndex, firstItem)
	{
		_walletVm = walletVm;

		CoinJoinTransactions = new List<TransactionSummary>();
		IsCoinJoin = true;
		IsCoinJoinGroup = true;

		ShowDetailsCommand = ReactiveCommand.Create(() =>
<<<<<<< HEAD
			UIContext.Navigate(NavigationTarget.DialogScreen).To(
=======
			UiContext.Navigate(NavigationTarget.DialogScreen).To(
>>>>>>> 63da4a43
				new CoinJoinsDetailsViewModel(this, walletVm.UiTriggers.TransactionsUpdateTrigger)));

		Add(firstItem);
	}

	public List<TransactionSummary> CoinJoinTransactions { get; private set; }

	protected override ObservableCollection<HistoryItemViewModelBase> LoadChildren()
	{
		var result = new ObservableCollection<HistoryItemViewModelBase>();

		var balance = Balance ?? Money.Zero;

		for (var i = 0; i < CoinJoinTransactions.Count; i++)
		{
			var item = CoinJoinTransactions[i];

			var transaction = new CoinJoinHistoryItemViewModel(
				i,
				item,
				_walletVm,
				balance,
				false);

			balance -= item.Amount;

			result.Add(transaction);
		}

		return result;
	}

	public override bool HasChildren()
	{
		if (CoinJoinTransactions.Count > 1)
		{
			return true;
		}

		return false;
	}

	public void Add(TransactionSummary item)
	{
		if (!item.IsOwnCoinjoin)
		{
			throw new InvalidOperationException("Not a coinjoin item!");
		}

		CoinJoinTransactions.Insert(0, item);
		Refresh();
	}

	private void Refresh()
	{
		IsConfirmed = CoinJoinTransactions.All(x => x.IsConfirmed());
		Date = CoinJoinTransactions.Select(tx => tx.DateTime).Max().ToLocalTime();
		SetAmount(CoinJoinTransactions.Sum(x => x.Amount));

		UpdateDateString();
	}

	protected void UpdateDateString()
	{
		var dates = CoinJoinTransactions.Select(tx => tx.DateTime).ToImmutableArray();
		var firstDate = dates.Min().ToLocalTime();
		var lastDate = dates.Max().ToLocalTime();

		DateString = firstDate.Day == lastDate.Day
			? $"{firstDate:MM/dd/yyyy}"
			: $"{firstDate:MM/dd/yyyy} - {lastDate:MM/dd/yyyy}";
	}

	public void SetBalance(Money balance)
	{
		Balance = balance;
	}
}<|MERGE_RESOLUTION|>--- conflicted
+++ resolved
@@ -28,11 +28,7 @@
 		IsCoinJoinGroup = true;
 
 		ShowDetailsCommand = ReactiveCommand.Create(() =>
-<<<<<<< HEAD
-			UIContext.Navigate(NavigationTarget.DialogScreen).To(
-=======
 			UiContext.Navigate(NavigationTarget.DialogScreen).To(
->>>>>>> 63da4a43
 				new CoinJoinsDetailsViewModel(this, walletVm.UiTriggers.TransactionsUpdateTrigger)));
 
 		Add(firstItem);
