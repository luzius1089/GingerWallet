//
// Options.cs
//
// Authors:
//  Jonathan Pryor <jpryor@novell.com>, <Jonathan.Pryor@microsoft.com>
//  Federico Di Gregorio <fog@initd.org>
//  Rolf Bjarne Kvinge <rolf@xamarin.com>
//
// Copyright (C) 2008 Novell (http://www.novell.com)
// Copyright (C) 2009 Federico Di Gregorio.
// Copyright (C) 2012 Xamarin Inc (http://www.xamarin.com)
// Copyright (C) 2017 Microsoft Corporation (http://www.microsoft.com)
//
// Permission is hereby granted, free of charge, to any person obtaining
// a copy of this software and associated documentation files (the
// "Software"), to deal in the Software without restriction, including
// without limitation the rights to use, copy, modify, merge, publish,
// distribute, sublicense, and/or sell copies of the Software, and to
// permit persons to whom the Software is furnished to do so, subject to
// the following conditions:
//
// The above copyright notice and this permission notice shall be
// included in all copies or substantial portions of the Software.
//
// THE SOFTWARE IS PROVIDED "AS IS", WITHOUT WARRANTY OF ANY KIND,
// EXPRESS OR IMPLIED, INCLUDING BUT NOT LIMITED TO THE WARRANTIES OF
// MERCHANTABILITY, FITNESS FOR A PARTICULAR PURPOSE AND
// NONINFRINGEMENT. IN NO EVENT SHALL THE AUTHORS OR COPYRIGHT HOLDERS BE
// LIABLE FOR ANY CLAIM, DAMAGES OR OTHER LIABILITY, WHETHER IN AN ACTION
// OF CONTRACT, TORT OR OTHERWISE, ARISING FROM, OUT OF OR IN CONNECTION
// WITH THE SOFTWARE OR THE USE OR OTHER DEALINGS IN THE SOFTWARE.
//

// Compile With:
//   mcs -debug+ -r:System.Core Options.cs -o:Mono.Options.dll -t:library
//   mcs -debug+ -d:LINQ -r:System.Core Options.cs -o:Mono.Options.dll -t:library
//
// The LINQ version just changes the implementation of
// OptionSet.Parse(IEnumerable<string>), and confers no semantic changes.

//
// A Getopt::Long-inspired option parsing library for C#.
//
// Mono.Options.OptionSet is built upon a key/value table, where the
// key is a option format string and the value is a delegate that is
// invoked when the format string is matched.
//
// Option format strings:
//  Regex-like BNF Grammar:
//    name: .+
//    type: [=:]
//    sep: ( [^{}]+ | '{' .+ '}' )?
//    aliases: ( name type sep ) ( '|' name type sep )*
//
// Each '|'-delimited name is an alias for the associated action.  If the
// format string ends in a '=', it has a required value.  If the format
// string ends in a ':', it has an optional value.  If neither '=' or ':'
// is present, no value is supported.  `=' or `:' need only be defined on one
// alias, but if they are provided on more than one they must be consistent.
//
// Each alias portion may also end with a "key/value separator", which is used
// to split option values if the option accepts > 1 value.  If not specified,
// it defaults to '=' and ':'.  If specified, it can be any character except
// '{' and '}' OR the *string* between '{' and '}'.  If no separator should be
// used (i.e. the separate values should be distinct arguments), then "{}"
// should be used as the separator.
//
// Options are extracted either from the current option by looking for
// the option name followed by an '=' or ':', or is taken from the
// following option IFF:
//  - The current option does not contain a '=' or a ':'
//  - The current option requires a value (i.e. not a Option type of ':')
//
// The `name' used in the option format string does NOT include any leading
// option indicator, such as '-', '--', or '/'.  All three of these are
// permitted/required on any named option.
//
// Option bundling is permitted so long as:
//   - '-' is used to start the option group
//   - all of the bundled options are a single character
//   - at most one of the bundled options accepts a value, and the value
//     provided starts from the next character to the end of the string.
//
// This allows specifying '-a -b -c' as '-abc', and specifying '-D name=value'
// as '-Dname=value'.
//
// Option processing is disabled by specifying "--".  All options after "--"
// are returned by OptionSet.Parse() unchanged and unprocessed.
//
// Unprocessed options are returned from OptionSet.Parse().
//
// Examples:
//  int verbose = 0;
//  OptionSet p = new OptionSet ()
//    .Add ("v", v => ++verbose)
//    .Add ("name=|value=", v => Console.WriteLine (v));
//  p.Parse (new string[]{"-v", "--v", "/v", "-name=A", "/name", "B", "extra"});
//
// The above would parse the argument string array, and would invoke the
// lambda expression three times, setting `verbose' to 3 when complete.
// It would also print out "A" and "B" to standard output.
// The returned array would contain the string "extra".
//
// C# 3.0 collection initializers are supported and encouraged:
//  var p = new OptionSet () {
//    { "h|?|help", v => ShowHelp () },
//  };
//
// System.ComponentModel.TypeConverter is also supported, allowing the use of
// custom data types in the callback type; TypeConverter.ConvertFromString()
// is used to convert the value option to an instance of the specified
// type:
//
//  var p = new OptionSet () {
//    { "foo=", (Foo f) => Console.WriteLine (f.ToString ()) },
//  };
//
// Random other tidbits:
//  - Boolean options (those w/o '=' or ':' in the option format string)
//    are explicitly enabled if they are followed with '+', and explicitly
//    disabled if they are followed with '-':
//      string a = null;
//      var p = new OptionSet () {
//        { "a", s => a = s },
//      };
//      p.Parse (new string[]{"-a"});   // sets v != null
//      p.Parse (new string[]{"-a+"});  // sets v != null
//      p.Parse (new string[]{"-a-"});  // sets v is null
//

//
// Mono.Options.CommandSet allows easily having separate commands and
// associated command options, allowing creation of a *suite* along the
// lines of **git**(1), **svn**(1), etc.
//
// CommandSet allows intermixing plain text strings for `--help` output,
// Option values -- as supported by OptionSet -- and Command instances,
// which have a name, optional help text, and an optional OptionSet.
//
//  var suite = new CommandSet ("suite-name") {
//    // Use strings and option values, as with OptionSet
//    "usage: suite-name COMMAND [OPTIONS]+",
//    { "v:", "verbosity", (int? v) => Verbosity = v.HasValue ? v.Value : Verbosity+1 },
//    // Commands may also be specified
//    new Command ("command-name", "command help") {
//      Options = new OptionSet {/*...*/},
//      Run     = args => { /*...*/},
//    },
//    new MyCommandSubclass (),
//  };
//  return suite.Run (new string[]{...});
//
// CommandSet provides a `help` command, and forwards `help COMMAND`
// to the registered Command instance by invoking Command.Invoke()
// with `--help` as an option.
//

using System;
using System.Collections.Generic;
using System.ComponentModel;
using System.Text;

namespace Mono.Options
{
	public abstract class Option
	{
		protected Option(string prototype, string description)
			: this(prototype, description, 1, false)
		{
		}

		protected Option(string prototype, string description, int maxValueCount)
			: this(prototype, description, maxValueCount, false)
		{
		}

		protected Option(string prototype, string description, int maxValueCount, bool hidden)
		{
			if (prototype is null)
			{
				throw new ArgumentNullException(nameof(prototype));
			}

			if (prototype.Length == 0)
			{
				throw new ArgumentException("Cannot be the empty string.", nameof(prototype));
			}

			if (maxValueCount < 0)
			{
				throw new ArgumentOutOfRangeException(nameof(maxValueCount));
			}

			Prototype = prototype;
			Description = description;
			MaxValueCount = maxValueCount;
			Names = (this is OptionSet.Category)
				// append GetHashCode() so that "duplicate" categories have distinct
				// names, e.g. adding multiple "" categories should be valid.
				? new[] { prototype + GetHashCode() }
				: prototype.Split('|');

			if (this is OptionSet.Category || this is CommandOption)
			{
				return;
			}

			OptionValueType = ParsePrototype();
			Hidden = hidden;

			if (MaxValueCount == 0 && OptionValueType != OptionValueType.None)
			{
				throw new ArgumentException(
						"Cannot provide maxValueCount of 0 for OptionValueType.Required or " +
							"OptionValueType.Optional.",
						nameof(maxValueCount));
			}

			if (OptionValueType == OptionValueType.None && maxValueCount > 1)
			{
				throw new ArgumentException(
					$"Cannot provide maxValueCount of {maxValueCount} for OptionValueType.None.",
						nameof(maxValueCount));
			}

			if (Array.IndexOf(Names, "<>") >= 0 &&
					((Names.Length == 1 && OptionValueType != OptionValueType.None) ||
					 (Names.Length > 1 && MaxValueCount > 1)))
			{
				throw new ArgumentException(
						"The default option handler '<>' cannot require values.",
						nameof(prototype));
			}
		}

		public string Prototype { get; }
		public string Description { get; }
		public OptionValueType OptionValueType { get; }
		public int MaxValueCount { get; }
		public bool Hidden { get; }

		public string[] GetNames()
		{
			return (string[])Names.Clone();
		}

		public string[] GetValueSeparators()
		{
			if (ValueSeparators is null)
			{
				return new string[0];
			}

			return (string[])ValueSeparators.Clone();
		}

		protected static T Parse<T>(string value, OptionContext c)
		{
			Type tt = typeof(T);
			Type ti = tt;

			bool nullable =
				ti.IsValueType &&
				ti.IsGenericType &&
				!ti.IsGenericTypeDefinition &&
				ti.GetGenericTypeDefinition() == typeof(Nullable<>);

			Type targetType = nullable ? tt.GetGenericArguments()[0] : tt;
			T t = default;
			try
			{
				if (value != null)
				{
					TypeConverter conv = TypeDescriptor.GetConverter(targetType);
					t = (T)conv.ConvertFromString(value);
				}
			}
			catch (Exception e)
			{
				throw new OptionException(
						string.Format(
							c.OptionSet.MessageLocalizer("Could not convert string `{0}' to type {1} for option `{2}'."),
							value, targetType.Name, c.OptionName),
						c.OptionName, e);
			}
			return t;
		}

		public string[] Names { get; }
		public string[] ValueSeparators { get; private set; }

		private static readonly char[] NameTerminator = new char[] { '=', ':' };

		private OptionValueType ParsePrototype()
		{
			char type = '\0';
			List<string> seps = new List<string>();
			for (int i = 0; i < Names.Length; ++i)
			{
				string name = Names[i];
				if (name.Length == 0)
				{
					throw new ArgumentException("Empty option names are not supported.", "prototype");
				}

				int end = name.IndexOfAny(NameTerminator);
				if (end == -1)
				{
					continue;
				}

				Names[i] = name.Substring(0, end);
				if (type == '\0' || type == name[end])
				{
					type = name[end];
				}
				else
				{
					throw new ArgumentException(
						$"Conflicting option types: '{type}' vs. '{name[end]}'.",
							"prototype");
				}

				AddSeparators(name, end, seps);
			}

			if (type == '\0')
			{
				return OptionValueType.None;
			}

			if (MaxValueCount <= 1)
			{
<<<<<<< HEAD
				if (seps.Count != 0)
				{
					throw new ArgumentException(
						string.Format("Cannot provide key/value separators for Options taking {0} value(s).", MaxValueCount),
=======
				throw new ArgumentException(
					$"Cannot provide key/value separators for Options taking {MaxValueCount} value(s).",
>>>>>>> e20c953e
						"prototype");
				}
			}
			else
			{
				if (seps.Count == 0)
				{
					ValueSeparators = new string[] { ":", "=" };
				}
				else if (seps.Count == 1 && seps[0].Length == 0)
				{
					ValueSeparators = null;
				}
				else
				{
					ValueSeparators = seps.ToArray();
				}
			}

			return type == '=' ? OptionValueType.Required : OptionValueType.Optional;
		}

		private static void AddSeparators(string name, int end, ICollection<string> seps)
		{
			int start = -1;
			for (int i = end + 1; i < name.Length; ++i)
			{
				switch (name[i])
				{
					case '{':
						if (start != -1)
						{
							throw new ArgumentException(
								$"Ill-formed name/value separator found in \"{name}\".",
									"prototype");
						}

						start = i + 1;
						break;

					case '}':
						if (start == -1)
						{
							throw new ArgumentException(
								$"Ill-formed name/value separator found in \"{name}\".",
									"prototype");
						}

						seps.Add(name.Substring(start, i - start));
						start = -1;
						break;

					default:
						if (start == -1)
						{
							seps.Add(name[i].ToString());
						}

						break;
				}
			}
			if (start != -1)
			{
				throw new ArgumentException(
					$"Ill-formed name/value separator found in \"{name}\".",
						"prototype");
			}
		}

		public void Invoke(OptionContext c)
		{
			OnParseComplete(c);
			c.OptionName = null;
			c.Option = null;
			c.OptionValues.Clear();
		}

		protected abstract void OnParseComplete(OptionContext c);

		public void InvokeOnParseComplete(OptionContext c)
		{
			OnParseComplete(c);
		}

		public override string ToString()
		{
			return Prototype;
		}
	}
}<|MERGE_RESOLUTION|>--- conflicted
+++ resolved
@@ -331,15 +331,10 @@
 
 			if (MaxValueCount <= 1)
 			{
-<<<<<<< HEAD
 				if (seps.Count != 0)
 				{
 					throw new ArgumentException(
-						string.Format("Cannot provide key/value separators for Options taking {0} value(s).", MaxValueCount),
-=======
-				throw new ArgumentException(
-					$"Cannot provide key/value separators for Options taking {MaxValueCount} value(s).",
->>>>>>> e20c953e
+						$"Cannot provide key/value separators for Options taking {MaxValueCount} value(s).",
 						"prototype");
 				}
 			}
