using Microsoft.Extensions.Hosting;
using NBitcoin;
using System.Collections.Generic;
using System.Collections.Immutable;
using System.Linq;
using System.Threading;
using System.Threading.Tasks;
using WalletWasabi.Blockchain.TransactionOutputs;
using WalletWasabi.Logging;
using WalletWasabi.Models;
using WalletWasabi.Wallets;
using WalletWasabi.WebClients.Wasabi;

namespace WalletWasabi.WabiSabi.Client;

public class CoinJoinManager : BackgroundService
{
	public CoinJoinManager(WalletManager walletManager, RoundStateUpdater roundStatusUpdater, IWasabiHttpClientFactory backendHttpClientFactory, ServiceConfiguration serviceConfiguration)
	{
		WalletManager = walletManager;
		HttpClientFactory = backendHttpClientFactory;
		RoundStatusUpdater = roundStatusUpdater;
		ServiceConfiguration = serviceConfiguration;
	}

	public event EventHandler<WalletStatusChangedEventArgs>? WalletStatusChanged;

	public WalletManager WalletManager { get; }
	public IWasabiHttpClientFactory HttpClientFactory { get; }
	public RoundStateUpdater RoundStatusUpdater { get; }
	public ServiceConfiguration ServiceConfiguration { get; }
	private ImmutableDictionary<string, CoinJoinTracker> TrackedCoinJoins { get; set; } = ImmutableDictionary<string, CoinJoinTracker>.Empty;
	private CoinRefrigerator CoinRefrigerator { get; } = new();
	private TimeSpan AutoCoinJoinDelayAfterWalletLoaded { get; } = TimeSpan.FromMinutes(Random.Shared.Next(5, 16));

	public CoinJoinClientState HighestCoinJoinClientState
	{
		get
		{
			var inProgress = TrackedCoinJoins.Values.Where(wtd => !wtd.IsCompleted).ToImmutableArray();

			if (inProgress.IsEmpty)
			{
				return CoinJoinClientState.Idle;
			}

			return inProgress.Any(wtd => wtd.InCriticalCoinJoinState)
				? CoinJoinClientState.InCriticalPhase
				: CoinJoinClientState.InProgress;
		}
	}

	protected override async Task ExecuteAsync(CancellationToken stoppingToken)
	{
		if (WalletManager.Network == Network.Main)
		{
			Logger.LogInfo("WabiSabi coinjoin client-side functionality is disabled temporarily on mainnet.");
			return;
		}
		CoinJoinTrackerFactory coinJoinTrackerFactory = new(HttpClientFactory, RoundStatusUpdater, stoppingToken);

		var trackedCoinJoins = new Dictionary<string, CoinJoinTracker>();

		while (!stoppingToken.IsCancellationRequested)
		{
			await Task.Delay(TimeSpan.FromSeconds(1), stoppingToken).ConfigureAwait(false);

			var mixableWallets = RoundStatusUpdater.AnyRound
				? GetMixableWallets()
				: ImmutableDictionary<string, Wallet>.Empty;
			var openedWallets = mixableWallets.Where(x => !trackedCoinJoins.ContainsKey(x.Key));
			var closedWallets = trackedCoinJoins.Where(x => !mixableWallets.ContainsKey(x.Key));

			foreach (var openedWallet in openedWallets.Select(x => x.Value))
			{
				var coinCandidates = SelectCandidateCoins(openedWallet).ToArray();
				if (coinCandidates.Length == 0)
				{
					continue;
				}

				CoinJoinTracker coinJoinTracker = coinJoinTrackerFactory.CreateAndStart(openedWallet, coinCandidates);

				trackedCoinJoins.Add(openedWallet.WalletName, coinJoinTracker);
				WalletStatusChanged?.Invoke(this, new WalletStatusChangedEventArgs(openedWallet, IsCoinJoining: true));
			}

			foreach (var closedWallet in closedWallets.Select(x => x.Value))
			{
				closedWallet.Cancel();
			}

			var finishedCoinJoins = trackedCoinJoins
				.Where(x => x.Value.IsCompleted)
				.Select(x => x.Value)
				.ToImmutableArray();

			foreach (var finishedCoinJoin in finishedCoinJoins)
			{
				var walletToRemove = finishedCoinJoin.Wallet;
				if (!trackedCoinJoins.Remove(walletToRemove.WalletName))
				{
					Logger.LogWarning($"Wallet: `{walletToRemove.WalletName}` was not removed from tracked wallet list. Will retry in a few seconds.");
				}
				else
				{
					WalletStatusChanged?.Invoke(this, new WalletStatusChangedEventArgs(walletToRemove, IsCoinJoining: false));
					finishedCoinJoin.Dispose();
				}
			}

			foreach (var finishedCoinJoin in finishedCoinJoins)
			{
				var logPrefix = $"Wallet: `{finishedCoinJoin.Wallet.WalletName}` - Coinjoin client";

				try
				{
					var success = await finishedCoinJoin.CoinJoinTask.ConfigureAwait(false);
					if (success)
					{
						CoinRefrigerator.Freeze(finishedCoinJoin.CoinCandidates);
						Logger.LogInfo($"{logPrefix} finished successfully!");
					}
					else
					{
						Logger.LogInfo($"{logPrefix} finished with error. Transaction not broadcasted.");
					}
				}
				catch (InvalidOperationException ioe)
				{
					Logger.LogError(ioe);
					await Task.Delay(TimeSpan.FromSeconds(5), stoppingToken).ConfigureAwait(false);
				}
				catch (OperationCanceledException)
				{
					Logger.LogInfo($"{logPrefix} was cancelled.");
				}
				catch (Exception e)
				{
					Logger.LogError($"{logPrefix} failed with exception:", e);
				}

				foreach (var coins in finishedCoinJoin.CoinCandidates)
				{
					coins.CoinJoinInProgress = false;
				}
			}

			TrackedCoinJoins = trackedCoinJoins.ToImmutableDictionary();
		}
	}

	private ImmutableDictionary<string, Wallet> GetMixableWallets() =>
		WalletManager.GetWallets()
			.Where(x => x.State == WalletState.Started) // Only running wallets
<<<<<<< HEAD
			.Where(x => (x.KeyManager.AutoCoinJoin && (x.NonPrivateCoins.TotalAmount() >= x.KeyManager.PlebStopThreshold)) || x.AllowManualCoinJoin)     // configured to be mixed automatically or manually
=======
			.Where(x => (x.KeyManager.AutoCoinJoin && x.ElapsedTimeSinceStartup > AutoCoinJoinDelayAfterWalletLoaded) || x.AllowManualCoinJoin)
>>>>>>> 0a2dc4cd
			.Where(x => !x.KeyManager.IsWatchOnly)      // that are not watch-only wallets
			.Where(x => x.Kitchen.HasIngredients)
			.ToImmutableDictionary(x => x.WalletName, x => x);

	private IEnumerable<SmartCoin> SelectCandidateCoins(Wallet openedWallet)
	{
		var coins = new CoinsView(openedWallet.Coins
			.Available()
			.Confirmed()
			.Where(x => x.HdPubKey.AnonymitySet < ServiceConfiguration.MaxAnonScoreTarget)
			.Where(x => !CoinRefrigerator.IsFrozen(x)));

		// If a small portion of the wallet isn't private, it's better to wait with mixing.
		if (GetPrivacyPercentage(coins) > 0.99)
		{
			return Enumerable.Empty<SmartCoin>();
		}

		return coins;
	}

	private double GetPrivacyPercentage(CoinsView coins)
	{
		var privateThreshold = ServiceConfiguration.MinAnonScoreTarget;

		var privateAmount = coins.FilterBy(x => x.HdPubKey.AnonymitySet >= privateThreshold).TotalAmount();
		var normalAmount = coins.FilterBy(x => x.HdPubKey.AnonymitySet < privateThreshold).TotalAmount();

		var privateDecimalAmount = privateAmount.ToDecimal(MoneyUnit.BTC);
		var normalDecimalAmount = normalAmount.ToDecimal(MoneyUnit.BTC);
		var totalDecimalAmount = privateDecimalAmount + normalDecimalAmount;

		var pcPrivate = totalDecimalAmount == 0M ? 1d : (double)(privateDecimalAmount / totalDecimalAmount);
		return pcPrivate;
	}
}<|MERGE_RESOLUTION|>--- conflicted
+++ resolved
@@ -153,11 +153,7 @@
 	private ImmutableDictionary<string, Wallet> GetMixableWallets() =>
 		WalletManager.GetWallets()
 			.Where(x => x.State == WalletState.Started) // Only running wallets
-<<<<<<< HEAD
-			.Where(x => (x.KeyManager.AutoCoinJoin && (x.NonPrivateCoins.TotalAmount() >= x.KeyManager.PlebStopThreshold)) || x.AllowManualCoinJoin)     // configured to be mixed automatically or manually
-=======
-			.Where(x => (x.KeyManager.AutoCoinJoin && x.ElapsedTimeSinceStartup > AutoCoinJoinDelayAfterWalletLoaded) || x.AllowManualCoinJoin)
->>>>>>> 0a2dc4cd
+			.Where(x => (x.KeyManager.AutoCoinJoin && x.ElapsedTimeSinceStartup > AutoCoinJoinDelayAfterWalletLoaded) && (x.NonPrivateCoins.TotalAmount() >= x.KeyManager.PlebStopThreshold)) || x.AllowManualCoinJoin)     // configured to be mixed automatically or manually
 			.Where(x => !x.KeyManager.IsWatchOnly)      // that are not watch-only wallets
 			.Where(x => x.Kitchen.HasIngredients)
 			.ToImmutableDictionary(x => x.WalletName, x => x);
