--- conflicted
+++ resolved
@@ -57,63 +57,15 @@
           <Setter Property="Margin" Value="0" />
         </Style>
       </c:PrivacyContentControl.Styles>
-<<<<<<< HEAD
-
-      <PathIcon Opacity="0.6"
-                Classes.IncomingTransaction="{Binding Transaction.Type, ConverterParameter={x:Static model:TransactionType.IncomingTransaction}, Converter={x:Static converters:EnumToBoolConverter.Instance}}"
-                Classes.OutgoingTransaction="{Binding Transaction.Type, ConverterParameter={x:Static model:TransactionType.OutgoingTransaction}, Converter={x:Static converters:EnumToBoolConverter.Instance}}"
-                Classes.SelfTransfer="{Binding Transaction.Type, ConverterParameter={x:Static model:TransactionType.SelfTransferTransaction}, Converter={x:Static converters:EnumToBoolConverter.Instance}}"
-                Classes.Coinjoin="{Binding Transaction.Type, ConverterParameter={x:Static model:TransactionType.Coinjoin}, Converter={x:Static converters:EnumToBoolConverter.Instance}}"
-                Classes.Cancellation="{Binding Transaction.Type, ConverterParameter={x:Static model:TransactionType.Cancellation}, Converter={x:Static converters:EnumToBoolConverter.Instance}}"
-                Classes.CoinjoinGroup="{Binding Transaction.Type, ConverterParameter={x:Static model:TransactionType.CoinjoinGroup}, Converter={x:Static converters:EnumToBoolConverter.Instance}}"
-                Classes.CPFP="{Binding Transaction.Type, ConverterParameter={x:Static model:TransactionType.CPFP}, Converter={x:Static converters:EnumToBoolConverter.Instance}}">
-        <PathIcon.Styles>
-          <Style Selector="PathIcon.IncomingTransaction">
-            <Setter Property="Data" Value="{StaticResource incoming_arrow}" />
-            <Setter Property="Height" Value="13" />
-            <Setter Property="ToolTip.Tip" Value="Incoming" />
-          </Style>
-          <Style Selector="PathIcon.OutgoingTransaction">
-            <Setter Property="Data" Value="{StaticResource outgoing_arrow}" />
-            <Setter Property="Height" Value="13" />
-            <Setter Property="ToolTip.Tip" Value="Outgoing" />
-          </Style>
-          <Style Selector="PathIcon.SelfTransfer">
-            <Setter Property="Data" Value="{StaticResource normal_transaction}" />
-            <Setter Property="ToolTip.Tip" Value="Self Transfer" />
-          </Style>
-          <Style Selector="PathIcon.Coinjoin">
-            <Setter Property="Data" Value="{StaticResource shield_regular}" />
-            <Setter Property="Height" Value="15" />
-            <Setter Property="ToolTip.Tip" Value="Coinjoin" />
-          </Style>
-          <Style Selector="PathIcon.CoinjoinGroup">
-            <Setter Property="Data" Value="{StaticResource double_shield_regular}" />
-            <Setter Property="Height" Value="15" />
-            <Setter Property="ToolTip.Tip" Value="Coinjoins" />
-          </Style>
-          <Style Selector="PathIcon.Cancellation">
-            <Setter Property="Data" Value="{StaticResource cancel_regular}" />
-            <Setter Property="Height" Value="15" />
-            <Setter Property="ToolTip.Tip" Value="Cancellation" />
-          </Style>
-          <Style Selector="PathIcon.CPFP">
-            <Setter Property="Data" Value="{StaticResource rocket_regular}" />
-            <Setter Property="Height" Value="14" />
-            <Setter Property="ToolTip.Tip" Value="Accelerator" />
-          </Style>
-        </PathIcon.Styles>
-      </PathIcon>
-=======
       <Panel Height="15">
         <PathIcon Opacity="0.6"
-                  Classes.IncomingTransaction="{Binding ItemType, ConverterParameter={x:Static historyItems:HistoryItemType.IncomingTransaction}, Converter={x:Static converters:EnumToBoolConverter.Instance}}"
-                  Classes.OutgoingTransaction="{Binding ItemType, ConverterParameter={x:Static historyItems:HistoryItemType.OutgoingTransaction}, Converter={x:Static converters:EnumToBoolConverter.Instance}}"
-                  Classes.SelfTransfer="{Binding ItemType, ConverterParameter={x:Static historyItems:HistoryItemType.SelfTransferTransaction}, Converter={x:Static converters:EnumToBoolConverter.Instance}}"
-                  Classes.Coinjoin="{Binding ItemType, ConverterParameter={x:Static historyItems:HistoryItemType.Coinjoin}, Converter={x:Static converters:EnumToBoolConverter.Instance}}"
-                  Classes.Cancellation="{Binding ItemType, ConverterParameter={x:Static historyItems:HistoryItemType.Cancellation}, Converter={x:Static converters:EnumToBoolConverter.Instance}}"
-                  Classes.CoinjoinGroup="{Binding ItemType, ConverterParameter={x:Static historyItems:HistoryItemType.CoinjoinGroup}, Converter={x:Static converters:EnumToBoolConverter.Instance}}"
-                  Classes.CPFP="{Binding ItemType, ConverterParameter={x:Static historyItems:HistoryItemType.CPFP}, Converter={x:Static converters:EnumToBoolConverter.Instance}}">
+                  Classes.IncomingTransaction="{Binding Transaction.Type, ConverterParameter={x:Static model:TransactionType.IncomingTransaction}, Converter={x:Static converters:EnumToBoolConverter.Instance}}"
+                  Classes.OutgoingTransaction="{Binding Transaction.Type, ConverterParameter={x:Static model:TransactionType.OutgoingTransaction}, Converter={x:Static converters:EnumToBoolConverter.Instance}}"
+                  Classes.SelfTransfer="{Binding Transaction.Type, ConverterParameter={x:Static model:TransactionType.SelfTransferTransaction}, Converter={x:Static converters:EnumToBoolConverter.Instance}}"
+                  Classes.Coinjoin="{Binding Transaction.Type, ConverterParameter={x:Static model:TransactionType.Coinjoin}, Converter={x:Static converters:EnumToBoolConverter.Instance}}"
+                  Classes.Cancellation="{Binding Transaction.Type, ConverterParameter={x:Static model:TransactionType.Cancellation}, Converter={x:Static converters:EnumToBoolConverter.Instance}}"
+                  Classes.CoinjoinGroup="{Binding Transaction.Type, ConverterParameter={x:Static model:TransactionType.CoinjoinGroup}, Converter={x:Static converters:EnumToBoolConverter.Instance}}"
+                  Classes.CPFP="{Binding Transaction.Type, ConverterParameter={x:Static model:TransactionType.CPFP}, Converter={x:Static converters:EnumToBoolConverter.Instance}}">
           <PathIcon.Styles>
             <Style Selector="PathIcon.IncomingTransaction">
               <Setter Property="Data" Value="{StaticResource incoming_arrow}" />
@@ -152,7 +104,6 @@
           </PathIcon.Styles>
         </PathIcon>
       </Panel>
->>>>>>> 6c67767a
     </c:PrivacyContentControl>
   </StackPanel>
 </UserControl>