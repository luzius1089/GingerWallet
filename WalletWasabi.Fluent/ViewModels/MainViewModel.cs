--- conflicted
+++ resolved
@@ -36,16 +36,11 @@
 
 			_statusBar = new StatusBarViewModel(global.DataDir, global.Network, global.Config, global.HostedServices, global.BitcoinStore.SmartHeaderChain, global.Synchronizer, global.LegalDocuments);
 
-<<<<<<< HEAD
 			var walletManager = new WalletManagerViewModel(_navigationState, global.WalletManager, global.UiConfig);
-			_navBar = new NavBarViewModel(_navigationState, Router, walletManager);
-=======
-			var walletManager = new WalletManagerViewModel(this, global.WalletManager, global.UiConfig);
 
-			var addWalletPage = new AddWalletPageViewModel(this, global.WalletManager, global.BitcoinStore, global.Network);
+			var addWalletPage = new AddWalletPageViewModel(_navigationState, global.WalletManager, global.BitcoinStore, global.Network);
 
-			_navBar = new NavBarViewModel(this, Router, walletManager, addWalletPage);
->>>>>>> 9dbd226b
+			_navBar = new NavBarViewModel(_navigationState, Router, walletManager, addWalletPage);
 		}
 
 		public static MainViewModel? Instance { get; internal set; }
