--- conflicted
+++ resolved
@@ -16,18 +16,10 @@
 
 public partial class PrivacyBarViewModel : ActivatableViewModel
 {
-<<<<<<< HEAD
 	private readonly WalletViewModel _walletViewModel;
 	private const decimal GapBetweenSegments = 1.5m;
 	private const decimal EnlargeThreshold = 2m;
 	private const decimal EnlargeBy = 1m;
-=======
-	private const decimal GapBetweenSegments = 1.5m;
-	private const decimal EnlargeThreshold = 2m;
-	private const decimal EnlargeBy = 1m;
-	private readonly SourceList<PrivacyBarItemViewModel> _itemsSourceList = new();
-	private IObservable<Unit> _coinsUpdated;
->>>>>>> 7dbc56b7
 
 	[AutoNotify] private double _width;
 
@@ -57,22 +49,11 @@
 		_walletViewModel.UiTriggers.PrivacyProgressUpdateTrigger
 			.CombineLatest(this.WhenAnyValue(x => x.Width))
 			.ObserveOn(RxApp.MainThreadScheduler)
-<<<<<<< HEAD
 			.Subscribe(_ => RefreshCoinsList(itemsSourceList))
 			.DisposeWith(disposables);
 	}
 
 	private void RefreshCoinsList(SourceList<PrivacyBarItemViewModel> itemsSourceList)
-=======
-			.Subscribe(RefreshCoinsList);
-	}
-
-	public ObservableCollectionExtended<PrivacyBarItemViewModel> Items { get; } = new();
-
-	public Wallet Wallet { get; }
-
-	private void RefreshCoinsList(IEnumerable<Pocket> pockets)
->>>>>>> 7dbc56b7
 	{
 		itemsSourceList.Edit(list => CreateSegments(list));
 	}
@@ -116,35 +97,20 @@
 		// Calculate the width of the segments.
 		var rawSegments = pockets
 			.Where(x => x.Coins.Any())
-<<<<<<< HEAD
-			.SelectMany(pocket => pocket.Coins)
-			.Select(coin =>
-			{
-				var pocket = pockets.First(pocket => pocket.Coins.Contains(coin));
-=======
 			.SelectMany(pocket => pocket.Coins.Select(coin =>
 			{
->>>>>>> 7dbc56b7
 				var amount = coin.Amount.ToDecimal(MoneyUnit.BTC);
 				var width = Math.Abs(usableWidth * amount / totalAmount);
 
 				return (OwnerPocket: pocket, Coin: coin, Width: width);
-<<<<<<< HEAD
-			}).ToArray();
-=======
 			})).ToArray();
->>>>>>> 7dbc56b7
 
 		// Artificially enlarge segments smaller than the threshold px in order to make them visible.
 		// Meanwhile decrease those segments that are larger than threshold px in order to fit all in the bar.
 		var segmentsToEnlarge = rawSegments.Where(x => x.Width < EnlargeThreshold).ToArray();
 		var segmentsToReduce = rawSegments.Except(segmentsToEnlarge).ToArray();
 		var reduceBy = segmentsToEnlarge.Length * EnlargeBy / segmentsToReduce.Length;
-<<<<<<< HEAD
-		if (segmentsToEnlarge.Any() && segmentsToReduce.Length > 0 && segmentsToReduce.All(x => x.Width - reduceBy > 0))
-=======
 		if (segmentsToEnlarge.Any() && segmentsToReduce.Any() && segmentsToReduce.All(x => x.Width - reduceBy > 0))
->>>>>>> 7dbc56b7
 		{
 			rawSegments = rawSegments.Select(x =>
 			{
@@ -187,11 +153,7 @@
 		var segmentsToEnlarge = rawSegments.Where(x => x.Width < EnlargeThreshold).ToArray();
 		var segmentsToReduce = rawSegments.Except(segmentsToEnlarge).ToArray();
 		var reduceBy = segmentsToEnlarge.Length * EnlargeBy / segmentsToReduce.Length;
-<<<<<<< HEAD
-		if (segmentsToEnlarge.Any() && segmentsToReduce.Length > 0 && segmentsToReduce.All(x => x.Width - reduceBy > 0))
-=======
 		if (segmentsToEnlarge.Any() && segmentsToReduce.Any() && segmentsToReduce.All(x => x.Width - reduceBy > 0))
->>>>>>> 7dbc56b7
 		{
 			rawSegments = rawSegments.Select(x =>
 			{
@@ -199,7 +161,6 @@
 				return (Coin: x.Pocket, Width: finalWidth);
 			}).ToArray();
 		}
-<<<<<<< HEAD
 
 		// Order the pockets as they will be shown in the bar.
 		rawSegments = rawSegments
@@ -207,15 +168,6 @@
 			.ThenByDescending(x => x.Width)
 			.ToArray();
 
-=======
-
-		// Order the pockets as they will be shown in the bar.
-		rawSegments = rawSegments
-			.OrderByDescending(x => x.Pocket.Coins.First().HdPubKey.AnonymitySet)
-			.ThenByDescending(x => x.Width)
-			.ToArray();
-
->>>>>>> 7dbc56b7
 		var start = 0.0m;
 		foreach (var (pocket, width) in rawSegments)
 		{
