﻿using Avalonia.Controls;
using System.Collections.Generic;
using NBitcoin;
using ReactiveUI;
using System;
using System.Linq;
using WalletWasabi.Gui.Models;
using WalletWasabi.Gui.ViewModels;
using System.ComponentModel;
using System.Collections.Specialized;
using WalletWasabi.Models;
using System.Collections.ObjectModel;
using System.Reactive.Linq;
using Avalonia.Threading;
using DynamicData;
using DynamicData.Binding;
using System.Threading.Tasks;
using System.Reactive.Disposables;

namespace WalletWasabi.Gui.Controls.WalletExplorer
{
	public class CoinListViewModel : ViewModelBase
	{
		private CompositeDisposable _disposables;

		public SourceList<CoinViewModel> RootList { get; private set; }

		private ReadOnlyObservableCollection<CoinViewModel> _coinViewModels;
		private SortExpressionComparer<CoinViewModel> _myComparer;

		private CoinViewModel _selectedCoin;
		private bool? _selectAllCheckBoxState;
		private SortOrder _statusSortDirection;
		private SortOrder _privacySortDirection;
		private SortOrder _amountSortDirection;
		private bool? _selectPrivateCheckBoxState;
		private bool? _selectNonPrivateCheckBoxState;
		private GridLength _coinJoinStatusWidth;
		private SortOrder _clustersSortDirection;

		public ReactiveCommand EnqueueCoin { get; }
		public ReactiveCommand DequeueCoin { get; }
		public ReactiveCommand SelectAllCheckBoxCommand { get; }
		public ReactiveCommand SelectPrivateCheckBoxCommand { get; }
		public ReactiveCommand SelectNonPrivateCheckBoxCommand { get; }
		public ReactiveCommand SortCommand { get; }

		public event Action DequeueCoinsPressed;

		public event EventHandler<CoinViewModel> SelectionChanged;

		private List<CoinViewModel> RemovedCoinViewModels { get; }

		public ReadOnlyObservableCollection<CoinViewModel> Coins => _coinViewModels;

		private SortExpressionComparer<CoinViewModel> MyComparer
		{
			get => _myComparer;
			set => this.RaiseAndSetIfChanged(ref _myComparer, value);
		}

		public CoinViewModel SelectedCoin
		{
			get => _selectedCoin;
			set
			{
				this.RaiseAndSetIfChanged(ref _selectedCoin, value);
				this.RaisePropertyChanged(nameof(CanDeqeue));
			}
		}

		public bool CanDeqeue => SelectedCoin is null ? false : SelectedCoin.CoinJoinInProgress;

		public bool? SelectAllCheckBoxState
		{
			get => _selectAllCheckBoxState;
			set => this.RaiseAndSetIfChanged(ref _selectAllCheckBoxState, value);
		}

		public bool? SelectPrivateCheckBoxState
		{
			get => _selectPrivateCheckBoxState;
			set => this.RaiseAndSetIfChanged(ref _selectPrivateCheckBoxState, value);
		}

		public SortOrder StatusSortDirection
		{
			get => _statusSortDirection;
			set => this.RaiseAndSetIfChanged(ref _statusSortDirection, value);
		}

		public SortOrder AmountSortDirection
		{
			get => _amountSortDirection;
			set => this.RaiseAndSetIfChanged(ref _amountSortDirection, value);
		}

		public SortOrder PrivacySortDirection
		{
			get => _privacySortDirection;
			set => this.RaiseAndSetIfChanged(ref _privacySortDirection, value);
		}

		public SortOrder ClustersSortDirection
		{
			get => _clustersSortDirection;
			set => this.RaiseAndSetIfChanged(ref _clustersSortDirection, value);
		}

		private void RefreshOrdering()
		{
			if (AmountSortDirection != SortOrder.None)
			{
				if (AmountSortDirection == SortOrder.Increasing)
					MyComparer = SortExpressionComparer<CoinViewModel>.Ascending(cvm => cvm.Amount);
				else
					MyComparer = SortExpressionComparer<CoinViewModel>.Descending(cvm => cvm.Amount);
			}
			else if (PrivacySortDirection != SortOrder.None)
			{
				if (PrivacySortDirection == SortOrder.Increasing)
					MyComparer = SortExpressionComparer<CoinViewModel>.Ascending(cvm => cvm.AnonymitySet);
				else
					MyComparer = SortExpressionComparer<CoinViewModel>.Descending(cvm => cvm.AnonymitySet);
			}
			else if (ClustersSortDirection != SortOrder.None)
			{
				if (ClustersSortDirection == SortOrder.Increasing)
					MyComparer = SortExpressionComparer<CoinViewModel>.Ascending(cvm => cvm.Clusters);
				else
					MyComparer = SortExpressionComparer<CoinViewModel>.Descending(cvm => cvm.Clusters);
			}
			else if (StatusSortDirection != SortOrder.None)
			{
				if (StatusSortDirection == SortOrder.Increasing)
					MyComparer = SortExpressionComparer<CoinViewModel>.Ascending(cvm => cvm.Status);
				else
					MyComparer = SortExpressionComparer<CoinViewModel>.Descending(cvm => cvm.Status);
			}
		}

		public bool? SelectNonPrivateCheckBoxState
		{
			get => _selectNonPrivateCheckBoxState;
			set => this.RaiseAndSetIfChanged(ref _selectNonPrivateCheckBoxState, value);
		}

		public GridLength CoinJoinStatusWidth
		{
			get => _coinJoinStatusWidth;
			set => this.RaiseAndSetIfChanged(ref _coinJoinStatusWidth, value);
		}

		private bool? GetCheckBoxesSelectedState(Func<CoinViewModel, bool> coinFilterPredicate)
		{
			var coins = Coins.Where(coinFilterPredicate).ToArray();
			bool IsAllSelected = true;
			foreach (CoinViewModel coin in coins)
				if (!coin.IsSelected)
				{
					IsAllSelected = false;
					break;
				}
			bool IsAllDeselected = true;
			foreach (CoinViewModel coin in coins)
				if (coin.IsSelected)
				{
					IsAllDeselected = false;
					break;
				}
			if (IsAllDeselected) return false;
			if (IsAllSelected) return true;
			return null;
		}

		private void SelectAllCoins(bool valueOfSelected, Func<CoinViewModel, bool> coinFilterPredicate)
		{
			var coins = Coins.Where(coinFilterPredicate).ToArray();
			foreach (var c in coins)
			{
				c.IsSelected = valueOfSelected;
			}
		}

		public CoinListViewModel()
		{
<<<<<<< HEAD
=======
			Disposables = new CompositeDisposable();

			RemovedCoinViewModels = new List<CoinViewModel>();
			AmountSortDirection = SortOrder.Decreasing;
			RefreshOrdering();

			var sortChanged = this.WhenValueChanged(@this => MyComparer).Select(_ => MyComparer);

			RootList = new SourceList<CoinViewModel>().DisposeWith(Disposables);
			RootList.Connect()
				.OnItemAdded(cvm => cvm.PropertyChanged += Coin_PropertyChanged)
				.OnItemRemoved(cvm => RemovedCoinViewModels.Add(cvm)) //TODO: fix and test. If I directly unsubscribe from Coin_PropertyChanged then Unspent propchange not triggered in some cases => spent money stays in list
				.Sort(MyComparer, comparerChanged: sortChanged, resetThreshold: 5)
				.Bind(out _coinViewModels)
				.ObserveOn(RxApp.MainThreadScheduler)
				.Subscribe().DisposeWith(Disposables);

			foreach (var sc in Global.WalletService.Coins.Where(sc => sc.Unspent && !sc.IsDust))
			{
				RootList.Add(new CoinViewModel(sc).DisposeWith(Disposables));
			}

			Global.WalletService.Coins.CollectionChanged += Coins_CollectionGlobalChanged;

			this.WhenAnyValue(x => x.AmountSortDirection).Subscribe(x =>
			{
				if (x != SortOrder.None)
				{
					PrivacySortDirection = SortOrder.None;
					StatusSortDirection = SortOrder.None;
					ClustersSortDirection = SortOrder.None;
				}
			}).DisposeWith(Disposables);

			this.WhenAnyValue(x => x.ClustersSortDirection).Subscribe(x =>
			{
				if (x != SortOrder.None)
				{
					AmountSortDirection = SortOrder.None;
					StatusSortDirection = SortOrder.None;
					PrivacySortDirection = SortOrder.None;
				}
			}).DisposeWith(Disposables);

			this.WhenAnyValue(x => x.StatusSortDirection).Subscribe(x =>
			{
				if (x != SortOrder.None)
				{
					AmountSortDirection = SortOrder.None;
					PrivacySortDirection = SortOrder.None;
					ClustersSortDirection = SortOrder.None;
				}
			}).DisposeWith(Disposables);

			this.WhenAnyValue(x => x.PrivacySortDirection).Subscribe(x =>
			{
				if (x != SortOrder.None)
				{
					AmountSortDirection = SortOrder.None;
					StatusSortDirection = SortOrder.None;
					ClustersSortDirection = SortOrder.None;
				}
			}).DisposeWith(Disposables);

>>>>>>> 7a4d85bb
			EnqueueCoin = ReactiveCommand.Create(() =>
			{
				if (SelectedCoin is null) return;
				//await Global.ChaumianClient.QueueCoinsToMixAsync()
			});

			DequeueCoin = ReactiveCommand.Create(() =>
			{
				if (SelectedCoin is null) return;
				DequeueCoinsPressed?.Invoke();
			}, this.WhenAnyValue(x => x.CanDeqeue));

			SelectAllCheckBoxCommand = ReactiveCommand.Create(() =>
			{
				//Global.WalletService.Coins.First(c => c.Unspent).Unspent = false;
				switch (SelectAllCheckBoxState)
				{
					case true:
						SelectAllCoins(true, x => true);
						break;

					case false:
						SelectAllCoins(false, x => true);
						break;

					case null:
						SelectAllCoins(false, x => true);
						SelectAllCheckBoxState = false;
						break;
				}
			});

			SelectPrivateCheckBoxCommand = ReactiveCommand.Create(() =>
			{
				switch (SelectPrivateCheckBoxState)
				{
					case true:
						SelectAllCoins(true, x => x.AnonymitySet >= Global.Config.PrivacyLevelStrong);
						break;

					case false:
						SelectAllCoins(false, x => x.AnonymitySet >= Global.Config.PrivacyLevelStrong);
						break;

					case null:
						SelectAllCoins(false, x => x.AnonymitySet >= Global.Config.PrivacyLevelStrong);
						SelectPrivateCheckBoxState = false;
						break;
				}
			});

			SelectNonPrivateCheckBoxCommand = ReactiveCommand.Create(() =>
			{
				switch (SelectNonPrivateCheckBoxState)
				{
					case true:
						SelectAllCoins(true, x => x.AnonymitySet < Global.Config.PrivacyLevelStrong);
						break;

					case false:
						SelectAllCoins(false, x => x.AnonymitySet < Global.Config.PrivacyLevelStrong);
						break;

					case null:
						SelectAllCoins(false, x => x.AnonymitySet < Global.Config.PrivacyLevelStrong);
						SelectNonPrivateCheckBoxState = false;
						break;
				}
			});

			SortCommand = ReactiveCommand.Create(() => RefreshOrdering());

			RemovedCoinViewModels = new List<CoinViewModel>();

			this.WhenAnyValue(x => x.AmountSortDirection).Subscribe(x =>
			{
				if (x != SortOrder.None)
				{
					PrivacySortDirection = SortOrder.None;
					StatusSortDirection = SortOrder.None;
					HistorySortDirection = SortOrder.None;
				}
			});

			this.WhenAnyValue(x => x.HistorySortDirection).Subscribe(x =>
			{
				if (x != SortOrder.None)
				{
					AmountSortDirection = SortOrder.None;
					StatusSortDirection = SortOrder.None;
					PrivacySortDirection = SortOrder.None;
				}
			});

			this.WhenAnyValue(x => x.StatusSortDirection).Subscribe(x =>
			{
				if (x != SortOrder.None)
				{
					AmountSortDirection = SortOrder.None;
					PrivacySortDirection = SortOrder.None;
					HistorySortDirection = SortOrder.None;
				}
			});

			this.WhenAnyValue(x => x.PrivacySortDirection).Subscribe(x =>
			{
				if (x != SortOrder.None)
				{
					AmountSortDirection = SortOrder.None;
					StatusSortDirection = SortOrder.None;
					HistorySortDirection = SortOrder.None;
				}
			});


			AmountSortDirection = SortOrder.Decreasing;
			RefreshOrdering();

			var sortChanged = this.WhenValueChanged(@this => MyComparer).Select(_ => MyComparer);

			RootList = new SourceList<CoinViewModel>();
			RootList.Connect()
				.OnItemAdded(cvm => cvm.PropertyChanged += Coin_PropertyChanged)
				.OnItemRemoved(cvm => RemovedCoinViewModels.Add(cvm)) //TODO: fix and test. If I directly unsubscribe from Coin_PropertyChanged then Unspent propchange not triggered in some cases => spent money stays in list
				.Sort(MyComparer, comparerChanged: sortChanged, resetThreshold: 5)
				.Bind(out _coinViewModels)
				.ObserveOn(RxApp.MainThreadScheduler)
				.Subscribe();
		}

		public void OnOpen()
		{
			_disposables = new CompositeDisposable();


			foreach (var sc in Global.WalletService.Coins.Where(sc => sc.Unspent))
			{
				RootList.Add(new CoinViewModel(sc).DisposeWith(_disposables));
			}

			Global.WalletService.Coins.CollectionChanged += Coins_CollectionGlobalChanged;


			SetSelections();
			SetCoinJoinStatusWidth();
		}

		public void OnClose()
		{
			if (Global.WalletService?.Coins != null)
			{
				Global.WalletService.Coins.CollectionChanged -= Coins_CollectionGlobalChanged;
			}

			if (RootList?.Items != null)
			{
				foreach (CoinViewModel cvm in RootList.Items)
				{
					if (cvm != null)
					{
						cvm.PropertyChanged -= Coin_PropertyChanged;
					}
				}
			}

			if (RemovedCoinViewModels != null)
			{
				foreach (var cvm in RemovedCoinViewModels)
				{
					if (cvm != null)
					{
						cvm.PropertyChanged -= Coin_PropertyChanged;
					}
				}
			}

			RootList.Clear();
			_disposables?.Dispose();
		}

		private void Coins_CollectionGlobalChanged(object sender, NotifyCollectionChangedEventArgs e)
		{
			Dispatcher.UIThread.PostLogException(() =>
			{
				switch (e.Action)
				{
					case NotifyCollectionChangedAction.Add:
						foreach (SmartCoin c in e.NewItems.Cast<SmartCoin>().Where(sc => sc.Unspent && !sc.IsDust))
						{
							RootList.Add(new CoinViewModel(c).DisposeWith(_disposables));
						}
						break;

					case NotifyCollectionChangedAction.Remove:
						foreach (var c in e.OldItems.Cast<SmartCoin>())
						{
							CoinViewModel toRemove = RootList.Items.FirstOrDefault(cvm => cvm.Model == c);
							if (toRemove != default)
							{
								RootList.Remove(toRemove);
							}
						}
						break;

					case NotifyCollectionChangedAction.Reset:
						RootList.Clear();
						break;
				}
			});
		}

		private void SetSelections()
		{
			SelectAllCheckBoxState = GetCheckBoxesSelectedState(x => true);
			SelectPrivateCheckBoxState = GetCheckBoxesSelectedState(x => x.AnonymitySet >= Global.Config.PrivacyLevelStrong);
			SelectNonPrivateCheckBoxState = GetCheckBoxesSelectedState(x => x.AnonymitySet < Global.Config.PrivacyLevelStrong);
		}

		private void SetCoinJoinStatusWidth()
		{
			if (Coins.Any(x => x.Status == SmartCoinStatus.MixingConnectionConfirmation
				 || x.Status == SmartCoinStatus.MixingInputRegistration
				 || x.Status == SmartCoinStatus.MixingOnWaitingList
				 || x.Status == SmartCoinStatus.MixingOutputRegistration
				 || x.Status == SmartCoinStatus.MixingSigning
				 || x.Status == SmartCoinStatus.MixingWaitingForConfirmation
				 || x.Status == SmartCoinStatus.SpentAccordingToBackend))
			{
				CoinJoinStatusWidth = new GridLength(180);
			}
			else
			{
				CoinJoinStatusWidth = new GridLength(0);
			}
		}

		private void Coin_PropertyChanged(object sender, PropertyChangedEventArgs e)
		{
			Dispatcher.UIThread.PostLogException(() =>
			{
				if (e.PropertyName == nameof(CoinViewModel.IsSelected))
				{
					SetSelections();
					var cvm = sender as CoinViewModel;
					SelectionChanged?.Invoke(this, cvm);
				}
				if (e.PropertyName == nameof(CoinViewModel.Status))
				{
					SetCoinJoinStatusWidth();
				}
				if (e.PropertyName == nameof(CoinViewModel.Unspent))
				{
					var cvm = (CoinViewModel)sender;
					if (!cvm.Unspent)
					{
						RootList.Remove(cvm);
					}

					SetSelections();
					SetCoinJoinStatusWidth();
				}
			});
		}

		#region IDisposable Support

		private volatile bool _disposedValue = false; // To detect redundant calls

		protected virtual void Dispose(bool disposing)
		{
			if (!_disposedValue)
			{
				if (disposing)
				{
					
				}

				_disposedValue = true;
			}
		}

		// This code added to correctly implement the disposable pattern.
		public void Dispose()
		{
			// Do not change this code. Put cleanup code in Dispose(bool disposing) above.
			Dispose(true);
		}

		#endregion IDisposable Support
	}
}<|MERGE_RESOLUTION|>--- conflicted
+++ resolved
@@ -184,8 +184,6 @@
 
 		public CoinListViewModel()
 		{
-<<<<<<< HEAD
-=======
 			Disposables = new CompositeDisposable();
 
 			RemovedCoinViewModels = new List<CoinViewModel>();
@@ -250,7 +248,6 @@
 				}
 			}).DisposeWith(Disposables);
 
->>>>>>> 7a4d85bb
 			EnqueueCoin = ReactiveCommand.Create(() =>
 			{
 				if (SelectedCoin is null) return;
