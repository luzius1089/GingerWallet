--- conflicted
+++ resolved
@@ -24,14 +24,9 @@
           <ContentControl Template="{DynamicResource wasabi_logo_text_dynamic}"
                           VerticalAlignment="Center" ClipToBounds="False" />
         </Viewbox>
-        <TextBlock DockPanel.Dock="Top" HorizontalAlignment="Center" Text="{Binding ClientVersion}" Margin="0,5,0,50"
-                   Opacity="0.5" />
+        <TextBlock DockPanel.Dock="Top" HorizontalAlignment="Center" Text="{Binding ClientVersion}" Margin="0,5,0,50" Opacity="0.5" />
         <DockPanel>
-<<<<<<< HEAD
-          <StackPanel Spacing="10" DockPanel.Dock="Bottom" Orientation="Vertical">
-=======
           <StackPanel Spacing="10" DockPanel.Dock="Top" HorizontalAlignment="Stretch" Orientation="Vertical">
->>>>>>> db9349b5
             <!-- Links -->
             <ItemsControl Items="{Binding Links}"
                           Margin="0 0 0 25"
@@ -72,32 +67,17 @@
                 </DataTemplate>
               </ItemsControl.DataTemplates>
             </ItemsControl>
-<<<<<<< HEAD
-            <!-- Advanced -->
-            <StackPanel Spacing="5" Orientation="Horizontal" HorizontalAlignment="Center">
-              <PathIcon Data="{StaticResource info_regular}" />
-              <Button Classes="activeHyperLink" Content="Advanced Information"
-                      Command="{Binding AboutAdvancedInfoDialogCommand}" />
-            </StackPanel>
-            <!-- License -->
-            <WrapPanel HorizontalAlignment="Center">
-=======
           </StackPanel>
           <!-- License -->
           <DockPanel HorizontalAlignment="Center" DockPanel.Dock="Top">
->>>>>>> db9349b5
               <TextBlock Margin=" 0 0 0 -0.5"
                          VerticalAlignment="Center"
                          Text="This open source software is licensed with " />
               <ContentControl Content="{Binding License}" />
-<<<<<<< HEAD
-            </WrapPanel>
-          </StackPanel>
-=======
           </DockPanel>
           <!-- Advanced -->
           <Button DockPanel.Dock="Bottom"
-                  HorizontalAlignment="Center" 
+                  HorizontalAlignment="Center"
                   VerticalAlignment="Bottom"
                   Classes="plain obscured"
                   Command="{Binding AboutAdvancedInfoDialogCommand}">
@@ -106,7 +86,6 @@
                 <TextBlock Text="Advanced Information" Classes="Hyperlink" />
               </StackPanel>
             </Button>
->>>>>>> db9349b5
         </DockPanel>
       </DockPanel>
     </controls:ContentArea>
