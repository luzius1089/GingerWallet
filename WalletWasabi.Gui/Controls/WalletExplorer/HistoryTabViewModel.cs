--- conflicted
+++ resolved
@@ -54,15 +54,10 @@
 				.ObserveOn(RxApp.MainThreadScheduler)
 				.Subscribe(_ =>
 				{
-<<<<<<< HEAD
-					RewriteTable();
-				}).DisposeWith(_disposables);
-=======
 #pragma warning disable CS4014 // Because this call is not awaited, execution of the current method continues before the call is completed
 					RewriteTableAsync();
 #pragma warning restore CS4014 // Because this call is not awaited, execution of the current method continues before the call is completed
-				});
->>>>>>> a13fcec9
+				}).DisposeWith(_disposables);
 
 			this.WhenAnyValue(x => x.SelectedTransaction).Subscribe(async transaction =>
 			{
@@ -194,43 +189,7 @@
 				}
 			}
 			txRecordList = txRecordList.OrderByDescending(x => x.dateTime).ThenBy(x => x.amount).ToList();
-<<<<<<< HEAD
-
-			var rememberSelectedTransactionId = SelectedTransaction?.TransactionId;
-			if (Transactions != null)
-			{
-				foreach (var tr in Transactions)
-				{
-					tr.Dispose();
-				}
-				Transactions.Clear();
-			}
-			foreach (var txr in txRecordList)
-			{
-				var txinfo = new TransactionInfo
-				{
-					DateTime = txr.dateTime.ToLocalTime(),
-					Confirmed = txr.height != WalletWasabi.Models.Height.MemPool && txr.height != WalletWasabi.Models.Height.Unknown,
-					AmountBtc = $"{txr.amount.ToString(fplus: true, trimExcessZero: true)}",
-					Label = txr.label,
-					TransactionId = txr.transactionId.ToString()
-				};
-				Transactions.Add(new TransactionViewModel(txinfo));
-			}
-
-			if (Transactions.Count > 0 && !(rememberSelectedTransactionId is null))
-			{
-				var txToSelect = Transactions.FirstOrDefault(x => x.TransactionId == rememberSelectedTransactionId);
-				if (txToSelect != default)
-				{
-					Interlocked.Exchange(ref _disableClipboard, 1);
-					SelectedTransaction = txToSelect;
-				}
-			}
-			RefreshOrdering();
-=======
 			return txRecordList;
->>>>>>> a13fcec9
 		}
 
 		public ObservableCollection<TransactionViewModel> Transactions
