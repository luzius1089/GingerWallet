# You can learn more about .editorconfig here: https://docs.microsoft.com/en-us/visualstudio/ide/editorconfig-code-style-settings-reference
root = true

# For all files.
[*]

charset = utf-8

# Formatting - remove any whitespace characters preceding newline characters
trim_trailing_whitespace = true

[*.{cs,csproj}]

# use hard tabs for indentation
indent_style = tab
indent_size = 4

# Formatting - set preferred newline characters
end_of_line = lf

[*.xaml]

indent_style = space
indent_size = 2

[*.cs]

# require braces to be on a new line for all
csharp_new_line_before_open_brace = all

# Formatting - organize using options

# do not place System.* using directives before other using directives
dotnet_sort_system_directives_first = true:error

# Formatting - spacing options

# require NO space between a cast and the value
csharp_space_after_cast = false:error
# require a space before the colon for bases or interfaces in a type declaration
csharp_space_after_colon_in_inheritance_clause = true:error
# require a space after a keyword in a control flow statement such as a for loop
csharp_space_after_keywords_in_control_flow_statements = true:error
# require a space before the colon for bases or interfaces in a type declaration
csharp_space_before_colon_in_inheritance_clause = true:error
# remove space within empty argument list parentheses
csharp_space_between_method_call_empty_parameter_list_parentheses = false:error
# remove space between method call name and opening parenthesis
csharp_space_between_method_call_name_and_opening_parenthesis = false:error
# do not place space characters after the opening parenthesis and before the closing parenthesis of a method call
csharp_space_between_method_call_parameter_list_parentheses = false:error
# remove space within empty parameter list parentheses for a method declaration
csharp_space_between_method_declaration_empty_parameter_list_parentheses = false:error
# place a space character after the opening parenthesis and before the closing parenthesis of a method declaration parameter list.
csharp_space_between_method_declaration_parameter_list_parentheses = false:error

# Formatting - wrapping options

# leave code block on single line
csharp_preserve_single_line_blocks = true:error
# leave statements and member declarations on the same line
csharp_preserve_single_line_statements = true:error

# Style - expression bodied member options

# prefer expression-bodied members for accessors
csharp_style_expression_bodied_accessors = true:suggestion
# prefer block bodies for constructors
csharp_style_expression_bodied_constructors = false:suggestion
# prefer expression-bodied members for operators
csharp_style_expression_bodied_operators = true:suggestion
# prefer expression-bodied members for properties
csharp_style_expression_bodied_properties = true:suggestion

# Style - expression level options

# prefer out variables to be declared inline in the argument list of a method call when possible
csharp_style_inlined_variable_declaration = true:error
csharp_style_deconstructed_variable_declaration = false:warning
# prefer the language keyword for member access expressions, instead of the type name, for types that have a keyword to represent them
dotnet_style_predefined_type_for_member_access = true:error

# Style - language keyword and framework type options

# prefer the language keyword for local variables, method parameters, and class members, instead of the type name, for types that have a keyword to represent them
dotnet_style_predefined_type_for_locals_parameters_members = true:error

# Style - qualification options

# prefer events not to be prefaced with this. or Me. in Visual Basic
dotnet_style_qualification_for_event = false:error
# prefer fields not to be prefaced with this. or Me. in Visual Basic
dotnet_style_qualification_for_field = false:error
# prefer methods not to be prefaced with this. or Me. in Visual Basic
dotnet_style_qualification_for_method = false:error
# prefer properties not to be prefaced with this. or Me. in Visual Basic
dotnet_style_qualification_for_property = false:error

dotnet_style_object_initializer = false:warning
dotnet_style_collection_initializer = true:error
dotnet_style_explicit_tuple_names = true:error

csharp_prefer_simple_default_expression = true:error

csharp_indent_case_contents = true:warning
csharp_indent_switch_labels = true:warning

# prefer 'is null' for reference equality checks
dotnet_style_prefer_is_null_check_over_reference_equality_method = true:error

# prefer braces
csharp_prefer_braces = true:error

# do not suggest readonly fields
dotnet_style_readonly_field = false:error

# use expression body for lambdas
csharp_style_expression_bodied_lambdas = true:suggestion

# IDE0066: Convert switch statement to expression
csharp_style_prefer_switch_expression = true:error

# IDE0063: Use simple 'using' statement
csharp_prefer_simple_using_statement = true:error

# IDE0054: Use compound assignment
dotnet_style_prefer_compound_assignment = true:error

# IDE0062: Make local function 'static'
csharp_prefer_static_local_function = true:error


# name all constant or static fields using PascalCase
dotnet_naming_rule.constant_or_static_fields_should_be_pascal_case.severity = error
dotnet_naming_rule.constant_or_static_fields_should_be_pascal_case.symbols  = constant_or_static_fields
dotnet_naming_rule.constant_or_static_fields_should_be_pascal_case.style    = pascal_case_style

dotnet_naming_symbols.constant_or_static_fields.applicable_kinds   = field
dotnet_naming_symbols.constant_or_static_fields.required_modifiers = const
dotnet_naming_symbols.constant_or_static_fields.required_modifiers = static

dotnet_naming_style.pascal_case_style.capitalization = pascal_case

# private fields should be _camelCase
dotnet_naming_rule.camel_case_for_private_fields.severity = error
dotnet_naming_rule.camel_case_for_private_fields.symbols  = private_fields
dotnet_naming_rule.camel_case_for_private_fields.style    = camel_case_underscore_style

dotnet_naming_symbols.private_fields.applicable_kinds = field
dotnet_naming_symbols.private_fields.applicable_accessibilities = private

dotnet_naming_style.camel_case_underscore_style.required_prefix = _
dotnet_naming_style.camel_case_underscore_style.capitalization = camel_case

# No other public/protected/protected_internal/private_protected fields are allowed
dotnet_naming_rule.disallowed_fields_rule.severity = error
dotnet_naming_rule.disallowed_fields_rule.symbols  = disallowed_fields_symbols
dotnet_naming_rule.disallowed_fields_rule.style    = disallowed_fields_style

dotnet_naming_symbols.disallowed_fields_symbols.applicable_kinds           = field
dotnet_naming_symbols.disallowed_fields_symbols.applicable_accessibilities = public, protected_internal, protected, private_protected
# disallowed_fields_style - Anything that has this style applied is marked as disallowed
dotnet_naming_style.disallowed_fields_style.capitalization  = all_upper
dotnet_naming_style.disallowed_fields_style.required_prefix = ____RULE_VIOLATION____
dotnet_naming_style.disallowed_fields_style.required_suffix = ____RULE_VIOLATION____

# async methods should end with Async suffix
dotnet_naming_rule.async_methods_end_with_async.severity = warning
dotnet_naming_rule.async_methods_end_with_async.symbols  = any_async_methods
dotnet_naming_rule.async_methods_end_with_async.style    = end_with_async

dotnet_naming_symbols.any_async_methods.applicable_kinds           = method
dotnet_naming_symbols.any_async_methods.applicable_accessibilities = *
dotnet_naming_symbols.any_async_methods.required_modifiers         = async

dotnet_naming_style.end_with_async.required_suffix = Async
dotnet_naming_style.end_with_async.capitalization  = pascal_case

# Interfaces must be IPascalCase
dotnet_naming_rule.interfaces_I_pascal_case.severity = error
dotnet_naming_rule.interfaces_I_pascal_case.symbols  = interfaces_symbols
dotnet_naming_rule.interfaces_I_pascal_case.style    = I_pascal_case_style

dotnet_naming_symbols.interfaces_symbols.applicable_kinds = interface
dotnet_naming_symbols.interfaces_symbols.applicable_accessibilities = *

dotnet_naming_style.I_pascal_case_style.required_prefix = I
dotnet_naming_style.I_pascal_case_style.capitalization = pascal_case

# name most members using PascalCase (except interface, field, local, parameter, type_parameter)
dotnet_naming_rule.most_members_must_be_pascal_case.severity = error
dotnet_naming_rule.most_members_must_be_pascal_case.symbols  = most_members_symbols
dotnet_naming_rule.most_members_must_be_pascal_case.style    = pascal_case_style

dotnet_naming_symbols.most_members_symbols.applicable_kinds   = class, struct, enum, property, method, event, namespace, local_function
dotnet_naming_symbols.most_members_symbols.applicable_accessibilities = *

# name Local variables & parameters using camelCase
dotnet_naming_rule.local_variables_and_parameters_camel_case.severity = error
dotnet_naming_rule.local_variables_and_parameters_camel_case.symbols  = local_variables_and_parameters_symbols
dotnet_naming_rule.local_variables_and_parameters_camel_case.style    = camel_case_style

dotnet_naming_symbols.local_variables_and_parameters_symbols.applicable_kinds = local,parameter

dotnet_naming_style.camel_case_style.capitalization = camel_case

# name local constant using PascalCase
dotnet_naming_rule.local_const_pascal_case.severity = error
dotnet_naming_rule.local_const_pascal_case.symbols  = local_const
dotnet_naming_rule.local_const_pascal_case.style    = pascal_case_style

dotnet_naming_symbols.local_const.applicable_kinds   = local
dotnet_naming_symbols.local_const.required_modifiers = const

dotnet_naming_style.pascal_case_style.capitalization = pascal_case

# all type parameters should be TPascalCase
dotnet_naming_rule.type_parameters_T_pascal_case.severity = error
dotnet_naming_rule.type_parameters_T_pascal_case.symbols  = type_parameters_symbols
dotnet_naming_rule.type_parameters_T_pascal_case.style    = T_pascal_case_style

dotnet_naming_symbols.type_parameters_symbols.applicable_kinds = type_parameter

dotnet_naming_style.T_pascal_case_style.required_prefix = T
dotnet_naming_style.T_pascal_case_style.capitalization = pascal_case


# IDE0056: Use index operator
csharp_style_prefer_index_operator = true:error

# IDE0032: Use auto property
dotnet_style_prefer_auto_properties = true:error

# IDE0057: Use range operator
csharp_style_prefer_range_operator = true:error

# IDE0071: Simplify interpolation
dotnet_style_prefer_simplified_interpolation = true:error

# IDE0004: Remove Unnecessary Cast
dotnet_diagnostic.IDE0004.severity = error

# IDE0019: Use pattern matching
csharp_style_pattern_matching_over_as_with_null_check = true:error

# CA2016: Forward the 'CancellationToken' parameter to methods that take one
dotnet_diagnostic.CA2016.severity = warning

# CA2000: Dispose objects before losing scope
dotnet_diagnostic.CA2000.severity = warning

# CA1825: Avoid zero-length array allocations
dotnet_diagnostic.CA1825.severity = warning

# CA1829: Use Length/Count property instead of Count() when available
dotnet_diagnostic.CA1829.severity = warning

# CA1816: Dispose methods should call SuppressFinalize
dotnet_diagnostic.CA1816.severity = none

<<<<<<< HEAD
# CA1835: Prefer the 'Memory'-based overloads for 'ReadAsync' and 'WriteAsync'
dotnet_diagnostic.CA1835.severity = warning
=======
# CA2200: Rethrow to preserve stack details
dotnet_diagnostic.CA2200.severity = warning
>>>>>>> 579ce1fa
<|MERGE_RESOLUTION|>--- conflicted
+++ resolved
@@ -258,10 +258,8 @@
 # CA1816: Dispose methods should call SuppressFinalize
 dotnet_diagnostic.CA1816.severity = none
 
-<<<<<<< HEAD
 # CA1835: Prefer the 'Memory'-based overloads for 'ReadAsync' and 'WriteAsync'
 dotnet_diagnostic.CA1835.severity = warning
-=======
+
 # CA2200: Rethrow to preserve stack details
-dotnet_diagnostic.CA2200.severity = warning
->>>>>>> 579ce1fa
+dotnet_diagnostic.CA2200.severity = warning