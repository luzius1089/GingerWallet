--- conflicted
+++ resolved
@@ -4,17 +4,6 @@
     ".NETCoreApp,Version=v5.0": {
       "Avalonia.Desktop": {
         "type": "Direct",
-<<<<<<< HEAD
-        "requested": "[0.10.999-cibuild0013745-beta, )",
-        "resolved": "0.10.999-cibuild0013745-beta",
-        "contentHash": "UMjQ1b1w5Ymgh7f3xRJScAI2eOCVr9x/kcofpBeDkRUtQM5R6O5JuJcp/LT+jUGHnYPjlZcQwyp7WfL7w55X4Q==",
-        "dependencies": {
-          "Avalonia": "0.10.999-cibuild0013745-beta",
-          "Avalonia.Native": "0.10.999-cibuild0013745-beta",
-          "Avalonia.Skia": "0.10.999-cibuild0013745-beta",
-          "Avalonia.Win32": "0.10.999-cibuild0013745-beta",
-          "Avalonia.X11": "0.10.999-cibuild0013745-beta"
-=======
         "requested": "[0.10.2, )",
         "resolved": "0.10.2",
         "contentHash": "mTWwAvyDc7NCqzWPlnLgfVv9uP/1OYFmA0cVAtt2ZM6wmr2Q4T0XDbmXX/GrjOwYc8DQoXwnUyVths6oNEI6WQ==",
@@ -24,24 +13,15 @@
           "Avalonia.Skia": "0.10.2",
           "Avalonia.Win32": "0.10.2",
           "Avalonia.X11": "0.10.2"
->>>>>>> 1ce0870f
         }
       },
       "Avalonia.ReactiveUI": {
         "type": "Direct",
-<<<<<<< HEAD
-        "requested": "[0.10.999-cibuild0013745-beta, )",
-        "resolved": "0.10.999-cibuild0013745-beta",
-        "contentHash": "y/mylo+gDX1Rudi6jyvgzFEGFr4RNvnptX/WLlAbyHuQihY4EV0y8ny1zLRwWjhJYXL0qpLumYCNuoCminkEMg==",
-        "dependencies": {
-          "Avalonia": "0.10.999-cibuild0013745-beta",
-=======
         "requested": "[0.10.2, )",
         "resolved": "0.10.2",
         "contentHash": "hpqXLu+U2h+S4/IbGT6tbA2/c4RzkXNLy8N3AFhDXIrEuPg7FhPiEgYl8wHq0xoew1CatkSYFRfKvcSZg7GerA==",
         "dependencies": {
           "Avalonia": "0.10.2",
->>>>>>> 1ce0870f
           "ReactiveUI": "13.2.10",
           "System.Reactive": "5.0.0"
         }
@@ -57,17 +37,10 @@
       },
       "Avalonia": {
         "type": "Transitive",
-<<<<<<< HEAD
-        "resolved": "0.10.999-cibuild0013745-beta",
-        "contentHash": "RpEufIM4X6Ycx4AZ2ve17JtlDCsd9rJodv6luX+LVJD2jjBKH44LlMmIYiS9yeQQaLrgIwleIlbXHSrozacYxw==",
-        "dependencies": {
-          "Avalonia.Remote.Protocol": "0.10.999-cibuild0013745-beta",
-=======
         "resolved": "0.10.2",
         "contentHash": "/9XKPkJTEjGp+EmmRKBntQDqkn4QKsjAxrNGL97JB9DoGOcfz94otfb0TvOs/KDHSYz7SwVfilf0Dh+MXhs5LQ==",
         "dependencies": {
           "Avalonia.Remote.Protocol": "0.10.2",
->>>>>>> 1ce0870f
           "JetBrains.Annotations": "10.3.0",
           "System.ComponentModel.Annotations": "4.5.0",
           "System.Memory": "4.5.3",
@@ -83,86 +56,45 @@
       },
       "Avalonia.Controls.DataGrid": {
         "type": "Transitive",
-<<<<<<< HEAD
-        "resolved": "0.10.999-cibuild0013745-beta",
-        "contentHash": "FiLgiMFvgeZzVkTolg+74cwtLMRp5UcXuJZ/zZA/SkWSrPMS0FV69jZ+Ge9BqYxjwpv0UsDBDNG/FJDt9nPlKA==",
-        "dependencies": {
-          "Avalonia": "0.10.999-cibuild0013745-beta",
-          "Avalonia.Remote.Protocol": "0.10.999-cibuild0013745-beta",
-=======
         "resolved": "0.10.2",
         "contentHash": "FgTq0ihtzafYXaZ6dl0z74jacVa4D/dCpnKc5Emy1cLt6Ok/W+3iLYzS59bu+/XoGPAVnb+BDDXxByXDit7wFA==",
         "dependencies": {
           "Avalonia": "0.10.2",
           "Avalonia.Remote.Protocol": "0.10.2",
->>>>>>> 1ce0870f
           "JetBrains.Annotations": "10.3.0",
           "System.Reactive": "5.0.0"
         }
       },
       "Avalonia.Diagnostics": {
         "type": "Transitive",
-<<<<<<< HEAD
-        "resolved": "0.10.999-cibuild0013745-beta",
-        "contentHash": "ccM0LozdXe+RxdpZtDxdMZh9Y1yqe1GrebtfaNmKr+mNrgvVpzbI92vpSoLhH5ckPxL4d5eZXB0Z04QhoZswtA==",
-        "dependencies": {
-          "Avalonia": "0.10.999-cibuild0013745-beta",
-          "Avalonia.Controls.DataGrid": "0.10.999-cibuild0013745-beta",
-=======
         "resolved": "0.10.2",
         "contentHash": "cT0XEV2VzSMYqkfmQ+T933yRucuA1fynXkF4dLGDOyUf13VULHLj59a3KjiXjRGt1EmcHMks9FkUPeISD6cnQQ==",
         "dependencies": {
           "Avalonia": "0.10.2",
           "Avalonia.Controls.DataGrid": "0.10.2",
->>>>>>> 1ce0870f
           "Microsoft.CodeAnalysis.CSharp.Scripting": "3.4.0",
           "System.Reactive": "5.0.0"
         }
       },
       "Avalonia.FreeDesktop": {
         "type": "Transitive",
-<<<<<<< HEAD
-        "resolved": "0.10.999-cibuild0013745-beta",
-        "contentHash": "3l30GkFEzZzXa8sGXDUyQ9sRYepA4pKgWPg5ZIV1sf5hb0aBkutvg18hP+6LuuAgmSL/QRwvg04OUwSO+AbZBw==",
-        "dependencies": {
-          "Avalonia": "0.10.999-cibuild0013745-beta",
-=======
         "resolved": "0.10.2",
         "contentHash": "xqWJKtpewrkFPorD+eYQ+MVjj+gVgVWm0qXkN7m7O5Whm99lPlzsXK8gS/Tr3UpW6ciuc8JFNHcGTJKd3TzttQ==",
         "dependencies": {
           "Avalonia": "0.10.2",
->>>>>>> 1ce0870f
           "Tmds.DBus": "0.9.0"
         }
       },
       "Avalonia.Native": {
         "type": "Transitive",
-<<<<<<< HEAD
-        "resolved": "0.10.999-cibuild0013745-beta",
-        "contentHash": "d15y4OqILGwy3CkTIM0kG7ulJujmstNf8pfdwQOo0LsAaE7nG/Hc7EL17jWQAYbftS+eRoNumVIrIJpkWke0Og==",
-        "dependencies": {
-          "Avalonia": "0.10.999-cibuild0013745-beta"
-=======
         "resolved": "0.10.2",
         "contentHash": "3hJKB328Ng7hxzZfJm4YSEZ+qNVN3S4Sjpaz+7NsMRpe85fXk5WQVgc7ePW7EsKJm4bYDnOvH8kSAhdGzoXvVA==",
         "dependencies": {
           "Avalonia": "0.10.2"
->>>>>>> 1ce0870f
         }
       },
       "Avalonia.Remote.Protocol": {
         "type": "Transitive",
-<<<<<<< HEAD
-        "resolved": "0.10.999-cibuild0013745-beta",
-        "contentHash": "G5GIh1GgICwdw/vb7x3H6TxoEBd2np7lGUW3bgMfSqYxNIMtHQ9qSW3SgfOrYOmdbptGDkKylGMY4owLjkugrQ=="
-      },
-      "Avalonia.Skia": {
-        "type": "Transitive",
-        "resolved": "0.10.999-cibuild0013745-beta",
-        "contentHash": "OuLDpHupw1OV1yx02jhLKg47wJ0rUNYCpNvFPSrhvlyu/D4QxuQe1RDolJC5E1Ec7dctotJIw4iJQSb5MZAuBg==",
-        "dependencies": {
-          "Avalonia": "0.10.999-cibuild0013745-beta",
-=======
         "resolved": "0.10.2",
         "contentHash": "pGOw77LZv7ISw2yLPYlrDSHagfY8i2+3oN6+1BRQaJDrqCEehIQJcR3nZosb1vmuHccke0R35kykLNNlt7C6WQ=="
       },
@@ -172,7 +104,6 @@
         "contentHash": "I3EanLNzkwA4GGP/LZPb1ZwsRfCbpwEQRqpxdLA0a5tYGU/qV4/rHv/NWIk9f3Q1Dk20KSRUf9qxtx6oivCPWA==",
         "dependencies": {
           "Avalonia": "0.10.2",
->>>>>>> 1ce0870f
           "HarfBuzzSharp": "2.6.1.7",
           "HarfBuzzSharp.NativeAssets.Linux": "2.6.1.7",
           "SkiaSharp": "2.80.2",
@@ -181,17 +112,10 @@
       },
       "Avalonia.Win32": {
         "type": "Transitive",
-<<<<<<< HEAD
-        "resolved": "0.10.999-cibuild0013745-beta",
-        "contentHash": "+f/7OmRdcXmpZLvRwruLkhUpj5kzFkH+pL9gYqhD+vFZIzUuu7miq42//8DcGWZEYmc/7jXI5mgJAwGR85ZO8Q==",
-        "dependencies": {
-          "Avalonia": "0.10.999-cibuild0013745-beta",
-=======
         "resolved": "0.10.2",
         "contentHash": "Ej2BVNqJ/bowHaYGeXF6n2Rjb5ND9tJ7iOXv7mpYyyKupOisjFKe2Q9iwgSADD0I7k66VD1yENPJyyQMOdWxdg==",
         "dependencies": {
           "Avalonia": "0.10.2",
->>>>>>> 1ce0870f
           "Avalonia.Angle.Windows.Natives": "2.1.0.2020091801",
           "System.Drawing.Common": "4.5.0",
           "System.Numerics.Vectors": "4.5.0"
@@ -199,21 +123,12 @@
       },
       "Avalonia.X11": {
         "type": "Transitive",
-<<<<<<< HEAD
-        "resolved": "0.10.999-cibuild0013745-beta",
-        "contentHash": "+aP+0pSv2TThVo3AQYi0EF2Xk7kdeyx/jX9rkBPbu5G7164JEh6G9qxHeVnWb9PaVoEaMRZaGNjMSRaIYKsT4g==",
-        "dependencies": {
-          "Avalonia": "0.10.999-cibuild0013745-beta",
-          "Avalonia.FreeDesktop": "0.10.999-cibuild0013745-beta",
-          "Avalonia.Skia": "0.10.999-cibuild0013745-beta"
-=======
         "resolved": "0.10.2",
         "contentHash": "HodeateQGWzsCYW7SqK0V8Ni334cYgPJZ4iMHPtDP/w1vD9AkpIbczHrQ2DRS3j/eWePHsCkIq4aaYSEeriUsA==",
         "dependencies": {
           "Avalonia": "0.10.2",
           "Avalonia.FreeDesktop": "0.10.2",
           "Avalonia.Skia": "0.10.2"
->>>>>>> 1ce0870f
         }
       },
       "Avalonia.Xaml.Behaviors": {
@@ -1081,19 +996,11 @@
       "walletwasabi.fluent": {
         "type": "Project",
         "dependencies": {
-<<<<<<< HEAD
-          "Avalonia.Diagnostics": "0.10.999-cibuild0013745-beta",
-          "Avalonia.ReactiveUI": "0.10.999-cibuild0013745-beta",
-          "Avalonia.Xaml.Behaviors": "0.10.0",
-          "Avalonia.Xaml.Interactions.Custom": "0.10.0",
-          "Avalonia.Xaml.Interactivity": "0.10.0",
-=======
           "Avalonia.Diagnostics": "0.10.2",
           "Avalonia.ReactiveUI": "0.10.2",
           "Avalonia.Xaml.Behaviors": "0.10.2",
           "Avalonia.Xaml.Interactions.Custom": "0.10.2",
           "Avalonia.Xaml.Interactivity": "0.10.2",
->>>>>>> 1ce0870f
           "WalletWasabi": "1.0.0",
           "Wasabi Wallet": "1.0.0"
         }
@@ -1128,17 +1035,10 @@
       },
       "Avalonia.Native": {
         "type": "Transitive",
-<<<<<<< HEAD
-        "resolved": "0.10.999-cibuild0013745-beta",
-        "contentHash": "d15y4OqILGwy3CkTIM0kG7ulJujmstNf8pfdwQOo0LsAaE7nG/Hc7EL17jWQAYbftS+eRoNumVIrIJpkWke0Og==",
-        "dependencies": {
-          "Avalonia": "0.10.999-cibuild0013745-beta"
-=======
         "resolved": "0.10.2",
         "contentHash": "3hJKB328Ng7hxzZfJm4YSEZ+qNVN3S4Sjpaz+7NsMRpe85fXk5WQVgc7ePW7EsKJm4bYDnOvH8kSAhdGzoXvVA==",
         "dependencies": {
           "Avalonia": "0.10.2"
->>>>>>> 1ce0870f
         }
       },
       "HarfBuzzSharp": {
@@ -1668,17 +1568,10 @@
       },
       "Avalonia.Native": {
         "type": "Transitive",
-<<<<<<< HEAD
-        "resolved": "0.10.999-cibuild0013745-beta",
-        "contentHash": "d15y4OqILGwy3CkTIM0kG7ulJujmstNf8pfdwQOo0LsAaE7nG/Hc7EL17jWQAYbftS+eRoNumVIrIJpkWke0Og==",
-        "dependencies": {
-          "Avalonia": "0.10.999-cibuild0013745-beta"
-=======
         "resolved": "0.10.2",
         "contentHash": "3hJKB328Ng7hxzZfJm4YSEZ+qNVN3S4Sjpaz+7NsMRpe85fXk5WQVgc7ePW7EsKJm4bYDnOvH8kSAhdGzoXvVA==",
         "dependencies": {
           "Avalonia": "0.10.2"
->>>>>>> 1ce0870f
         }
       },
       "HarfBuzzSharp": {
@@ -2208,17 +2101,10 @@
       },
       "Avalonia.Native": {
         "type": "Transitive",
-<<<<<<< HEAD
-        "resolved": "0.10.999-cibuild0013745-beta",
-        "contentHash": "d15y4OqILGwy3CkTIM0kG7ulJujmstNf8pfdwQOo0LsAaE7nG/Hc7EL17jWQAYbftS+eRoNumVIrIJpkWke0Og==",
-        "dependencies": {
-          "Avalonia": "0.10.999-cibuild0013745-beta"
-=======
         "resolved": "0.10.2",
         "contentHash": "3hJKB328Ng7hxzZfJm4YSEZ+qNVN3S4Sjpaz+7NsMRpe85fXk5WQVgc7ePW7EsKJm4bYDnOvH8kSAhdGzoXvVA==",
         "dependencies": {
           "Avalonia": "0.10.2"
->>>>>>> 1ce0870f
         }
       },
       "HarfBuzzSharp": {
