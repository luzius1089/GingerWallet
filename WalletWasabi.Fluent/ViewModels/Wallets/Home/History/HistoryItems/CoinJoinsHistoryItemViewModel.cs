--- conflicted
+++ resolved
@@ -27,11 +27,6 @@
 		_updateTrigger = updateTrigger;
 
 		CoinJoinTransactions = new List<TransactionSummary>();
-<<<<<<< HEAD
-		FilteredLabel = new List<string>();
-=======
-		Label = new [] {"Coinjoins"}.ToList();
->>>>>>> 80164045
 		IsCoinJoin = true;
 
 		ShowDetailsCommand = ReactiveCommand.Create(() => RoutableViewModel.Navigate(NavigationTarget.DialogScreen).To(new CoinJoinDetailsViewModel(this)));
