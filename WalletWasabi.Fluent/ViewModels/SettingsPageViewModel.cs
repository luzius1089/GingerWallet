using System;
using System.Linq;
using ReactiveUI;
using System.Windows.Input;
using WalletWasabi.Fluent.ViewModels.Dialogs;
<<<<<<< HEAD
using WalletWasabi.Fluent.ViewModels.Dialogs.CreateWallet;
=======
using WalletWasabi.Gui.Validation;
using WalletWasabi.Models;
using Avalonia;
using Avalonia.Markup.Xaml.Styling;
>>>>>>> 0ec1bf3f

namespace WalletWasabi.Fluent.ViewModels
{
	public class SettingsPageViewModel : NavBarItemViewModel
	{
		private string _randomString;

		public SettingsPageViewModel(IScreen screen) : base(screen)
		{
			Title = "Settings";

			NextCommand = ReactiveCommand.Create(() => screen.Router.Navigate.Execute(new HomePageViewModel(screen)));
			CreateWalletCommand = ReactiveCommand.Create(() => screen.Router.Navigate.Execute(new RecoveryWordsViewModel(screen)));

			OpenDialogCommand = ReactiveCommand.Create(async () =>
			{
				var x = new TestDialogViewModel();
				var result = await x.ShowDialogAsync(MainViewModel.Instance);
			});

			ChangeThemeCommand = ReactiveCommand.Create(() =>
			{
				var currentTheme = Application.Current.Styles.Select(x => (StyleInclude)x).FirstOrDefault(x => x.Source is { } && x.Source.AbsolutePath.Contains("Themes"));

				if (currentTheme?.Source is { })
				{
					var themeIndex = Application.Current.Styles.IndexOf(currentTheme);

					var newTheme = new StyleInclude(new Uri("avares://WalletWasabi.Fluent/App.xaml"))
					{
						Source = new Uri($"avares://WalletWasabi.Fluent/Styles/Themes/{(currentTheme.Source.AbsolutePath.Contains("Light") ? "BaseDark" : "BaseLight")}.xaml")
					};

					Application.Current.Styles[themeIndex] = newTheme;
				}
			});

			// For TextBox error look
			this.ValidateProperty(x => x.RandomString, (errors) => errors.Add(ErrorSeverity.Error, "Random Error Message"));
			this.RaisePropertyChanged(nameof(RandomString));		}

		public string RandomString
		{
			get => _randomString;
			set => this.RaiseAndSetIfChanged(ref _randomString, value);
		}

		public ICommand NextCommand { get; }
		public ICommand OpenDialogCommand { get; }
<<<<<<< HEAD
		public ICommand CreateWalletCommand { get; }
=======
		public ICommand ChangeThemeCommand { get; }
>>>>>>> 0ec1bf3f

		public override string IconName => "settings_regular";
	}
}<|MERGE_RESOLUTION|>--- conflicted
+++ resolved
@@ -3,14 +3,11 @@
 using ReactiveUI;
 using System.Windows.Input;
 using WalletWasabi.Fluent.ViewModels.Dialogs;
-<<<<<<< HEAD
-using WalletWasabi.Fluent.ViewModels.Dialogs.CreateWallet;
-=======
 using WalletWasabi.Gui.Validation;
 using WalletWasabi.Models;
 using Avalonia;
 using Avalonia.Markup.Xaml.Styling;
->>>>>>> 0ec1bf3f
+using WalletWasabi.Fluent.ViewModels.Dialogs.CreateWallet;
 
 namespace WalletWasabi.Fluent.ViewModels
 {
@@ -60,11 +57,8 @@
 
 		public ICommand NextCommand { get; }
 		public ICommand OpenDialogCommand { get; }
-<<<<<<< HEAD
+		public ICommand ChangeThemeCommand { get; }
 		public ICommand CreateWalletCommand { get; }
-=======
-		public ICommand ChangeThemeCommand { get; }
->>>>>>> 0ec1bf3f
 
 		public override string IconName => "settings_regular";
 	}
