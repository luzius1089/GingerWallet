<<<<<<< HEAD
using System.Reactive.Disposables;
using System.Reactive.Linq;
=======
using System.Linq;
using System.Reactive.Concurrency;
using System.Reactive.Disposables;
using System.Reactive.Linq;
using System.Threading.Tasks;
using System.Windows.Input;
>>>>>>> 86a93def
using NBitcoin;
using ReactiveUI;
using WalletWasabi.Fluent.Helpers;
using WalletWasabi.Fluent.ViewModels.Dialogs.Base;
using WalletWasabi.Wallets;

namespace WalletWasabi.Fluent.ViewModels.Wallets.Send;

[NavigationMetaData(
	Title = "Send",
	Caption = "",
	IconName = "wallet_action_send",
	NavBarPosition = NavBarPosition.None,
	Searchable = false,
	NavigationTarget = NavigationTarget.DialogScreen)]
public partial class SendFeeViewModel : DialogViewModelBase<FeeRate>
{
	private readonly Wallet _wallet;
	private readonly TransactionInfo _transactionInfo;
	private readonly bool _isSilent;

	public SendFeeViewModel(Wallet wallet, TransactionInfo transactionInfo, bool isSilent)
	{
		_isSilent = isSilent;
		IsBusy = isSilent;
		_wallet = wallet;
		_transactionInfo = transactionInfo;

		FeeChart = new FeeChartViewModel();

		SetupCancel(enableCancel: false, enableCancelOnEscape: true, enableCancelOnPressed: false);
		EnableBack = true;

		NextCommand = ReactiveCommand.Create(OnNext);

		AdvancedOptionsCommand = ReactiveCommand.CreateFromTask(ShowAdvancedOptionsAsync);
	}

	public FeeChartViewModel FeeChart { get; }

	public ICommand AdvancedOptionsCommand { get; }

	private void OnNext()
	{
		var blockTarget = FeeChart.CurrentConfirmationTarget;
		_transactionInfo.ConfirmationTimeSpan = TransactionFeeHelper.CalculateConfirmationTime(blockTarget);
		Services.UiConfig.FeeTarget = (int)blockTarget;
		Close(DialogResultKind.Normal, new FeeRate(FeeChart.GetSatoshiPerByte(blockTarget)));
	}

	private async Task ShowAdvancedOptionsAsync()
	{
		var result = await NavigateDialogAsync(new CustomFeeRateDialogViewModel(_transactionInfo), NavigationTarget.CompactDialogScreen);
		if (result.Result is { } feeRate && feeRate != FeeRate.Zero)
		{
			Close(DialogResultKind.Normal, result.Result);
		}
	}

	protected override void OnNavigatedTo(bool isInHistory, CompositeDisposable disposables)
	{
		IsBusy = true;

		base.OnNavigatedTo(isInHistory, disposables);

		var feeProvider = _wallet.FeeProvider;

		Observable
			.FromEventPattern(feeProvider, nameof(feeProvider.AllFeeEstimateChanged))
			.Select(_ =>
			{
				TransactionFeeHelper.TryGetFeeEstimates(_wallet, out var estimates);
				return estimates;
			})
			.WhereNotNull()
			.ObserveOn(RxApp.MainThreadScheduler)
			.Subscribe(estimations => FeeChart.UpdateFeeEstimates(estimations, _transactionInfo.MaximumPossibleFeeRate))
			.DisposeWith(disposables);


		if (!TransactionFeeHelper.TryGetFeeEstimates(_wallet, out var feeEstimates))
		{
			// TODO: pop manual fee
			Close();
			return;
		}

		FeeChart.UpdateFeeEstimates(feeEstimates, _transactionInfo.MaximumPossibleFeeRate);

		if (_transactionInfo.FeeRate != FeeRate.Zero)
		{
			FeeChart.InitCurrentConfirmationTarget(_transactionInfo.FeeRate);
		}

		if (_isSilent)
		{
			_transactionInfo.ConfirmationTimeSpan = TransactionFeeHelper.CalculateConfirmationTime(FeeChart.CurrentConfirmationTarget);

<<<<<<< HEAD
			Complete();
		}
		else
		{
			IsBusy = false;
		}
=======
				OnNext();
			}
			else
			{
				IsBusy = false;
			}
		});
>>>>>>> 86a93def
	}
}<|MERGE_RESOLUTION|>--- conflicted
+++ resolved
@@ -1,16 +1,12 @@
-<<<<<<< HEAD
-using System.Reactive.Disposables;
-using System.Reactive.Linq;
-=======
 using System.Linq;
 using System.Reactive.Concurrency;
 using System.Reactive.Disposables;
 using System.Reactive.Linq;
 using System.Threading.Tasks;
 using System.Windows.Input;
->>>>>>> 86a93def
 using NBitcoin;
 using ReactiveUI;
+using WalletWasabi.Blockchain.Analysis.FeesEstimation;
 using WalletWasabi.Fluent.Helpers;
 using WalletWasabi.Fluent.ViewModels.Dialogs.Base;
 using WalletWasabi.Wallets;
@@ -88,33 +84,31 @@
 			.Subscribe(estimations => FeeChart.UpdateFeeEstimates(estimations, _transactionInfo.MaximumPossibleFeeRate))
 			.DisposeWith(disposables);
 
+		RxApp.MainThreadScheduler.Schedule(async () =>
+		{
+			while (feeProvider.AllFeeEstimate is null)
+			{
+				await Task.Delay(100);
+			}
 
-		if (!TransactionFeeHelper.TryGetFeeEstimates(_wallet, out var feeEstimates))
-		{
-			// TODO: pop manual fee
-			Close();
-			return;
-		}
+			if (!TransactionFeeHelper.TryGetFeeEstimates(_wallet, out var feeEstimates))
+			{
+				// TODO: pop manual fee
+				Close();
+				return;
+			}
 
-		FeeChart.UpdateFeeEstimates(feeEstimates, _transactionInfo.MaximumPossibleFeeRate);
+			FeeChart.UpdateFeeEstimates(feeEstimates, _transactionInfo.MaximumPossibleFeeRate);
 
-		if (_transactionInfo.FeeRate != FeeRate.Zero)
-		{
-			FeeChart.InitCurrentConfirmationTarget(_transactionInfo.FeeRate);
-		}
+			if (_transactionInfo.FeeRate != FeeRate.Zero)
+			{
+				FeeChart.InitCurrentConfirmationTarget(_transactionInfo.FeeRate);
+			}
 
-		if (_isSilent)
-		{
-			_transactionInfo.ConfirmationTimeSpan = TransactionFeeHelper.CalculateConfirmationTime(FeeChart.CurrentConfirmationTarget);
+			if (_isSilent)
+			{
+				_transactionInfo.ConfirmationTimeSpan = TransactionFeeHelper.CalculateConfirmationTime(FeeChart.CurrentConfirmationTarget);
 
-<<<<<<< HEAD
-			Complete();
-		}
-		else
-		{
-			IsBusy = false;
-		}
-=======
 				OnNext();
 			}
 			else
@@ -122,6 +116,5 @@
 				IsBusy = false;
 			}
 		});
->>>>>>> 86a93def
 	}
 }