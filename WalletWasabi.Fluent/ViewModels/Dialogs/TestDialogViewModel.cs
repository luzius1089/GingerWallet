using System.Windows.Input;
using ReactiveUI;

namespace WalletWasabi.Fluent.ViewModels.Dialogs
{
	public class TestDialogViewModel : DialogViewModelBase<bool>
	{
		private NavigationStateViewModel _navigationState;
		private string _message;

		public TestDialogViewModel(NavigationStateViewModel navigationState, string message)
		{
			_navigationState = navigationState;
			_message = message;

			CancelCommand = ReactiveCommand.Create(() => Close(false));
			NextCommand = ReactiveCommand.Create(() => Close(true));
		}

		public string Message
		{
			get => _message;
			set => this.RaiseAndSetIfChanged(ref _message, value);
		}

		public ICommand CancelCommand { get; }
		public ICommand NextCommand { get; }

		protected override void OnDialogClosed()
		{
<<<<<<< HEAD
			// TODO: Disable when using Dialog inside DialogScreenViewModel / Settings
			// _navigationState.HomeScreen?.Invoke().Router.NavigateAndReset.Execute(new AddWalletPageViewModel(_navigationState));
=======
			_screen.Router.NavigateAndReset.Execute(new SettingsPageViewModel(_screen));
>>>>>>> 9dbd226b
		}

		public void Close()
		{
			// TODO: Dialog.xaml back Button binding to Close() method on base class which is protected so exception is thrown.
			Close(false);
		}
	}
}<|MERGE_RESOLUTION|>--- conflicted
+++ resolved
@@ -28,12 +28,8 @@
 
 		protected override void OnDialogClosed()
 		{
-<<<<<<< HEAD
 			// TODO: Disable when using Dialog inside DialogScreenViewModel / Settings
-			// _navigationState.HomeScreen?.Invoke().Router.NavigateAndReset.Execute(new AddWalletPageViewModel(_navigationState));
-=======
-			_screen.Router.NavigateAndReset.Execute(new SettingsPageViewModel(_screen));
->>>>>>> 9dbd226b
+			// _navigationState.HomeScreen?.Invoke().Router.NavigateAndReset.Execute(new SettingsPageViewModel(_navigationState));
 		}
 
 		public void Close()
