--- conflicted
+++ resolved
@@ -82,20 +82,6 @@
 			or WabiSabiProtocolErrorCode.AliceAlreadyRegistered
 			or WabiSabiProtocolErrorCode.AliceAlreadyConfirmedConnection)
 		{
-<<<<<<< HEAD
-			if (aliceClient is { })
-			{
-				var aliceWouldBeRemovedByBackendTime = aliceClient.LastSuccessfulInputConnectionConfirmation + roundState.CoinjoinState.Parameters.ConnectionConfirmationTimeout;
-
-				// We only need to unregister if alice wouldn't be removed because of the connection confirmation timeout - otherwise just leave it there.
-				if (aliceWouldBeRemovedByBackendTime > roundState.InputRegistrationEnd)
-				{
-					// Unregistering coins is only possible before connection confirmation phase.
-					await aliceClient.TryToUnregisterAlicesAsync(unregisterCancellationToken).ConfigureAwait(false);
-				}
-			}
-
-=======
 			// Do not unregister.
 			throw;
 		}
@@ -106,10 +92,15 @@
 		}
 		catch (Exception) when (aliceClient is { })
 		{
-			// Unregistering coins is only possible before connection confirmation phase.
-			await aliceClient.TryToUnregisterAlicesAsync(unregisterCancellationToken).ConfigureAwait(false);
->>>>>>> a8035051
-			throw;
+            var aliceWouldBeRemovedByBackendTime = aliceClient.LastSuccessfulInputConnectionConfirmation + roundState.CoinjoinState.Parameters.ConnectionConfirmationTimeout;
+
+            // We only need to unregister if alice wouldn't be removed because of the connection confirmation timeout - otherwise just leave it there.
+            if (aliceWouldBeRemovedByBackendTime > roundState.InputRegistrationEnd)
+            {
+                // Unregistering coins is only possible before connection confirmation phase.
+                await aliceClient.TryToUnregisterAlicesAsync(unregisterCancellationToken).ConfigureAwait(false);
+            }
+            throw;
 		}
 
 		return aliceClient;
