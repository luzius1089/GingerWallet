<UserControl xmlns="https://github.com/avaloniaui"
             xmlns:x="http://schemas.microsoft.com/winfx/2006/xaml"
             xmlns:d="http://schemas.microsoft.com/expression/blend/2008"
             xmlns:mc="http://schemas.openxmlformats.org/markup-compatibility/2006"
             xmlns:settings="using:WalletWasabi.Fluent.ViewModels.Settings"
             xmlns:conv="using:WalletWasabi.Fluent.Converters"
             xmlns:models="clr-namespace:WalletWasabi.Fluent.Models"
             mc:Ignorable="d" d:DesignWidth="428" d:DesignHeight="371"
             x:Class="WalletWasabi.Fluent.Views.Settings.GeneralSettingsTabView"
             x:CompileBindings="True"
             x:DataType="settings:GeneralSettingsTabViewModel">
  <StackPanel Classes="settingsLayout">

    <DockPanel>
      <TextBlock Text="Dark mode" />
      <ToggleSwitch IsChecked="{Binding DarkModeEnabled}" />
    </DockPanel>

    <DockPanel>
      <TextBlock Text="Run Wasabi when computer starts" />
      <ToggleSwitch IsChecked="{Binding RunOnSystemStartup}" Command="{Binding StartupCommand}" />
    </DockPanel>

    <DockPanel>
      <TextBlock Text="Run in background when window closed" />
      <ToggleSwitch IsChecked="{Binding Settings.HideOnClose}" />
    </DockPanel>

    <DockPanel>
      <TextBlock Text="Auto copy addresses" />
      <ToggleSwitch IsChecked="{Binding Settings.AutoCopy}" />
    </DockPanel>

    <DockPanel>
      <TextBlock Text="Auto paste addresses" />
      <ToggleSwitch IsChecked="{Binding Settings.AutoPaste}" />
    </DockPanel>
    <!-- Temporarily remove from settings view for release
    TODO: Make Custom change address active/implement.
    <DockPanel>
      <TextBlock VerticalAlignment="Center" Text="Custom change address" />
      <ToggleSwitch IsChecked="{Binding CustomChangeAddress}" />
    </DockPanel>
    -->

    <DockPanel>
      <TextBlock Text="Network anonymization (Tor)" />
      <ToggleSwitch IsChecked="{Binding Settings.UseTor}" />
    </DockPanel>

    <DockPanel IsVisible="{Binding Settings.UseTor}">
      <TextBlock Text="Terminate Tor when Wasabi shuts down" />
      <ToggleSwitch IsChecked="{Binding Settings.TerminateTorOnExit}" />
    </DockPanel>

    <DockPanel>
      <TextBlock Text="Auto download new version" />
      <ToggleSwitch IsChecked="{Binding Settings.DownloadNewVersion}" />
    </DockPanel>

    <StackPanel Spacing="10">
      <TextBlock Text="Fee display unit" />
<<<<<<< HEAD
      <ComboBox HorizontalAlignment="Stretch" ItemsSource="{Binding FeeDisplayUnits}" SelectedItem="{Binding SelectedFeeDisplayUnit}">
=======
      <ComboBox HorizontalAlignment="Stretch" Items="{Binding FeeDisplayUnits}" SelectedItem="{Binding Settings.SelectedFeeDisplayUnit}">
>>>>>>> f3c7324b
        <ComboBox.ItemTemplate>
          <DataTemplate x:DataType="models:FeeDisplayUnit">
            <TextBlock Text="{Binding Converter={x:Static conv:EnumConverters.ToFriendlyName}}" />
          </DataTemplate>
        </ComboBox.ItemTemplate>
      </ComboBox>
    </StackPanel>
  </StackPanel>
</UserControl><|MERGE_RESOLUTION|>--- conflicted
+++ resolved
@@ -60,11 +60,7 @@
 
     <StackPanel Spacing="10">
       <TextBlock Text="Fee display unit" />
-<<<<<<< HEAD
-      <ComboBox HorizontalAlignment="Stretch" ItemsSource="{Binding FeeDisplayUnits}" SelectedItem="{Binding SelectedFeeDisplayUnit}">
-=======
-      <ComboBox HorizontalAlignment="Stretch" Items="{Binding FeeDisplayUnits}" SelectedItem="{Binding Settings.SelectedFeeDisplayUnit}">
->>>>>>> f3c7324b
+      <ComboBox HorizontalAlignment="Stretch" ItemsSource="{Binding FeeDisplayUnits}" SelectedItem="{Binding Settings.SelectedFeeDisplayUnit}">
         <ComboBox.ItemTemplate>
           <DataTemplate x:DataType="models:FeeDisplayUnit">
             <TextBlock Text="{Binding Converter={x:Static conv:EnumConverters.ToFriendlyName}}" />
