using System.Collections.Generic;
using System.Linq;
using System.Reactive;
using System.Reactive.Linq;
using DynamicData;
using ReactiveUI;
using WalletWasabi.Blockchain.Analysis.Clustering;
using WalletWasabi.Blockchain.TransactionBuilding;
using WalletWasabi.Blockchain.TransactionOutputs;
using WalletWasabi.Fluent.Extensions;
using WalletWasabi.Fluent.Helpers;
using WalletWasabi.Fluent.ViewModels.Wallets.Send;
using WalletWasabi.Wallets;

namespace WalletWasabi.Fluent.Models.Wallets;

[AutoInterface]
public partial class WalletCoinsModel
{
	private readonly Wallet _wallet;
<<<<<<< HEAD
	private readonly IWalletModel _walletModel;
=======
	private readonly IObservable<Unit> _signals;
>>>>>>> c193fdc6

	public WalletCoinsModel(Wallet wallet, IWalletModel walletModel)
	{
		_wallet = wallet;
		_walletModel = walletModel;
		var transactionProcessed = walletModel.Transactions.TransactionProcessed;
		var anonScoreTargetChanged = walletModel.WhenAnyValue(x => x.Settings.AnonScoreTarget).ToSignal();
		var isCoinjoinRunningChanged = walletModel.Coinjoin.IsRunning.ToSignal();

		_signals =
			transactionProcessed
				.Merge(anonScoreTargetChanged)
				.Merge(isCoinjoinRunningChanged)
				.StartWith(Unit.Default);
	}

	public IObservable<IChangeSet<ICoinModel, int>> List => _signals.ProjectList(GetCoins, x => x.Key);

	public IObservable<IChangeSet<Pocket, LabelsArray>> Pockets => _signals.ProjectList(GetPockets, x => x.Labels);

	public List<ICoinModel> GetSpentCoins(BuildTransactionResult? transaction)
	{
		var coins = (transaction?.SpentCoins ?? new List<SmartCoin>()).ToList();
		return coins.Select(GetCoinModel).ToList();
	}

	public ICoinModel GetCoinModel(SmartCoin smartCoin)
	{
		return new CoinModel(_walletModel, smartCoin);
	}

	public bool AreEnoughToCreateTransaction(TransactionInfo transactionInfo, IEnumerable<ICoinModel> coins)
	{
		return TransactionHelpers.TryBuildTransactionWithoutPrevTx(_wallet.KeyManager, transactionInfo, _wallet.Coins, coins.GetSmartCoins(), _wallet.Kitchen.SaltSoup(), out _);
	}

	private Pocket[] GetPockets()
	{
		return _wallet.GetPockets().ToArray();
	}

	private ICoinModel[] GetCoins()
	{
		return _wallet.Coins.Select(GetCoinModel).ToArray();
	}
}<|MERGE_RESOLUTION|>--- conflicted
+++ resolved
@@ -18,11 +18,8 @@
 public partial class WalletCoinsModel
 {
 	private readonly Wallet _wallet;
-<<<<<<< HEAD
 	private readonly IWalletModel _walletModel;
-=======
 	private readonly IObservable<Unit> _signals;
->>>>>>> c193fdc6
 
 	public WalletCoinsModel(Wallet wallet, IWalletModel walletModel)
 	{
