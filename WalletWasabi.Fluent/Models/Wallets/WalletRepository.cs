using DynamicData;
using DynamicData.Binding;
using NBitcoin;
using ReactiveUI;
using System.Collections.ObjectModel;
using System.Linq;
using System.Reactive;
using System.Reactive.Linq;
using System.Threading;
using System.Threading.Tasks;
using WalletWasabi.Fluent.Extensions;
using WalletWasabi.Blockchain.Keys;
using WalletWasabi.Fluent.Helpers;
<<<<<<< HEAD
using WalletWasabi.Fluent.Models.UI;
using WalletWasabi.Helpers;
using WalletWasabi.Hwi.Models;
=======
using WalletWasabi.Helpers;
>>>>>>> b7549a51
using WalletWasabi.Models;
using WalletWasabi.Wallets;
using WalletWasabi.Blockchain.Keys;

namespace WalletWasabi.Fluent.Models.Wallets;

public partial class WalletRepository : ReactiveObject, IWalletRepository
{
	private ReadOnlyObservableCollection<IWalletModel> _wallets;

	public WalletRepository()
	{
		// Convert the Wallet Manager's contents into an observable stream of IWalletModels.
		Wallets =
			Observable.FromEventPattern<Wallet>(Services.WalletManager, nameof(WalletManager.WalletAdded)).Select(_ => Unit.Default)
					  .StartWith(Unit.Default)
					  .ObserveOn(RxApp.MainThreadScheduler)
					  .SelectMany(_ => Services.WalletManager.GetWallets())
					  .ToObservableChangeSet(x => x.WalletName)
					  .TransformWithInlineUpdate(wallet => new WalletModel(wallet), (model, wallet) => { })

					  // Refresh the collection when logged in.
					  .AutoRefresh(x => x.IsLoggedIn)
					  .Transform(x => x as IWalletModel);

		// Materialize the Wallet list to determine the default wallet.
		Wallets
			.Bind(out _wallets)
			.Subscribe();

		DefaultWallet =
			_wallets.FirstOrDefault(item => item.Name == Services.UiConfig.LastSelectedWallet)
			?? _wallets.FirstOrDefault();
	}

	public IObservable<IChangeSet<IWalletModel, string>> Wallets { get; }

	public IWalletModel? DefaultWallet { get; }
	public bool HasWallet => Services.WalletManager.HasWallet();

	private KeyPath AccountKeyPath { get; } = KeyManager.GetAccountKeyPath(Services.WalletManager.Network, ScriptPubKeyType.Segwit);

	public void StoreLastSelectedWallet(IWalletModel wallet)
	{
		Services.UiConfig.LastSelectedWallet = wallet.Name;
	}

	public string GetNextWalletName()
	{
		return Services.WalletManager.WalletDirectories.GetNextWalletName("Wallet");
	}

<<<<<<< HEAD
	public async Task<IWalletSettingsModel> NewWalletAsync(WalletCreationOptions options, CancellationToken? cancelToken = null)
=======
	public async Task<IWalletSettingsModel> NewWalletAsync(WalletCreationOptions options)
>>>>>>> b7549a51
	{
		return options switch
		{
			WalletCreationOptions.AddNewWallet add => await CreateNewWalletAsync(add),
<<<<<<< HEAD
			WalletCreationOptions.ConnectToHardwareWallet hw => await ConnectToHardwareWalletAsync(hw, cancelToken),
			WalletCreationOptions.ImportWallet import => await ImportWalletAsync(import),
			WalletCreationOptions.RecoverWallet recover => await RecoverWalletAsync(recover),
			_ => throw new InvalidOperationException($"{nameof(WalletCreationOptions)} not supported: {options?.GetType().Name}")
=======
			WalletCreationOptions.ConnectToHardwareWallet hw => null,
			WalletCreationOptions.ImportWallet import => await ImportWalletAsync(import),
			WalletCreationOptions.RecoverWallet recover => await RecoverWalletAsync(recover),
>>>>>>> b7549a51
		};
	}

	public IWalletModel SaveWallet(IWalletSettingsModel walletSettings)
	{
		walletSettings.Save();

		return _wallets.First(x => x.Name == walletSettings.WalletName);
	}

	public (ErrorSeverity Severity, string Message)? ValidateWalletName(string walletName)
	{
		return WalletHelpers.ValidateWalletName(walletName);
	}

	private async Task<IWalletSettingsModel> CreateNewWalletAsync(WalletCreationOptions.AddNewWallet options)
	{
		var (walletName, password, mnemonic) = options;

		ArgumentException.ThrowIfNullOrEmpty(walletName);
		ArgumentNullException.ThrowIfNull(password);

		var (keyManager, _) = await Task.Run(
				() =>
				{
					var walletGenerator = new WalletGenerator(
						Services.WalletManager.WalletDirectories.WalletsDir,
						Services.WalletManager.Network)
					{
						TipHeight = Services.BitcoinStore.SmartHeaderChain.TipHeight
					};
					return walletGenerator.GenerateWallet(walletName, password, mnemonic);
				});

		return new WalletSettingsModel(keyManager, true);
	}

<<<<<<< HEAD
	private async Task<IWalletSettingsModel> ConnectToHardwareWalletAsync(WalletCreationOptions.ConnectToHardwareWallet options, CancellationToken? cancelToken)
	{
		var (walletName, device) = options;

		ArgumentException.ThrowIfNullOrEmpty(walletName);
		ArgumentNullException.ThrowIfNull(device);
		ArgumentNullException.ThrowIfNull(cancelToken);

		var walletFilePath = Services.WalletManager.WalletDirectories.GetWalletFilePaths(walletName).walletFilePath;
		var keyManager = await HardwareWalletOperationHelpers.GenerateWalletAsync(device, walletFilePath, Services.WalletManager.Network, cancelToken.Value);
		keyManager.SetIcon(device.WalletType);

		var result = new WalletSettingsModel(keyManager, true);
		return result;
	}

	private async Task<IWalletSettingsModel> ImportWalletAsync(WalletCreationOptions.ImportWallet options)
	{
		var (walletName, filePath) = options;

		ArgumentException.ThrowIfNullOrEmpty(walletName);
=======
	private async Task<IWalletSettingsModel> ImportWalletAsync(WalletCreationOptions.ImportWallet options)
	{
		var (walletName, filePath) = options;

		ArgumentException.ThrowIfNullOrEmpty(walletName);
>>>>>>> b7549a51
		ArgumentException.ThrowIfNullOrEmpty(filePath);

		var keyManager = await ImportWalletHelper.ImportWalletAsync(Services.WalletManager, walletName, filePath);
		return new WalletSettingsModel(keyManager, true);
	}

	private async Task<IWalletSettingsModel> RecoverWalletAsync(WalletCreationOptions.RecoverWallet options)
	{
		var (walletName, password, mnemonic, minGapLimit) = options;

		ArgumentException.ThrowIfNullOrEmpty(walletName);
		ArgumentNullException.ThrowIfNull(password);
		ArgumentNullException.ThrowIfNull(mnemonic);
		ArgumentNullException.ThrowIfNull(minGapLimit);

		var keyManager = await Task.Run(() =>
		{
			var walletFilePath = Services.WalletManager.WalletDirectories.GetWalletFilePaths(walletName).walletFilePath;

			var result = KeyManager.Recover(
				mnemonic,
				password,
				Services.WalletManager.Network,
				AccountKeyPath,
				null,
				"", // Make sure it is not saved into a file yet.
				minGapLimit.Value);

			result.AutoCoinJoin = true;

			// Set the filepath but we will only write the file later when the Ui workflow is done.
			result.SetFilePath(walletFilePath);

			return result;
		});

		return new WalletSettingsModel(keyManager, true);
<<<<<<< HEAD
	}

	public IWalletModel? GetExistingWallet(HwiEnumerateEntry device)
	{
		var existingWallet = Services.WalletManager.GetWallets(false).FirstOrDefault(x => x.KeyManager.MasterFingerprint == device.Fingerprint);
		if (existingWallet is { })
		{
			return _wallets.First(x => x.Name == existingWallet.WalletName);
		}
		return null;
=======
>>>>>>> b7549a51
	}
}<|MERGE_RESOLUTION|>--- conflicted
+++ resolved
@@ -11,13 +11,9 @@
 using WalletWasabi.Fluent.Extensions;
 using WalletWasabi.Blockchain.Keys;
 using WalletWasabi.Fluent.Helpers;
-<<<<<<< HEAD
 using WalletWasabi.Fluent.Models.UI;
 using WalletWasabi.Helpers;
 using WalletWasabi.Hwi.Models;
-=======
-using WalletWasabi.Helpers;
->>>>>>> b7549a51
 using WalletWasabi.Models;
 using WalletWasabi.Wallets;
 using WalletWasabi.Blockchain.Keys;
@@ -69,29 +65,17 @@
 	{
 		return Services.WalletManager.WalletDirectories.GetNextWalletName("Wallet");
 	}
-
-<<<<<<< HEAD
 	public async Task<IWalletSettingsModel> NewWalletAsync(WalletCreationOptions options, CancellationToken? cancelToken = null)
-=======
-	public async Task<IWalletSettingsModel> NewWalletAsync(WalletCreationOptions options)
->>>>>>> b7549a51
 	{
 		return options switch
 		{
 			WalletCreationOptions.AddNewWallet add => await CreateNewWalletAsync(add),
-<<<<<<< HEAD
 			WalletCreationOptions.ConnectToHardwareWallet hw => await ConnectToHardwareWalletAsync(hw, cancelToken),
 			WalletCreationOptions.ImportWallet import => await ImportWalletAsync(import),
 			WalletCreationOptions.RecoverWallet recover => await RecoverWalletAsync(recover),
 			_ => throw new InvalidOperationException($"{nameof(WalletCreationOptions)} not supported: {options?.GetType().Name}")
-=======
-			WalletCreationOptions.ConnectToHardwareWallet hw => null,
-			WalletCreationOptions.ImportWallet import => await ImportWalletAsync(import),
-			WalletCreationOptions.RecoverWallet recover => await RecoverWalletAsync(recover),
->>>>>>> b7549a51
 		};
 	}
-
 	public IWalletModel SaveWallet(IWalletSettingsModel walletSettings)
 	{
 		walletSettings.Save();
@@ -126,7 +110,6 @@
 		return new WalletSettingsModel(keyManager, true);
 	}
 
-<<<<<<< HEAD
 	private async Task<IWalletSettingsModel> ConnectToHardwareWalletAsync(WalletCreationOptions.ConnectToHardwareWallet options, CancellationToken? cancelToken)
 	{
 		var (walletName, device) = options;
@@ -148,13 +131,6 @@
 		var (walletName, filePath) = options;
 
 		ArgumentException.ThrowIfNullOrEmpty(walletName);
-=======
-	private async Task<IWalletSettingsModel> ImportWalletAsync(WalletCreationOptions.ImportWallet options)
-	{
-		var (walletName, filePath) = options;
-
-		ArgumentException.ThrowIfNullOrEmpty(walletName);
->>>>>>> b7549a51
 		ArgumentException.ThrowIfNullOrEmpty(filePath);
 
 		var keyManager = await ImportWalletHelper.ImportWalletAsync(Services.WalletManager, walletName, filePath);
@@ -192,7 +168,6 @@
 		});
 
 		return new WalletSettingsModel(keyManager, true);
-<<<<<<< HEAD
 	}
 
 	public IWalletModel? GetExistingWallet(HwiEnumerateEntry device)
@@ -203,7 +178,5 @@
 			return _wallets.First(x => x.Name == existingWallet.WalletName);
 		}
 		return null;
-=======
->>>>>>> b7549a51
 	}
 }