﻿using System.Threading.Tasks;
using System.Windows.Input;
using ReactiveUI;
using WalletWasabi.Blockchain.Keys;
using WalletWasabi.Fluent.ViewModels.Login.PasswordFinder;
using WalletWasabi.Fluent.ViewModels.Navigation;
using WalletWasabi.Fluent.ViewModels.Wallets;
using WalletWasabi.Userfacing;

namespace WalletWasabi.Fluent.ViewModels.Login
{
	public partial class LoginViewModel : RoutableViewModel
	{
		[AutoNotify] private string _password;
		[AutoNotify] private bool _isPasswordIncorrect;
		[AutoNotify] private bool _isPasswordNeeded;
		[AutoNotify] private string _walletName;

		public LoginViewModel(WalletViewModelBase walletViewModelBase)
		{
			Title = "Login";
			KeyManager = walletViewModelBase.Wallet.KeyManager;
			IsPasswordNeeded = !KeyManager.IsWatchOnly;
			_walletName = walletViewModelBase.WalletName;
			_password = "";
			var wallet = walletViewModelBase.Wallet;

			NextCommand = ReactiveCommand.CreateFromTask(async () =>
			{
<<<<<<< HEAD
				IsBusy = true;
=======
				var wallet = walletViewModelBase.Wallet;
>>>>>>> 71520dd0

				IsPasswordIncorrect = await Task.Run(async () =>
				{
					if (!IsPasswordNeeded)
					{
						return false;
					}

					if (PasswordHelper.TryPassword(KeyManager, Password, out var compatibilityPasswordUsed))
					{
						if (compatibilityPasswordUsed is { })
						{
							await ShowErrorAsync(PasswordHelper.CompatibilityPasswordWarnMessage, "Compatibility password was used");
						}

						return false;
					}

					return true;
				});

				if (!IsPasswordIncorrect)
				{
					wallet.Login();

					// TODO: navigate to the wallet welcome page
					Navigate().To(walletViewModelBase, NavigationMode.Clear);
				}
			});

			OkCommand = ReactiveCommand.Create(() =>
			{
				Password = "";
				IsPasswordIncorrect = false;
			});

<<<<<<< HEAD
			ForgotPasswordCommand = ReactiveCommand.Create(() =>
				Navigate(NavigationTarget.DialogScreen).To(new PasswordFinderIntroduceViewModel(wallet)));
=======
			EnableAutoBusyOn(NextCommand);
>>>>>>> 71520dd0
		}

		public ICommand OkCommand { get; }

		public ICommand ForgotPasswordCommand { get; }

		public KeyManager KeyManager { get; }
	}
}<|MERGE_RESOLUTION|>--- conflicted
+++ resolved
@@ -27,11 +27,7 @@
 
 			NextCommand = ReactiveCommand.CreateFromTask(async () =>
 			{
-<<<<<<< HEAD
-				IsBusy = true;
-=======
 				var wallet = walletViewModelBase.Wallet;
->>>>>>> 71520dd0
 
 				IsPasswordIncorrect = await Task.Run(async () =>
 				{
@@ -68,12 +64,10 @@
 				IsPasswordIncorrect = false;
 			});
 
-<<<<<<< HEAD
 			ForgotPasswordCommand = ReactiveCommand.Create(() =>
 				Navigate(NavigationTarget.DialogScreen).To(new PasswordFinderIntroduceViewModel(wallet)));
-=======
+				
 			EnableAutoBusyOn(NextCommand);
->>>>>>> 71520dd0
 		}
 
 		public ICommand OkCommand { get; }
