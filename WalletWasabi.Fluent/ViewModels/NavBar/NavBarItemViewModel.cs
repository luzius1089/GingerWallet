using System;
using ReactiveUI;
using System.Windows.Input;
using WalletWasabi.Fluent.ViewModels.Navigation;

namespace WalletWasabi.Fluent.ViewModels.NavBar
{
	public enum NavBarItemSelectionMode
	{
		Selected = 0,
		Button = 1,
		Toggle = 2
	}

	public abstract class NavBarItemViewModel : RoutableViewModel
	{
		private bool _isSelected;
		private bool _isExpanded;
		private string _title;

<<<<<<< HEAD
		protected NavBarItemViewModel(NavigationStateViewModel navigationState, NavigationTarget navigationTarget, NavBarItemSelectionMode mode) : base(navigationState, navigationTarget)
		{
			_title = "";
			Mode = mode;
			OpenCommand = ReactiveCommand.Create(NavigateToSelf);
=======
		protected NavBarItemViewModel()
		{
			_title = "";
			OpenCommand = ReactiveCommand.Create(
				() =>
				{
					NavigateToSelf();
				});
>>>>>>> 9f554cb8
		}

		public NavBarItemViewModel? Parent { get; set; }

		public abstract string IconName { get; }

		public NavBarItemSelectionMode Mode { get; }

		public bool IsExpanded
		{
			get => _isExpanded;
			set
			{
				this.RaiseAndSetIfChanged(ref _isExpanded, value);

				if (Parent != null)
				{
					Parent.IsExpanded = value;
				}
			}
		}

		public string Title
		{
			get => _title;
			set => this.RaiseAndSetIfChanged(ref _title, value);
		}

		public bool IsSelected
		{
			get => _isSelected;
			set
			{
				switch ( Mode)
				{
					case NavBarItemSelectionMode.Selected:
						this.RaiseAndSetIfChanged(ref _isSelected, value);
						break;
					case NavBarItemSelectionMode.Button:
					case NavBarItemSelectionMode.Toggle:
						break;
				}
			}
		}

		public ICommand OpenCommand { get; protected set; }

		public virtual void Toggle()
		{
		}
	}
}<|MERGE_RESOLUTION|>--- conflicted
+++ resolved
@@ -17,23 +17,16 @@
 		private bool _isSelected;
 		private bool _isExpanded;
 		private string _title;
-
-<<<<<<< HEAD
-		protected NavBarItemViewModel(NavigationStateViewModel navigationState, NavigationTarget navigationTarget, NavBarItemSelectionMode mode) : base(navigationState, navigationTarget)
+	
+		protected NavBarItemViewModel(NavBarItemSelectionMode mode)
 		{
 			_title = "";
 			Mode = mode;
-			OpenCommand = ReactiveCommand.Create(NavigateToSelf);
-=======
-		protected NavBarItemViewModel()
-		{
-			_title = "";
 			OpenCommand = ReactiveCommand.Create(
 				() =>
 				{
 					NavigateToSelf();
 				});
->>>>>>> 9f554cb8
 		}
 
 		public NavBarItemViewModel? Parent { get; set; }
