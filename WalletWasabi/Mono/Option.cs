--- conflicted
+++ resolved
@@ -329,18 +329,12 @@
 
 			if (MaxValueCount <= 1)
 			{
-<<<<<<< HEAD
-				throw new ArgumentException(
-					$"Cannot provide key/value separators for Options taking {MaxValueCount} value(s).",
-					nameof(Prototype).ToLower());
-=======
 				if (seps.Count != 0)
 				{
 					throw new ArgumentException(
 						$"Cannot provide key/value separators for Options taking {MaxValueCount} value(s).",
-						"prototype");
-				}
->>>>>>> 78dd616f
+						nameof(Prototype).ToLower());
+				}
 			}
 			else
 			{
