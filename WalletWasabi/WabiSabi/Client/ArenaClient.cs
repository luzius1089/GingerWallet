--- conflicted
+++ resolved
@@ -74,21 +74,13 @@
 			Guard.InRange(nameof(amountCredentialsToPresent), amountCredentialsToPresent, 0, AmountCredentialClient.NumberOfCredentials);
 			Guard.InRange(nameof(vsizeCredentialsToPresent), vsizeCredentialsToPresent, 0, VsizeCredentialClient.NumberOfCredentials);
 
-<<<<<<< HEAD
-			var presentedAmount = amountCredentialsToPresent.Sum(x => x.Amount.ToLong());
-=======
 			var presentedAmount = amountCredentialsToPresent.Sum(x => x.Value);
->>>>>>> 7936fc34
 			var (realAmountCredentialRequest, realAmountCredentialResponseValidation) = AmountCredentialClient.CreateRequest(
 				new[] { presentedAmount - amount },
 				amountCredentialsToPresent,
 				cancellationToken);
 
-<<<<<<< HEAD
-			var presentedVsize = vsizeCredentialsToPresent.Sum(x => x.Amount.ToLong());
-=======
 			var presentedVsize = vsizeCredentialsToPresent.Sum(x => x.Value);
->>>>>>> 7936fc34
 			var (realVsizeCredentialRequest, realVsizeCredentialResponseValidation) = VsizeCredentialClient.CreateRequest(
 				new[] { presentedVsize - scriptPubKey.EstimateOutputVsize() },
 				vsizeCredentialsToPresent,
@@ -118,21 +110,13 @@
 		{
 			Guard.InRange(nameof(amountCredentialsToPresent), amountCredentialsToPresent, 0, AmountCredentialClient.NumberOfCredentials);
 
-<<<<<<< HEAD
-			var presentedAmount = amountCredentialsToPresent.Sum(x => x.Amount.ToLong());
-=======
 			var presentedAmount = amountCredentialsToPresent.Sum(x => x.Value);
->>>>>>> 7936fc34
 			if (amountsToRequest.Sum() != presentedAmount)
 			{
 				throw new InvalidOperationException($"Reissuence amounts must equal with the sum of the presented ones.");
 			}
 
-<<<<<<< HEAD
-			var presentedVsize = vsizeCredentialsToPresent.Sum(x => x.Amount.ToLong());
-=======
 			var presentedVsize = vsizeCredentialsToPresent.Sum(x => x.Value);
->>>>>>> 7936fc34
 			var (realVsizeCredentialRequest, realVsizeCredentialResponseValidation) = VsizeCredentialClient.CreateRequest(
 				vsizesToRequest,
 				vsizeCredentialsToPresent,
