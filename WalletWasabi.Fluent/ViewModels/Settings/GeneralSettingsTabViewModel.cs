--- conflicted
+++ resolved
@@ -26,11 +26,7 @@
 	{
 		[AutoNotify] private bool _darkModeEnabled;
 		[AutoNotify] private bool _autoCopy;
-<<<<<<< HEAD
-=======
 		[AutoNotify] private bool _autoPaste;
-		[AutoNotify] private bool _customFee;
->>>>>>> 4a14af3f
 		[AutoNotify] private bool _customChangeAddress;
 		[AutoNotify] private FeeDisplayFormat _selectedFeeDisplayFormat;
 		[AutoNotify] private bool _runOnSystemStartup;
@@ -40,11 +36,7 @@
 		{
 			_darkModeEnabled = Services.UiConfig.DarkModeEnabled;
 			_autoCopy = Services.UiConfig.Autocopy;
-<<<<<<< HEAD
-=======
 			_autoPaste = Services.UiConfig.AutoPaste;
-			_customFee = Services.UiConfig.IsCustomFee;
->>>>>>> 4a14af3f
 			_customChangeAddress = Services.UiConfig.IsCustomChangeAddress;
 			_runOnSystemStartup = Services.UiConfig.RunOnSystemStartup;
 			_hideOnClose = Services.UiConfig.HideOnClose;
