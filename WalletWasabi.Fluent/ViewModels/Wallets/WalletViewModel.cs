using System.Collections.Generic;
using System.Linq;
using System.Reactive.Concurrency;
using System.Reactive.Disposables;
using System.Reactive.Linq;
using System.Threading.Tasks;
using System.Windows.Input;
using NBitcoin;
using ReactiveUI;
using WalletWasabi.Fluent.Models.UI;
using WalletWasabi.Fluent.Models.Wallets;
using WalletWasabi.Fluent.ViewModels.Navigation;
using WalletWasabi.Fluent.ViewModels.Wallets.Home.History;
using WalletWasabi.Fluent.ViewModels.Wallets.Home.Tiles;
using WalletWasabi.Wallets;

namespace WalletWasabi.Fluent.ViewModels.Wallets;

public partial class WalletViewModel : RoutableViewModel, IWalletViewModel
{
	[AutoNotify] private bool _isPointerOver;
	[AutoNotify] private bool _isSelected;

	[AutoNotify(SetterModifier = AccessModifier.Private)] private bool _isWalletBalanceZero;
<<<<<<< HEAD
=======

	////[AutoNotify(SetterModifier = AccessModifier.Private)] private bool _isTransactionHistoryEmpty;
>>>>>>> fcc87d8b
	[AutoNotify(SetterModifier = AccessModifier.Private)] private bool _isSendButtonVisible;

	[AutoNotify(SetterModifier = AccessModifier.Protected)] private bool _isLoading;
	[AutoNotify(SetterModifier = AccessModifier.Protected)] private bool _isCoinJoining;
	[AutoNotify(SetterModifier = AccessModifier.Protected)] private WalletState _walletState;

	private string _title;

	public WalletViewModel(UiContext uiContext, IWalletModel walletModel, Wallet wallet)
	{
		UiContext = uiContext;
		WalletModel = walletModel;
		Wallet = wallet;

		_title = WalletName;

<<<<<<< HEAD
=======
		// TODO:
		////this.WhenAnyValue(x => x.IsCoinJoining)
		////	.Skip(1)
		////	.Subscribe(_ => MainViewModel.Instance.InvalidateIsCoinJoinActive());

		Disposables = Disposables is null
			? new CompositeDisposable()
			: throw new NotSupportedException($"Cannot open {GetType().Name} before closing it.");

>>>>>>> fcc87d8b
		Settings = new WalletSettingsViewModel(UiContext, WalletModel);
		CoinJoinSettings = new CoinJoinSettingsViewModel(UiContext, WalletModel);
		History = new HistoryViewModel(UiContext, this, WalletModel);

		walletModel.HasBalance
				   .Select(x => !x)
				   .BindTo(this, x => x.IsWalletBalanceZero);

		walletModel.Coinjoin.IsRunning
<<<<<<< HEAD
			       .BindTo(this, x => x.IsCoinJoining);
=======
							.BindTo(this, x => x.IsCoinJoining)
							.DisposeWith(Disposables);

		////this.WhenAnyValue(x => x.History.IsTransactionHistoryEmpty)
		////	.Subscribe(x => IsTransactionHistoryEmpty = x);
>>>>>>> fcc87d8b

		this.WhenAnyValue(x => x.IsWalletBalanceZero)
			.Subscribe(_ => IsSendButtonVisible = !IsWalletBalanceZero && (!WalletModel.IsWatchOnlyWallet || WalletModel.IsHardwareWallet));

		IsMusicBoxVisible =
			this.WhenAnyValue(x => x.IsSelected, x => x.IsWalletBalanceZero, x => x.CoinJoinStateViewModel.AreAllCoinsPrivate, x => x.IsPointerOver)
				.Throttle(TimeSpan.FromMilliseconds(200), RxApp.MainThreadScheduler)
				.Select(tuple =>
				{
					var (isSelected, isWalletBalanceZero, areAllCoinsPrivate, pointerOver) = tuple;
					return (isSelected && !isWalletBalanceZero && (!areAllCoinsPrivate || pointerOver)) && !WalletModel.IsWatchOnlyWallet;
				});

		SendCommand = ReactiveCommand.Create(() => Navigate().To().Send(this));

		ReceiveCommand = ReactiveCommand.Create(() => Navigate().To().Receive(WalletModel));

		WalletInfoCommand = ReactiveCommand.CreateFromTask(async () =>
		{
			if (await AuthorizeForPasswordAsync())
			{
				Navigate().To().WalletInfo(WalletModel);
			}
		});

		WalletStatsCommand = ReactiveCommand.Create(() => Navigate().To().WalletStats(WalletModel));

		WalletSettingsCommand = ReactiveCommand.Create(() => Navigate(NavigationTarget.DialogScreen).To(Settings));

		WalletCoinsCommand = ReactiveCommand.Create(() => Navigate(NavigationTarget.DialogScreen).To().WalletCoins(WalletModel));

		CoinJoinSettingsCommand = ReactiveCommand.Create(() => Navigate(NavigationTarget.DialogScreen).To(CoinJoinSettings), Observable.Return(!WalletModel.IsWatchOnlyWallet));

		CoinJoinStateViewModel = new CoinJoinStateViewModel(uiContext, WalletModel);

		Tiles = GetTiles().ToList();

		this.WhenAnyValue(x => x.Settings.PreferPsbtWorkflow)
			.Do(x => this.RaisePropertyChanged(nameof(PreferPsbtWorkflow)))
			.Subscribe();
	}

	// TODO: Remove this
	public Wallet Wallet { get; }

	public IWalletModel WalletModel { get; }

	public string WalletName => WalletModel.Name;

	public bool IsLoggedIn => WalletModel.Auth.IsLoggedIn;

	public bool PreferPsbtWorkflow => WalletModel.Settings.PreferPsbtWorkflow;

	public CoinJoinSettingsViewModel CoinJoinSettings { get; private set; }

	public bool IsWatchOnly => WalletModel.IsWatchOnlyWallet;

	public IObservable<bool> IsMusicBoxVisible { get; }

	public CoinJoinStateViewModel CoinJoinStateViewModel { get; private set; }

	public WalletSettingsViewModel Settings { get; private set; }

	public HistoryViewModel History { get; }

	public IEnumerable<ActivatableViewModel> Tiles { get; }

	public ICommand SendCommand { get; private set; }

	public ICommand? BroadcastPsbtCommand { get; set; }

	public ICommand ReceiveCommand { get; private set; }

	public ICommand WalletInfoCommand { get; private set; }

	public ICommand WalletSettingsCommand { get; private set; }

	public ICommand WalletStatsCommand { get; private set; }

	public ICommand WalletCoinsCommand { get; private set; }

	public ICommand CoinJoinSettingsCommand { get; private set; }

<<<<<<< HEAD
=======
	private CompositeDisposable Disposables { get; set; }

	public override string Title
	{
		get => _title;
		protected set => this.RaiseAndSetIfChanged(ref _title, value);
	}

	public override string ToString() => WalletName;

>>>>>>> fcc87d8b
	public void NavigateAndHighlight(uint256 txid)
	{
		Navigate().To(this, NavigationMode.Clear);

		SelectTransaction(txid);
	}

	protected override void OnNavigatedTo(bool isInHistory, CompositeDisposable disposables)
	{
		History.Activate(disposables);

		foreach (var tile in Tiles)
		{
			tile.Activate(disposables);
		}

		WalletModel.State
				   .BindTo(this, x => x.WalletState)
				   .DisposeWith(disposables);
	}

	public void SelectTransaction(uint256 txid)
	{
		RxApp.MainThreadScheduler.Schedule(async () =>
		{
			await Task.Delay(500);
			History.SelectTransaction(txid);
		});
	}

	private IEnumerable<ActivatableViewModel> GetTiles()
	{
		yield return new WalletBalanceTileViewModel(WalletModel.Balances);

		if (!IsWatchOnly)
		{
			yield return new PrivacyControlTileViewModel(UiContext, WalletModel);
		}

		yield return new BtcPriceTileViewModel(UiContext.AmountProvider);
	}

	private async Task<bool> AuthorizeForPasswordAsync()
	{
		if (WalletModel.Auth.HasPassword)
		{
			return await Navigate().To().PasswordAuthDialog(WalletModel).GetResultAsync();
		}

		return true;
	}
}<|MERGE_RESOLUTION|>--- conflicted
+++ resolved
@@ -22,11 +22,6 @@
 	[AutoNotify] private bool _isSelected;
 
 	[AutoNotify(SetterModifier = AccessModifier.Private)] private bool _isWalletBalanceZero;
-<<<<<<< HEAD
-=======
-
-	////[AutoNotify(SetterModifier = AccessModifier.Private)] private bool _isTransactionHistoryEmpty;
->>>>>>> fcc87d8b
 	[AutoNotify(SetterModifier = AccessModifier.Private)] private bool _isSendButtonVisible;
 
 	[AutoNotify(SetterModifier = AccessModifier.Protected)] private bool _isLoading;
@@ -43,18 +38,6 @@
 
 		_title = WalletName;
 
-<<<<<<< HEAD
-=======
-		// TODO:
-		////this.WhenAnyValue(x => x.IsCoinJoining)
-		////	.Skip(1)
-		////	.Subscribe(_ => MainViewModel.Instance.InvalidateIsCoinJoinActive());
-
-		Disposables = Disposables is null
-			? new CompositeDisposable()
-			: throw new NotSupportedException($"Cannot open {GetType().Name} before closing it.");
-
->>>>>>> fcc87d8b
 		Settings = new WalletSettingsViewModel(UiContext, WalletModel);
 		CoinJoinSettings = new CoinJoinSettingsViewModel(UiContext, WalletModel);
 		History = new HistoryViewModel(UiContext, this, WalletModel);
@@ -64,15 +47,7 @@
 				   .BindTo(this, x => x.IsWalletBalanceZero);
 
 		walletModel.Coinjoin.IsRunning
-<<<<<<< HEAD
 			       .BindTo(this, x => x.IsCoinJoining);
-=======
-							.BindTo(this, x => x.IsCoinJoining)
-							.DisposeWith(Disposables);
-
-		////this.WhenAnyValue(x => x.History.IsTransactionHistoryEmpty)
-		////	.Subscribe(x => IsTransactionHistoryEmpty = x);
->>>>>>> fcc87d8b
 
 		this.WhenAnyValue(x => x.IsWalletBalanceZero)
 			.Subscribe(_ => IsSendButtonVisible = !IsWalletBalanceZero && (!WalletModel.IsWatchOnlyWallet || WalletModel.IsHardwareWallet));
@@ -156,10 +131,6 @@
 
 	public ICommand CoinJoinSettingsCommand { get; private set; }
 
-<<<<<<< HEAD
-=======
-	private CompositeDisposable Disposables { get; set; }
-
 	public override string Title
 	{
 		get => _title;
@@ -168,7 +139,6 @@
 
 	public override string ToString() => WalletName;
 
->>>>>>> fcc87d8b
 	public void NavigateAndHighlight(uint256 txid)
 	{
 		Navigate().To(this, NavigationMode.Clear);
