using NBitcoin;
using System.Collections.Generic;
using System.Collections.Immutable;
using System.Linq;
using System.Net.Http;
using System.Threading;
using System.Threading.Tasks;
using WalletWasabi.Blockchain.TransactionOutputs;
using WalletWasabi.Crypto.Randomness;
using WalletWasabi.Helpers;
using WalletWasabi.Logging;
using WalletWasabi.Tor.Socks5.Pool.Circuits;
using WalletWasabi.WabiSabi.Backend.Rounds;
using WalletWasabi.WabiSabi.Client.CredentialDependencies;
using WalletWasabi.WabiSabi.Models;
using WalletWasabi.WabiSabi.Models.MultipartyTransaction;
using WalletWasabi.WebClients.Wasabi;

namespace WalletWasabi.WabiSabi.Client;

public class CoinJoinClient
{
	private const int MaxInputsRegistrableByWallet = 10; // how many
	private volatile bool _inCriticalCoinJoinState;

	/// <param name="minAnonScoreTarget">Coins those have reached anonymity target, but still can be mixed if desired.</param>
	/// <param name="consolidationMode">If true, then aggressively try to consolidate as many coins as it can.</param>
	public CoinJoinClient(
		IWasabiHttpClientFactory httpClientFactory,
		IKeyChain keyChain,
		IDestinationProvider destinationProvider,
		RoundStateUpdater roundStatusUpdater,
		int minAnonScoreTarget = int.MaxValue,
		bool consolidationMode = false,
		TimeSpan feeRateAverageTimeFrame = default,
		TimeSpan doNotRegisterInLastMinuteTimeLimit = default)
	{
		HttpClientFactory = httpClientFactory;
		KeyChain = keyChain;
		DestinationProvider = destinationProvider;
		RoundStatusUpdater = roundStatusUpdater;
		MinAnonScoreTarget = minAnonScoreTarget;
		ConsolidationMode = consolidationMode;
		FeeRateAverageTimeFrame = feeRateAverageTimeFrame;
		SecureRandom = new SecureRandom();
		DoNotRegisterInLastMinuteTimeLimit = doNotRegisterInLastMinuteTimeLimit;
	}

	private SecureRandom SecureRandom { get; }
	public IWasabiHttpClientFactory HttpClientFactory { get; }
	private IKeyChain KeyChain { get; }
	private IDestinationProvider DestinationProvider { get; }
	private RoundStateUpdater RoundStatusUpdater { get; }
	public int MinAnonScoreTarget { get; }
	private TimeSpan DoNotRegisterInLastMinuteTimeLimit { get; }

	public bool InCriticalCoinJoinState
	{
		get => _inCriticalCoinJoinState;
		private set => _inCriticalCoinJoinState = value;
	}

	public bool ConsolidationMode { get; private set; }
	private TimeSpan FeeRateAverageTimeFrame { get; }

	public async Task<bool> StartCoinJoinAsync(IEnumerable<SmartCoin> coins, CancellationToken cancellationToken)
	{
		var currentRoundState = await RoundStatusUpdater
			.CreateRoundAwaiter(
				roundState =>
					roundState.InputRegistrationEnd - DateTimeOffset.UtcNow > DoNotRegisterInLastMinuteTimeLimit &&
<<<<<<< HEAD
					roundState.Phase == Phase.InputRegistration &&
					IsRoundEconomic(roundState.FeeRate),
=======
					roundState.CoinjoinState.Parameters.AllowedOutputAmounts.Min < Money.Coins(0.0001m) && // ignore rounds with too big minimum denominations
					roundState.Phase == Phase.InputRegistration,
>>>>>>> 6b6d7cdb
				cancellationToken)
			.ConfigureAwait(false);

		// This should be roughly log(#inputs), it could be set slightly
		// higher if more inputs are observed but that involves trusting the
		// coordinator with those values. Therefore, conservatively set this
		// so that a maximum of 6 blame rounds are executed.
		// FIXME should smaller rounds abort earlier?
		var tryLimit = 6;

		for (var tries = 0; tries < tryLimit; tries++)
		{
			if (await StartRoundAsync(coins, currentRoundState, cancellationToken).ConfigureAwait(false))
			{
				return true;
			}

			using CancellationTokenSource waitForBlameRound = new(TimeSpan.FromMinutes(5));
			using CancellationTokenSource linkedTokenSource = CancellationTokenSource.CreateLinkedTokenSource(waitForBlameRound.Token, cancellationToken);

			var blameRoundState = await RoundStatusUpdater
				.CreateRoundAwaiter(
					roundState =>
						roundState.BlameOf == currentRoundState.Id &&
						roundState.Phase == Phase.InputRegistration,
					linkedTokenSource.Token)
				.ConfigureAwait(false);
			currentRoundState = blameRoundState;
		}

		return false;
	}

	/// <summary>Attempt to participate in a specified round.</summary>
	/// <param name="roundState">Defines the round parameter and state information to use.</param>
	/// <returns>Whether or not the round resulted in a successful transaction.</returns>
	public async Task<bool> StartRoundAsync(IEnumerable<SmartCoin> smartCoins, RoundState roundState, CancellationToken cancellationToken)
	{
		var constructionState = roundState.Assert<ConstructionState>();

		var coinCandidates = SelectCoinsForRound(smartCoins, constructionState.Parameters, ConsolidationMode, MinAnonScoreTarget, SecureRandom);

		// Register coins.
		using PersonCircuit personCircuit = HttpClientFactory.NewHttpClientWithPersonCircuit(out Tor.Http.IHttpClient httpClient);

		var registeredAliceClients = await CreateRegisterAndConfirmCoinsAsync(httpClient, coinCandidates, roundState, cancellationToken).ConfigureAwait(false);
		if (!registeredAliceClients.Any())
		{
			Logger.LogInfo($"Round ({roundState.Id}): There is no available alices to participate with.");
			return true;
		}

		try
		{
			InCriticalCoinJoinState = true;

			// Calculate outputs values
			var registeredCoins = registeredAliceClients.Select(x => x.SmartCoin.Coin);
			var inputEffectiveValuesAndSizes = registeredAliceClients.Select(x => (x.EffectiveValue, x.SmartCoin.ScriptPubKey.EstimateInputVsize()));

			var availableVsize = registeredAliceClients.SelectMany(x => x.IssuedVsizeCredentials).Sum(x => x.Value);

			// Waiting for OutputRegistration phase, all the Alices confirmed their connections, so the list of the inputs will be complete.
			roundState = await RoundStatusUpdater.CreateRoundAwaiter(roundState.Id, Phase.OutputRegistration, cancellationToken).ConfigureAwait(false);

			// Calculate outputs values
			constructionState = roundState.Assert<ConstructionState>();

			AmountDecomposer amountDecomposer = new(roundState.FeeRate, roundState.CoinjoinState.Parameters.AllowedOutputAmounts.Min, Constants.P2wpkhOutputSizeInBytes, (int)availableVsize);
			var theirCoins = constructionState.Inputs.Except(registeredCoins);
			var registeredCoinEffectiveValues = registeredAliceClients.Select(x => x.EffectiveValue);
			var theirCoinEffectiveValues = theirCoins.Select(x => x.EffectiveValue(roundState.FeeRate, roundState.CoordinationFeeRate));
			var outputValues = amountDecomposer.Decompose(registeredCoinEffectiveValues, theirCoinEffectiveValues);

			// Get as many destinations as outputs we need.
			var destinations = DestinationProvider.GetNextDestinations(outputValues.Count()).ToArray();
			var outputTxOuts = outputValues.Zip(destinations, (amount, destination) => new TxOut(amount, destination.ScriptPubKey));

			DependencyGraph dependencyGraph = DependencyGraph.ResolveCredentialDependencies(inputEffectiveValuesAndSizes, outputTxOuts, roundState.FeeRate, roundState.CoordinationFeeRate, roundState.MaxVsizeAllocationPerAlice);
			DependencyGraphTaskScheduler scheduler = new(dependencyGraph);

			// Re-issuances.
			var bobClient = CreateBobClient(roundState);
			Logger.LogInfo($"Round ({roundState.Id}), Starting reissuances.");
			await scheduler.StartReissuancesAsync(registeredAliceClients, bobClient, cancellationToken).ConfigureAwait(false);

			// Output registration.
			roundState = await RoundStatusUpdater.CreateRoundAwaiter(roundState.Id, Phase.OutputRegistration, cancellationToken).ConfigureAwait(false);
			Logger.LogDebug($"Round ({roundState.Id}): Output registration phase started.");

			await scheduler.StartOutputRegistrationsAsync(outputTxOuts, bobClient, cancellationToken).ConfigureAwait(false);
			Logger.LogDebug($"Round ({roundState.Id}): Outputs({outputTxOuts.Count()}) successfully registered.");

			// ReadyToSign.
			await ReadyToSignAsync(registeredAliceClients, cancellationToken).ConfigureAwait(false);
			Logger.LogDebug($"Round ({roundState.Id}): Alices({registeredAliceClients.Length}) successfully signalled ready to sign.");

			// Signing.
			roundState = await RoundStatusUpdater.CreateRoundAwaiter(roundState.Id, Phase.TransactionSigning, cancellationToken).ConfigureAwait(false);
			Logger.LogDebug($"Round ({roundState.Id}): Transaction signing phase started.");

			var signingState = roundState.Assert<SigningState>();
			var unsignedCoinJoin = signingState.CreateUnsignedTransaction();

			// Sanity check.
			if (!SanityCheck(outputTxOuts, unsignedCoinJoin))
			{
				throw new InvalidOperationException($"Round ({roundState.Id}): My output is missing.");
			}

			// Send signature.
			await SignTransactionAsync(registeredAliceClients, unsignedCoinJoin, roundState, cancellationToken).ConfigureAwait(false);
			Logger.LogDebug($"Round ({roundState.Id}): Alices({registeredAliceClients.Length}) successfully signed the coinjoin tx.");

			var finalRoundState = await RoundStatusUpdater.CreateRoundAwaiter(s => s.Id == roundState.Id && s.Phase == Phase.Ended, cancellationToken).ConfigureAwait(false);
			Logger.LogDebug($"Round ({roundState.Id}): Round Ended - WasTransactionBroadcast: '{finalRoundState.WasTransactionBroadcast}'.");

			LogCoinJoinSummary(registeredAliceClients, outputTxOuts, unsignedCoinJoin, roundState);

			return finalRoundState.WasTransactionBroadcast;
		}
		finally
		{
			foreach (var aliceClient in registeredAliceClients)
			{
				aliceClient.Finish();
			}
			InCriticalCoinJoinState = false;
		}
	}

	private async Task<ImmutableArray<AliceClient>> CreateRegisterAndConfirmCoinsAsync(Tor.Http.IHttpClient httpClient, IEnumerable<SmartCoin> smartCoins, RoundState roundState, CancellationToken cancellationToken)
	{
		async Task<AliceClient?> RegisterInputAsync(SmartCoin coin, CancellationToken cancellationToken)
		{
			try
			{
				// Alice client requests are inherently linkable to each other, so the circuit can be reused
				var arenaRequestHandler = new WabiSabiHttpApiClient(httpClient);

				var aliceArenaClient = new ArenaClient(
					roundState.CreateAmountCredentialClient(SecureRandom),
					roundState.CreateVsizeCredentialClient(SecureRandom),
					arenaRequestHandler);

				return await AliceClient.CreateRegisterAndConfirmInputAsync(roundState, aliceArenaClient, coin, KeyChain, RoundStatusUpdater, cancellationToken).ConfigureAwait(false);
			}
			catch (HttpRequestException)
			{
				return null;
			}
		}

		// Gets the list of scheduled dates/time in the remaining available time frame when each alice has to be registered.
		var remainingTimeForRegistration = (roundState.InputRegistrationEnd - DateTimeOffset.UtcNow);

		Logger.LogDebug($"Round ({roundState.Id}): Input registration started, it will end in {remainingTimeForRegistration:hh\\:mm\\:ss}.");

		var scheduledDates = remainingTimeForRegistration.SamplePoisson(smartCoins.Count());

		// Creates scheduled tasks (tasks that wait until the specified date/time and then perform the real registration)
		var aliceClients = smartCoins.Zip(
			scheduledDates,
			async (coin, date) =>
			{
				var delay = date - DateTimeOffset.UtcNow;
				if (delay > TimeSpan.Zero)
				{
					await Task.Delay(delay, cancellationToken).ConfigureAwait(false);
				}
				return await RegisterInputAsync(coin, cancellationToken).ConfigureAwait(false);
			}).ToImmutableArray();

		await Task.WhenAll(aliceClients).ConfigureAwait(false);

		return aliceClients
			.Where(x => x.Result is not null)
			.Select(x => x.Result!)
			.ToImmutableArray();
	}

	private BobClient CreateBobClient(RoundState roundState)
	{
		var arenaRequestHandler = new WabiSabiHttpApiClient(HttpClientFactory.NewHttpClientWithCircuitPerRequest());

		return new BobClient(
			roundState.Id,
			new(
				roundState.CreateAmountCredentialClient(SecureRandom),
				roundState.CreateVsizeCredentialClient(SecureRandom),
				arenaRequestHandler));
	}

	private bool SanityCheck(IEnumerable<TxOut> expectedOutputs, Transaction unsignedCoinJoinTransaction)
	{
		var coinJoinOutputs = unsignedCoinJoinTransaction.Outputs.Select(o => (o.Value, o.ScriptPubKey));
		IEnumerable<(Money TotalAmount, Script Key)>? expectedOutputTuples = expectedOutputs
			.GroupBy(x => x.ScriptPubKey)
			.Select(o => (o.Select(x => x.Value).Sum(), o.Key));

		return coinJoinOutputs.IsSuperSetOf(expectedOutputTuples);
	}

	private async Task SignTransactionAsync(IEnumerable<AliceClient> aliceClients, Transaction unsignedCoinJoinTransaction, RoundState roundState, CancellationToken cancellationToken)
	{
		async Task<AliceClient?> SignTransactionAsync(AliceClient aliceClient, CancellationToken cancellationToken)
		{
			try
			{
				await aliceClient.SignTransactionAsync(unsignedCoinJoinTransaction, KeyChain, cancellationToken).ConfigureAwait(false);
				return aliceClient;
			}
			catch (Exception e)
			{
				Logger.LogWarning($"Round ({aliceClient.RoundId}), Alice ({aliceClient.AliceId}): Could not sign, reason:'{e}'.");
				return default;
			}
		}

		// Gets the list of scheduled dates/time in the remaining available time frame when each alice has to sign.
		var transactionSigningTimeFrame = roundState.TransactionSigningTimeout - RoundStatusUpdater.Period;
		Logger.LogDebug($"Round ({roundState.Id}): Signing phase started, it will end in {transactionSigningTimeFrame:hh\\:mm\\:ss}.");

		var scheduledDates = transactionSigningTimeFrame.SamplePoisson(aliceClients.Count());

		// Creates scheduled tasks (tasks that wait until the specified date/time and then perform the real registration)
		var signingRequests = aliceClients.Zip(
			scheduledDates,
			async (alice, date) =>
			{
				var delay = date - DateTimeOffset.UtcNow;
				if (delay > TimeSpan.Zero)
				{
					await Task.Delay(delay, cancellationToken).ConfigureAwait(false);
				}
				return await SignTransactionAsync(alice, cancellationToken).ConfigureAwait(false);
			}).ToImmutableArray();

		await Task.WhenAll(signingRequests).ConfigureAwait(false);
	}

	private async Task ReadyToSignAsync(IEnumerable<AliceClient> aliceClients, CancellationToken cancellationToken)
	{
		async Task ReadyToSignTask(AliceClient aliceClient)
		{
			await aliceClient.ReadyToSignAsync(cancellationToken).ConfigureAwait(false);
		}

		var readyRequests = aliceClients.Select(ReadyToSignTask);

		await Task.WhenAll(readyRequests).ConfigureAwait(false);
	}

	private void LogCoinJoinSummary(ImmutableArray<AliceClient> registeredAliceClients, IEnumerable<TxOut> myOutputs, Transaction unsignedCoinJoinTransaction, RoundState roundState)
	{
		var feeRate = roundState.FeeRate;

		var totalEffectiveInputAmount = Money.Satoshis(registeredAliceClients.Sum(a => a.EffectiveValue));
		var totalEffectiveOutputAmount = Money.Satoshis(myOutputs.Sum(a => a.Value - feeRate.GetFee(a.ScriptPubKey.EstimateOutputVsize())));
		var effectiveDifference = totalEffectiveOutputAmount - totalEffectiveInputAmount;

		var totalInputAmount = Money.Satoshis(registeredAliceClients.Sum(a => a.SmartCoin.Amount));
		var totalOutputAmount = Money.Satoshis(myOutputs.Sum(a => a.Value));
		var totalDifference = Money.Satoshis(totalOutputAmount - totalInputAmount);

		var inputNetworkFee = Money.Satoshis(registeredAliceClients.Sum(alice => feeRate.GetFee(alice.SmartCoin.Coin.ScriptPubKey.EstimateInputVsize())));
		var outputNetworkFee = Money.Satoshis(myOutputs.Sum(output => feeRate.GetFee(output.ScriptPubKey.EstimateOutputVsize())));
		var totalNetworkFee = inputNetworkFee + outputNetworkFee;
		var totalCoordinationFee = Money.Satoshis(registeredAliceClients.Where(a => a.IsPayingZeroCoordinationFee).Sum(a => roundState.CoordinationFeeRate.GetFee(a.SmartCoin.Amount)));

		string[] summary = new string[] {
		$"Round ({roundState.Id}):",
		$"\tInput total: {totalInputAmount.ToString(true)} Eff: {totalEffectiveInputAmount.ToString(true)} NetwFee: {inputNetworkFee.ToString(true)} CoordF: {totalCoordinationFee.ToString(true)}",
		$"\tOutpu total: {totalOutputAmount.ToString(true)} Eff: {totalEffectiveOutputAmount.ToString(true)} NetwFee: {outputNetworkFee.ToString(true)}",
		$"\tTotal diff : {totalDifference.ToString(true)}",
		$"\tEffec diff : {effectiveDifference.ToString(true)}",
		$"\tTotal fee  : {totalNetworkFee.ToString(true)}"
		};

		Logger.LogDebug(string.Join(Environment.NewLine, summary));
	}

	internal static ImmutableList<SmartCoin> SelectCoinsForRound(IEnumerable<SmartCoin> coins, MultipartyTransactionParameters parameters, bool consolidationMode, int minAnonScoreTarget, WasabiRandom rnd)
	{
		var filteredCoins = coins
			.Where(x => parameters.AllowedInputAmounts.Contains(x.Amount))
			.Where(x => parameters.AllowedInputTypes.Any(t => x.ScriptPubKey.IsScriptType(t)))
			.ToShuffled() // Preshuffle before ordering.
			.OrderBy(x => x.HdPubKey.AnonymitySet)
			.ThenByDescending(y => y.Amount)
			.ToArray();

		// How many inputs do we want to provide to the mix?
		int inputCount = consolidationMode ? MaxInputsRegistrableByWallet : GetInputTarget(filteredCoins.Length, rnd);

		// Select a group of coins those are close to each other by Anonimity Score.
		List<IEnumerable<SmartCoin>> groups = new();

		// I can take more coins those are already reached the minimum privacy threshold.
		int nonPrivateCoinCount = filteredCoins.Count(x => x.HdPubKey.AnonymitySet < minAnonScoreTarget);
		for (int i = 0; i < nonPrivateCoinCount; i++)
		{
			// Make sure the group can at least register an output even after paying fees.
			var group = filteredCoins.Skip(i).Take(inputCount);

			if (group.Count() < Math.Min(filteredCoins.Length, inputCount))
			{
				break;
			}

			var inSum = group.Sum(x => x.EffectiveValue(parameters.FeeRate, parameters.CoordinationFeeRate));
			var outFee = parameters.FeeRate.GetFee(Constants.P2wpkhOutputSizeInBytes);
			if (inSum >= outFee + parameters.AllowedOutputAmounts.Min)
			{
				groups.Add(group);
			}
		}

		// Calculate the anonScore cost of input consolidation.
		List<(long Cost, IEnumerable<SmartCoin> Group)> anonScoreCosts = new();
		foreach (var group in groups)
		{
			var smallestAnon = group.Min(x => x.HdPubKey.AnonymitySet);
			var cost = 0L;
			foreach (var coin in group.Where(c => c.HdPubKey.AnonymitySet != smallestAnon))
			{
				cost += (coin.Amount.Satoshi * coin.HdPubKey.AnonymitySet) - (coin.Amount.Satoshi * smallestAnon);
			}

			anonScoreCosts.Add((cost, group));
		}

		if (anonScoreCosts.Count == 0)
		{
			return ImmutableList<SmartCoin>.Empty;
		}

		var bestCost = anonScoreCosts.Min(g => g.Cost);
		var bestgroups = anonScoreCosts.Where(x => x.Cost == bestCost).Select(x => x.Group);

		// Select the group where the less coins coming from the same tx.
		var bestgroup = bestgroups
			.Select(group =>
				(Reps: group.GroupBy(x => x.TransactionId).Sum(coinsInTxGroup => coinsInTxGroup.Count() - 1),
				Group: group))
			.ToShuffled()
			.MinBy(i => i.Reps).Group;

		return bestgroup.ToShuffled().ToImmutableList();
	}

	public bool IsRoundEconomic(FeeRate roundFeeRate)
	{
		if (FeeRateAverageTimeFrame == default)
		{
			return true;
		}

		if (RoundStatusUpdater.CoinJoinFeeRateAverages.TryGetValue(FeeRateAverageTimeFrame, out var feeRate))
		{
			return roundFeeRate <= feeRate;
		}

		throw new InvalidOperationException($"Could not find average feeRate for timeframe: {FeeRateAverageTimeFrame}.");
	}

	/// <summary>
	/// Calculates how many inputs are desirable to be registered
	/// based on roughly the total number of coins in a wallet.
	/// Note: random biasing is applied.
	/// </summary>
	/// <returns>Desired input count.</returns>
	private static int GetInputTarget(int utxoCount, WasabiRandom rnd)
	{
		int targetInputCount;
		if (utxoCount < 35)
		{
			targetInputCount = 1;
		}
		else if (utxoCount > 150)
		{
			targetInputCount = MaxInputsRegistrableByWallet;
		}
		else
		{
			var min = 2;
			var max = MaxInputsRegistrableByWallet - 1;

			var percent = (double)(utxoCount - 35) / (150 - 35);
			targetInputCount = (int)Math.Round((max - min) * percent + min);
		}

		var distance = new Dictionary<int, int>();
		for (int i = 1; i <= MaxInputsRegistrableByWallet; i++)
		{
			distance.TryAdd(i, Math.Abs(i - targetInputCount));
		}

		foreach (var best in distance.OrderBy(x => x.Value))
		{
			if (rnd.GetInt(0, 10) < 5)
			{
				return best.Key;
			}
		}

		return targetInputCount;
	}
}<|MERGE_RESOLUTION|>--- conflicted
+++ resolved
@@ -69,13 +69,9 @@
 			.CreateRoundAwaiter(
 				roundState =>
 					roundState.InputRegistrationEnd - DateTimeOffset.UtcNow > DoNotRegisterInLastMinuteTimeLimit &&
-<<<<<<< HEAD
+					roundState.CoinjoinState.Parameters.AllowedOutputAmounts.Min < Money.Coins(0.0001m) && // ignore rounds with too big minimum denominations
 					roundState.Phase == Phase.InputRegistration &&
-					IsRoundEconomic(roundState.FeeRate),
-=======
-					roundState.CoinjoinState.Parameters.AllowedOutputAmounts.Min < Money.Coins(0.0001m) && // ignore rounds with too big minimum denominations
-					roundState.Phase == Phase.InputRegistration,
->>>>>>> 6b6d7cdb
+          IsRoundEconomic(roundState.FeeRate),
 				cancellationToken)
 			.ConfigureAwait(false);
 
