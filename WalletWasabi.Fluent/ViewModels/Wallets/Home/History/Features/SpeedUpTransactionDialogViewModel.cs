using System.Linq;
using System.Reactive.Disposables;
using System.Reactive.Linq;
using System.Threading.Tasks;
using DynamicData;
using DynamicData.Binding;
using ReactiveUI;
using WalletWasabi.Fluent.Extensions;
using WalletWasabi.Fluent.Models.UI;
using WalletWasabi.Fluent.Models.Wallets;
using WalletWasabi.Fluent.ViewModels.Navigation;
using WalletWasabi.Logging;

namespace WalletWasabi.Fluent.ViewModels.Wallets.Home.History.Features;

[NavigationMetaData(Title = "Speed Up Transaction", NavigationTarget = NavigationTarget.CompactDialogScreen)]
public partial class SpeedUpTransactionDialogViewModel : RoutableViewModel
{
	private readonly SpeedupTransaction _speedupTransaction;
	private readonly IWalletModel _wallet;

	private SpeedUpTransactionDialogViewModel(IWalletModel wallet, SpeedupTransaction speedupTransaction)
	{
		_wallet = wallet;
		_speedupTransaction = speedupTransaction;

		SetupCancel(enableCancel: true, enableCancelOnEscape: true, enableCancelOnPressed: true);

		EnableBack = false;
		NextCommand = ReactiveCommand.CreateFromTask(() => OnSpeedUpTransactionAsync(speedupTransaction));

		Fee = speedupTransaction.Fee;
		AreWePayingTheFee = speedupTransaction.AreWePayingTheFee;
	}

	public Amount Fee { get; }

	public bool AreWePayingTheFee { get; }

	protected override void OnNavigatedTo(bool isInHistory, CompositeDisposable disposables)
	{
		// Close dialog if target transaction is already confirmed.
		_wallet.Transactions.List
							.ToObservableChangeSet(x => x.Id)
							.ToCollection()
							.Select(col => col.FirstOrDefault(x => x.Id == _speedupTransaction.TargetTransaction.GetHash()))
							.WhereNotNull()
							.Where(s => s.IsConfirmed)
							.Do(_ => Navigate().Back())
							.Subscribe()
							.DisposeWith(disposables);

		base.OnNavigatedTo(isInHistory, disposables);
	}

	private async Task OnSpeedUpTransactionAsync(SpeedupTransaction speedupTransaction)
	{
		IsBusy = true;

		try
		{
			var isAuthorized = await AuthorizeForPasswordAsync();
			if (isAuthorized)
			{
				await _wallet.Transactions.SendAsync(speedupTransaction);
				var (title, caption) = ("Success", "Your transaction has been successfully accelerated.");

				// TODO: Remove this after SendSuccessViewModel is decoupled
				var wallet = MainViewModel.Instance.NavBar.Wallets.First(x => x.Wallet.WalletName == _wallet.Name).Wallet;

				UiContext.Navigate().To().SendSuccess(wallet, speedupTransaction.BoostingTransaction.Transaction, title, caption, NavigationTarget.CompactDialogScreen);
			}
		}
		catch (Exception ex)
		{
			Logger.LogError(ex);
			var msg = speedupTransaction.TargetTransaction.Confirmed ? "The transaction is already confirmed." : ex.ToUserFriendlyString();
			UiContext.Navigate().To().ShowErrorDialog(msg, "Speed Up Failed", "Wasabi was unable to speed up your transaction.", NavigationTarget.CompactDialogScreen);
		}

		IsBusy = false;
	}

	private async Task<bool> AuthorizeForPasswordAsync()
	{
		if (_wallet.Auth.HasPassword)
		{
<<<<<<< HEAD
			return await Navigate().To().PasswordAuthDialog(_wallet).GetResultAsync();
=======
			var result = UiContext.Navigate().To().PasswordAuthDialog(WalletRepository.CreateWalletModel(_wallet), "Send");
			var dialogResult = await result.GetResultAsync();
			return dialogResult;
>>>>>>> 98f8f159
		}

		return true;
	}
}<|MERGE_RESOLUTION|>--- conflicted
+++ resolved
@@ -85,13 +85,7 @@
 	{
 		if (_wallet.Auth.HasPassword)
 		{
-<<<<<<< HEAD
-			return await Navigate().To().PasswordAuthDialog(_wallet).GetResultAsync();
-=======
-			var result = UiContext.Navigate().To().PasswordAuthDialog(WalletRepository.CreateWalletModel(_wallet), "Send");
-			var dialogResult = await result.GetResultAsync();
-			return dialogResult;
->>>>>>> 98f8f159
+			return await Navigate().To().PasswordAuthDialog(_wallet, "Send").GetResultAsync();
 		}
 
 		return true;
