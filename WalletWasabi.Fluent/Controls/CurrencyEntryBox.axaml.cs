--- conflicted
+++ resolved
@@ -255,17 +255,10 @@
 
 	protected override void OnKeyDown(KeyEventArgs e)
 	{
-<<<<<<< HEAD
 		DoPasteCheck(e);
 	}
 
 	private void DoPasteCheck(KeyEventArgs e)
-=======
-		DoPasteCheckAsync(e);
-	}
-
-	private async void DoPasteCheckAsync(KeyEventArgs e)
->>>>>>> 8a120b5f
 	{
 		var keymap = AvaloniaLocator.Current.GetService<PlatformHotkeyConfiguration>();
 
@@ -299,11 +292,7 @@
 		// Plus adding 4 characters for the group separators.
 		if (text.Length > 17 + 4)
 		{
-<<<<<<< HEAD
-			text = text.Substring(0, 17 + 4);
-=======
 			text = text[..(17 + 4)];
->>>>>>> 8a120b5f
 		}
 
 		if (ValidateEntryText(text))
